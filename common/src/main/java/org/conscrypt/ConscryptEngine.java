--- conflicted
+++ resolved
@@ -1433,11 +1433,7 @@
                                 pendingNetResult = readPendingBytesFromBIO(
                                         dst, bytesConsumed, bytesProduced, handshakeStatus);
                                 return pendingNetResult != null ? pendingNetResult
-<<<<<<< HEAD
                                                        : CLOSED_NOT_HANDSHAKING;
-=======
-                                        			 : CLOSED_NOT_HANDSHAKING;
->>>>>>> 29f370a0
                             case SSL_ERROR_WANT_READ:
                                 // If there is no pending data to read from BIO we should go back to
                                 // event loop and try
@@ -1450,11 +1446,7 @@
                                 return pendingNetResult != null
                                         ? pendingNetResult
                                         : new SSLEngineResult(getEngineStatus(), NEED_UNWRAP,
-<<<<<<< HEAD
-                                                 bytesConsumed, bytesProduced);
-=======
                                         	bytesConsumed, bytesProduced);
->>>>>>> 29f370a0
                             case SSL_ERROR_WANT_WRITE:
                                 // SSL_ERROR_WANT_WRITE typically means that the underlying
                                 // transport is not writable
@@ -1478,11 +1470,7 @@
                                 pendingNetResult = readPendingBytesFromBIO(
                                         dst, bytesConsumed, bytesProduced, handshakeStatus);
                                 return pendingNetResult != null ? pendingNetResult
-<<<<<<< HEAD
-                                                        : NEED_WRAP_CLOSED; 
-=======
                                         			: NEED_WRAP_CLOSED; 
->>>>>>> 29f370a0
                             default:
                                 // Everything else is considered as error
                                 closeAll();
