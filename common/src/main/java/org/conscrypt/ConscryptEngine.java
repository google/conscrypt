
/*
 * Copyright 2013 The Android Open Source Project
 *
 * Licensed under the Apache License, Version 2.0 (the "License");
 * you may not use this file except in compliance with the License.
 * You may obtain a copy of the License at
 *
 *      http://www.apache.org/licenses/LICENSE-2.0
 *
 * Unless required by applicable law or agreed to in writing, software
 * distributed under the License is distributed on an "AS IS" BASIS,
 * WITHOUT WARRANTIES OR CONDITIONS OF ANY KIND, either express or implied.
 * See the License for the specific language governing permissions and
 * limitations under the License.
 */
/*
 * Copyright 2016 The Netty Project
 *
 * The Netty Project licenses this file to you under the Apache License,
 * version 2.0 (the "License"); you may not use this file except in compliance
 * with the License. You may obtain a copy of the License at:
 *
 *   http://www.apache.org/licenses/LICENSE-2.0
 *
 * Unless required by applicable law or agreed to in writing, software
 * distributed under the License is distributed on an "AS IS" BASIS, WITHOUT
 * WARRANTIES OR CONDITIONS OF ANY KIND, either express or implied. See the
 * License for the specific language governing permissions and limitations
 * under the License.
 */
package org.conscrypt;
import static org.conscrypt.NativeConstants.SSL3_RT_HEADER_LENGTH;
import static org.conscrypt.NativeConstants.SSL3_RT_MAX_PACKET_SIZE;
import static org.conscrypt.NativeConstants.SSL3_RT_MAX_PLAIN_LENGTH;
import static org.conscrypt.NativeConstants.SSL_CB_HANDSHAKE_DONE;
import static org.conscrypt.NativeConstants.SSL_CB_HANDSHAKE_START;
import static org.conscrypt.NativeConstants.SSL_ERROR_WANT_READ;
import static org.conscrypt.NativeConstants.SSL_ERROR_WANT_WRITE;
import static org.conscrypt.NativeConstants.SSL_ERROR_ZERO_RETURN;
import static org.conscrypt.Preconditions.checkArgument;
import static org.conscrypt.Preconditions.checkNotNull;
import static org.conscrypt.Preconditions.checkPositionIndexes;
import static org.conscrypt.SSLUtils.EngineStates.STATE_CLOSED;
import static org.conscrypt.SSLUtils.EngineStates.STATE_CLOSED_INBOUND;
import static org.conscrypt.SSLUtils.EngineStates.STATE_CLOSED_OUTBOUND;
import static org.conscrypt.SSLUtils.EngineStates.STATE_HANDSHAKE_COMPLETED;
import static org.conscrypt.SSLUtils.EngineStates.STATE_HANDSHAKE_STARTED;
import static org.conscrypt.SSLUtils.EngineStates.STATE_MODE_SET;
import static org.conscrypt.SSLUtils.EngineStates.STATE_NEW;
import static org.conscrypt.SSLUtils.EngineStates.STATE_READY;
import static org.conscrypt.SSLUtils.EngineStates.STATE_READY_HANDSHAKE_CUT_THROUGH;
import static org.conscrypt.SSLUtils.calculateOutNetBufSize;
import static org.conscrypt.SSLUtils.toSSLHandshakeException;

import static java.lang.Math.max;
import static java.lang.Math.min;

import static javax.net.ssl.SSLEngineResult.HandshakeStatus.FINISHED;
import static javax.net.ssl.SSLEngineResult.HandshakeStatus.NEED_UNWRAP;
import static javax.net.ssl.SSLEngineResult.HandshakeStatus.NEED_WRAP;
import static javax.net.ssl.SSLEngineResult.HandshakeStatus.NOT_HANDSHAKING;
import static javax.net.ssl.SSLEngineResult.Status.BUFFER_OVERFLOW;
import static javax.net.ssl.SSLEngineResult.Status.BUFFER_UNDERFLOW;
import static javax.net.ssl.SSLEngineResult.Status.CLOSED;
import static javax.net.ssl.SSLEngineResult.Status.OK;

import org.conscrypt.NativeRef.SSL_SESSION;
import org.conscrypt.NativeSsl.BioWrapper;
import org.conscrypt.SSLParametersImpl.AliasChooser;

import java.io.IOException;
import java.io.InterruptedIOException;
import java.nio.ByteBuffer;
import java.nio.ReadOnlyBufferException;
import java.security.InvalidKeyException;
import java.security.PrivateKey;
import java.security.cert.CertificateEncodingException;
import java.security.cert.CertificateException;
import java.security.cert.X509Certificate;
import java.security.interfaces.ECKey;
import java.security.spec.ECParameterSpec;
import java.util.Arrays;

import javax.crypto.SecretKey;
import javax.net.ssl.SSLEngine;
import javax.net.ssl.SSLEngineResult;
import javax.net.ssl.SSLEngineResult.HandshakeStatus;
import javax.net.ssl.SSLEngineResult.Status;
import javax.net.ssl.SSLException;
import javax.net.ssl.SSLHandshakeException;
import javax.net.ssl.SSLParameters;
import javax.net.ssl.SSLSession;
import javax.net.ssl.X509ExtendedKeyManager;
import javax.net.ssl.X509KeyManager;
import javax.net.ssl.X509TrustManager;
import javax.security.auth.x500.X500Principal;
/**
 * Implements the {@link SSLEngine} API using OpenSSL's non-blocking interfaces.
 */
final class ConscryptEngine extends AbstractConscryptEngine
        implements NativeCrypto.SSLHandshakeCallbacks, SSLParametersImpl.AliasChooser,
                   SSLParametersImpl.PSKCallbacks {
    private static final SSLEngineResult NEED_UNWRAP_OK =
            new SSLEngineResult(OK, NEED_UNWRAP, 0, 0);
    private static final SSLEngineResult NEED_UNWRAP_CLOSED =
            new SSLEngineResult(CLOSED, NEED_UNWRAP, 0, 0);
    private static final SSLEngineResult NEED_WRAP_OK = new SSLEngineResult(OK, NEED_WRAP, 0, 0);
    private static final SSLEngineResult NEED_WRAP_CLOSED =
            new SSLEngineResult(CLOSED, NEED_WRAP, 0, 0);
    private static final SSLEngineResult CLOSED_NOT_HANDSHAKING =
            new SSLEngineResult(CLOSED, NOT_HANDSHAKING, 0, 0);
    private static BufferAllocator defaultBufferAllocator = null;
    private final SSLParametersImpl sslParameters;
    private BufferAllocator bufferAllocator = defaultBufferAllocator;
    /**
     * A lazy-created direct buffer used as a bridge between heap buffers provided by the
     * application and JNI. This avoids the overhead of calling JNI with heap buffers.
     * Used only when no {@link #bufferAllocator} has been provided.
     */
    private ByteBuffer lazyDirectBuffer;
    /**
     * Hostname used with the TLS extension SNI hostname.
     */
    private String peerHostname;
    // @GuardedBy("ssl");
    private int state = STATE_NEW;
    private boolean handshakeFinished;
    /**
     * Wrapper around the underlying SSL object.
     */
    private final NativeSsl ssl;
    /**
     * The BIO used for reading/writing encrypted bytes.
     */
    // @GuardedBy("ssl");
    private final BioWrapper networkBio;
    /**
     * Set during startHandshake.
     */
    private ActiveSession activeSession;
    /**
     * A snapshot of the active session when the engine was closed.
     */
    private SessionSnapshot closedSession;
    /**
     * The session object exposed externally from this class.
     */
    private final SSLSession externalSession =
            Platform.wrapSSLSession(new ExternalSession(new ExternalSession.Provider() {
                @Override
                public ConscryptSession provideSession() {
                    return ConscryptEngine.this.provideSession();
                }
            }));
    /**
     * Private key for the TLS Channel ID extension. This field is client-side only. Set during
     * startHandshake.
     */
    private OpenSSLKey channelIdPrivateKey;
    private int maxSealOverhead;
    private HandshakeListener handshakeListener;
    private final ByteBuffer[] singleSrcBuffer = new ByteBuffer[1];
    private final ByteBuffer[] singleDstBuffer = new ByteBuffer[1];
    private final PeerInfoProvider peerInfoProvider;
    ConscryptEngine(SSLParametersImpl sslParameters) {
        this.sslParameters = sslParameters;
        peerInfoProvider = PeerInfoProvider.nullProvider();
        this.ssl = newSsl(sslParameters, this, this);
        this.networkBio = ssl.newBio();
    }
    ConscryptEngine(String host, int port, SSLParametersImpl sslParameters) {
        this.sslParameters = sslParameters;
        this.peerInfoProvider = PeerInfoProvider.forHostAndPort(host, port);
        this.ssl = newSsl(sslParameters, this, this);
        this.networkBio = ssl.newBio();
    }
    ConscryptEngine(SSLParametersImpl sslParameters, PeerInfoProvider peerInfoProvider,
            AliasChooser aliasChooser) {
        this.sslParameters = sslParameters;
        this.peerInfoProvider = checkNotNull(peerInfoProvider, "peerInfoProvider");
        this.ssl = newSsl(sslParameters, this, aliasChooser);
        this.networkBio = ssl.newBio();
    }
    private static NativeSsl newSsl(
            SSLParametersImpl sslParameters, ConscryptEngine engine, AliasChooser aliasChooser) {
        try {
            return NativeSsl.newInstance(sslParameters, engine, aliasChooser, engine);
        } catch (SSLException e) {
            throw new RuntimeException(e);
        }
    }
    /**
     * Configures the default {@link BufferAllocator} to be used by all future
     * {	@link SSLEngine} and {@link ConscryptEngineSocket} instances from this provider.
     */
    static void setDefaultBufferAllocator(BufferAllocator bufferAllocator) {
        defaultBufferAllocator = bufferAllocator;
    }
    /**
     * Returns the default {@link BufferAllocator}, which may be {@code null} if no default
     * has been explicitly set.
     */
    static BufferAllocator getDefaultBufferAllocator() {
        return defaultBufferAllocator;
    }
    @Override
    void setBufferAllocator(BufferAllocator bufferAllocator) {
        synchronized (ssl) {
            if (isHandshakeStarted()) {
                throw new IllegalStateException(
                        "Could not set buffer allocator after the initial handshake has begun.");
            }
            this.bufferAllocator = bufferAllocator;
        }
    }
    /**
     * Returns the maximum overhead, in bytes, of sealing a record with SSL.
     */
    @Override
    int maxSealOverhead() {
        return maxSealOverhead;
    }
    /**
     * Enables/disables TLS Channel ID for this server engine.
     *
     * <p>This method needs to be invoked before the handshake starts.
     *
     * @throws IllegalStateException if this is a client engine or if the handshake has already
     *         started.
     */
    @Override
    void setChannelIdEnabled(boolean enabled) {
        synchronized (ssl) {
            if (getUseClientMode()) {
                throw new IllegalStateException("Not allowed in client mode");
            }
            if (isHandshakeStarted()) {
                throw new IllegalStateException("Could not enable/disable Channel ID after the "
<<<<<<< HEAD
			+ "initial handshake has begun.");
=======
                                                + "initial handshake has begun.");
>>>>>>> 3b701bbc
            }
            sslParameters.channelIdEnabled = enabled;
        }
    }
    /**
     * Gets the TLS Channel ID for this server engine. Channel ID is only available once the
     * handshake completes.
     *
     * @return channel ID or {@code null} if not available.
     *
     * @throws IllegalStateException if this is a client engine or if the handshake has not yet
     * completed.
     * @throws SSLException if channel ID is available but could not be obtained.
     */
    @Override
    byte[] getChannelId() throws SSLException {
        synchronized (ssl) {
            if (getUseClientMode()) {
                throw new IllegalStateException("Not allowed in client mode");
            }
            if (isHandshakeStarted()) {
                throw new IllegalStateException(
                        "Channel ID is only available after handshake completes");
            }
            return ssl.getTlsChannelId();
        }
    }
    /**
     * Sets the {@link PrivateKey} to be used for TLS Channel ID by this client engine.
     *
     * <p>This method needs to be invoked before the handshake starts.
     *
     * @param privateKey private key (enables TLS Channel ID) or {@code null} for no key (disables
     *        TLS Channel ID). The private key must be an Elliptic Curve (EC) key based on the NIST
     *        P-256 curve (aka SECG secp256r1 or ANSI X9.62 prime256v1).
     *
     * @throws IllegalStateException if this is a server engine or if the handshake has already
     *         started.
     */
    @Override
    void setChannelIdPrivateKey(PrivateKey privateKey) {
        if (!getUseClientMode()) {
            throw new IllegalStateException("Not allowed in server mode");
        }
        synchronized (ssl) {
            if (isHandshakeStarted()) {
                throw new IllegalStateException("Could not change Channel ID private key "
                        + "after the initial handshake has begun.");
            }
            if (privateKey == null) {
                sslParameters.channelIdEnabled = false;
                channelIdPrivateKey = null;
                return;
            }
            sslParameters.channelIdEnabled = true;
            try {
                ECParameterSpec ecParams = null;
                if (privateKey instanceof ECKey) {
                    ecParams = ((ECKey) privateKey).getParams();
                }
                if (ecParams == null) {
                    // Assume this is a P-256 key, as specified in the contract of this method.
                    ecParams =
                            OpenSSLECGroupContext.getCurveByName("prime256v1").getECParameterSpec();
                }
                channelIdPrivateKey =
                        OpenSSLKey.fromECPrivateKeyForTLSStackOnly(privateKey, ecParams);
            } catch (InvalidKeyException e) {
                // Will have error in startHandshake
            }
        }
    }
    /**
     * Sets the listener for the completion of the TLS handshake.
     */
    @Override
    void setHandshakeListener(HandshakeListener handshakeListener) {
        synchronized (ssl) {
            if (isHandshakeStarted()) {
                throw new IllegalStateException(
                        "Handshake listener must be set before starting the handshake.");
            }
            this.handshakeListener = handshakeListener;
        }
    }
    private boolean isHandshakeStarted() {
        switch (state) {
            case STATE_NEW:
            case STATE_MODE_SET:
                return false;
            default:
                return true;
        }
    }
    /**
     * This method enables Server Name Indication (SNI) and overrides the {@link PeerInfoProvider}
     * supplied during engine creation.  If the hostname is not a valid SNI hostname, the SNI
     * extension will be omitted from the handshake.
     */
    @Override
    void setHostname(String hostname) {
        sslParameters.setUseSni(hostname != null);
        this.peerHostname = hostname;
    }
    /**
     * Returns the hostname from {@link #setHostname(String)} or supplied by the
     * {@link PeerInfoProvider} upon creation. No DNS resolution is attempted before
     * returning the hostname.
     */
    @Override
    String getHostname() {
        return peerHostname != null ? peerHostname : peerInfoProvider.getHostname();
    }
    @Override
    public String getPeerHost() {
        return peerHostname != null ? peerHostname : peerInfoProvider.getHostnameOrIP();
    }
    @Override
    public int getPeerPort() {
        return peerInfoProvider.getPort();
    }
    @Override
    public void beginHandshake() throws SSLException {
        synchronized (ssl) {
            beginHandshakeInternal();
        }
    }
    private void beginHandshakeInternal() throws SSLException {
        switch (state) {
            case STATE_NEW: {
                throw new IllegalStateException("Client/server mode must be set before handshake");
            }
            case STATE_MODE_SET: {
                // We know what mode to handshake in but have not started the handshake, proceed
                break;
            }
            case STATE_CLOSED_INBOUND:
            case STATE_CLOSED_OUTBOUND:
            case STATE_CLOSED:
                throw new SSLHandshakeException("Engine has already been closed");
            default:
                // We've already started the handshake, just return
                return;
        }
        transitionTo(STATE_HANDSHAKE_STARTED);
        boolean releaseResources = true;
        try {
            // Prepare the SSL object for the handshake.
            ssl.initialize(getHostname(), channelIdPrivateKey);
            // For clients, offer to resume a previously cached session to avoid the
            // full TLS handshake.
            if (getUseClientMode()) {
                NativeSslSession cachedSession = clientSessionContext().getCachedSession(
                        getHostname(), getPeerPort(), sslParameters);
                if (cachedSession != null) {
                    cachedSession.offerToResume(ssl);
                }
            }
            maxSealOverhead = ssl.getMaxSealOverhead();
            handshake();
            releaseResources = false;
        } catch (IOException e) {
            closeAll();
            throw SSLUtils.toSSLHandshakeException(e);
        } finally {
            if (releaseResources) {
                closeAndFreeResources();
            }
        }
    }
    @Override
    public void closeInbound() {
        synchronized (ssl) {
            if (state == STATE_CLOSED || state == STATE_CLOSED_INBOUND) {
                return;
            }
            if (isHandshakeStarted()) {
                if (state == STATE_CLOSED_OUTBOUND) {
                    transitionTo(STATE_CLOSED);
                } else {
                    transitionTo(STATE_CLOSED_INBOUND);
                }
                freeIfDone();
            } else {
                // Never started the handshake. Just close now.
                closeAndFreeResources();
            }
        }
    }
    @Override
    public void closeOutbound() {
        synchronized (ssl) {
            if (state == STATE_CLOSED || state == STATE_CLOSED_OUTBOUND) {
                return;
            }
            if (isHandshakeStarted()) {
                if (state == STATE_CLOSED_INBOUND) {
                    transitionTo(STATE_CLOSED);
                } else {
                    transitionTo(STATE_CLOSED_OUTBOUND);
                }
                sendSSLShutdown();
                freeIfDone();
            } else {
                // Never started the handshake. Just close now.
                closeAndFreeResources();
            }
        }
    }
    @Override
    public Runnable getDelegatedTask() {
        // This implementation doesn't use any delegated tasks.
        return null;
    }
    @Override
    public String[] getEnabledCipherSuites() {
        return sslParameters.getEnabledCipherSuites();
    }
    @Override
    public String[] getEnabledProtocols() {
        return sslParameters.getEnabledProtocols();
    }
    @Override
    public boolean getEnableSessionCreation() {
        return sslParameters.getEnableSessionCreation();
    }
    @Override
    public SSLParameters getSSLParameters() {
        SSLParameters params = super.getSSLParameters();
        Platform.getSSLParameters(params, sslParameters, this);
        return params;
    }
    @Override
    public void setSSLParameters(SSLParameters p) {
        super.setSSLParameters(p);
        Platform.setSSLParameters(p, sslParameters, this);
    }
    @Override
    public HandshakeStatus getHandshakeStatus() {
        synchronized (ssl) {
            return getHandshakeStatusInternal();
        }
    }
    private HandshakeStatus getHandshakeStatusInternal() {
        if (handshakeFinished) {
            return HandshakeStatus.NOT_HANDSHAKING;
        }
        switch (state) {
            case STATE_HANDSHAKE_STARTED:
                return pendingStatus(pendingOutboundEncryptedBytes());
            case STATE_HANDSHAKE_COMPLETED:
                return HandshakeStatus.NEED_WRAP;
            case STATE_NEW:
            case STATE_MODE_SET:
            case STATE_CLOSED:
            case STATE_CLOSED_INBOUND:
            case STATE_CLOSED_OUTBOUND:
            case STATE_READY:
            case STATE_READY_HANDSHAKE_CUT_THROUGH:
                return HandshakeStatus.NOT_HANDSHAKING;
            default:
                break;
        }
        throw new IllegalStateException("Unexpected engine state: " + state);
    }
    int pendingOutboundEncryptedBytes() {
        return networkBio.getPendingWrittenBytes();
    }
    private int pendingInboundCleartextBytes() {
        return ssl.getPendingReadableBytes();
    }
    private static SSLEngineResult.HandshakeStatus pendingStatus(int pendingOutboundBytes) {
        // Depending on if there is something left in the BIO we need to WRAP or UNWRAP
        return pendingOutboundBytes > 0 ? NEED_WRAP : NEED_UNWRAP;
    }
    @Override
    public boolean getNeedClientAuth() {
        return sslParameters.getNeedClientAuth();
    }
    /**
     * Work-around to allow this method to be called on older versions of Android.
     */
    @Override
    SSLSession handshakeSession() {
        synchronized (ssl) {
            if (state == STATE_HANDSHAKE_STARTED) {
                return Platform.wrapSSLSession(new ExternalSession(new ExternalSession.Provider() {
                    @Override
                    public ConscryptSession provideSession() {
                        return ConscryptEngine.this.provideHandshakeSession();
                    }
                }));
            }
            return null;
        }
    }
    @Override
    public SSLSession getSession() {
        return externalSession;
    }
    private ConscryptSession provideSession() {
        synchronized (ssl) {
            if (state == STATE_CLOSED) {
                return closedSession != null ? closedSession : SSLNullSession.getNullSession();
            }
            if (state < STATE_HANDSHAKE_COMPLETED) {
                // Return an invalid session with invalid cipher suite of "SSL_NULL_WITH_NULL_NULL"
                return SSLNullSession.getNullSession();
            }
            return activeSession;
        }
    }
    private ConscryptSession provideHandshakeSession() {
        synchronized (ssl) {
            return state == STATE_HANDSHAKE_STARTED ? activeSession
                                                    : SSLNullSession.getNullSession();
        }
    }
    // After handshake has started, provide active session otherwise a null session,
    // for code which needs to read session attributes without triggering the handshake.
    private ConscryptSession provideAfterHandshakeSession() {
        return (state < STATE_HANDSHAKE_STARTED) ? SSLNullSession.getNullSession()
                                                 : provideSession();
    }
    @Override
    public String[] getSupportedCipherSuites() {
        return NativeCrypto.getSupportedCipherSuites();
    }
    @Override
    public String[] getSupportedProtocols() {
        return NativeCrypto.getSupportedProtocols();
    }
    @Override
    public boolean getUseClientMode() {
        return sslParameters.getUseClientMode();
    }
    @Override
    public boolean getWantClientAuth() {
        return sslParameters.getWantClientAuth();
    }
    @Override
    public boolean isInboundDone() {
        synchronized (ssl) {
            return (state == STATE_CLOSED || state == STATE_CLOSED_INBOUND
                           || ssl.wasShutdownReceived())
                    && (pendingInboundCleartextBytes() == 0);
        }
    }
    @Override
    public boolean isOutboundDone() {
        synchronized (ssl) {
            return (state == STATE_CLOSED || state == STATE_CLOSED_OUTBOUND
                           || ssl.wasShutdownSent())
                    && (pendingOutboundEncryptedBytes() == 0);
        }
    }
    @Override
    public void setEnabledCipherSuites(String[] suites) {
        sslParameters.setEnabledCipherSuites(suites);
    }
    @Override
    public void setEnabledProtocols(String[] protocols) {
        sslParameters.setEnabledProtocols(protocols);
    }
    @Override
    public void setEnableSessionCreation(boolean flag) {
        sslParameters.setEnableSessionCreation(flag);
    }
    @Override
    public void setNeedClientAuth(boolean need) {
        sslParameters.setNeedClientAuth(need);
    }
    @Override
    public void setUseClientMode(boolean mode) {
        synchronized (ssl) {
            if (isHandshakeStarted()) {
                throw new IllegalArgumentException(
                        "Can not change mode after handshake: state == " + state);
            }
            transitionTo(STATE_MODE_SET);
            sslParameters.setUseClientMode(mode);
        }
    }
    @Override
    public void setWantClientAuth(boolean want) {
        sslParameters.setWantClientAuth(want);
    }
    @Override
    public SSLEngineResult unwrap(ByteBuffer src, ByteBuffer dst) throws SSLException {
        synchronized (ssl) {
            try {
                return unwrap(singleSrcBuffer(src), singleDstBuffer(dst));
            } finally {
                resetSingleSrcBuffer();
                resetSingleDstBuffer();
            }
        }
    }
    @Override
    public SSLEngineResult unwrap(ByteBuffer src, ByteBuffer[] dsts) throws SSLException {
        synchronized (ssl) {
            try {
                return unwrap(singleSrcBuffer(src), dsts);
            } finally {
                resetSingleSrcBuffer();
            }
        }
    }
    @Override
    public SSLEngineResult unwrap(final ByteBuffer src, final ByteBuffer[] dsts, final int offset,
            final int length) throws SSLException {
        synchronized (ssl) {
            try {
                return unwrap(singleSrcBuffer(src), 0, 1, dsts, offset, length);
            } finally {
                resetSingleSrcBuffer();
            }
        }
    }
    @Override
    SSLEngineResult unwrap(final ByteBuffer[] srcs, final ByteBuffer[] dsts) throws SSLException {
        checkArgument(srcs != null, "srcs is null");
        checkArgument(dsts != null, "dsts is null");
        return unwrap(srcs, 0, srcs.length, dsts, 0, dsts.length);
    }
    @Override
    SSLEngineResult unwrap(final ByteBuffer[] srcs, int srcsOffset, final int srcsLength,
            final ByteBuffer[] dsts, final int dstsOffset, final int dstsLength)
            throws SSLException {
        checkArgument(srcs != null, "srcs is null");
        checkArgument(dsts != null, "dsts is null");
        checkPositionIndexes(srcsOffset, srcsOffset + srcsLength, srcs.length);
        checkPositionIndexes(dstsOffset, dstsOffset + dstsLength, dsts.length);
        // Determine the output capacity.
        final int dstLength = calcDstsLength(dsts, dstsOffset, dstsLength);
        final int endOffset = dstsOffset + dstsLength;
        final int srcsEndOffset = srcsOffset + srcsLength;
        final long srcLength = calcSrcsLength(srcs, srcsOffset, srcsEndOffset);
        synchronized (ssl) {
            switch (state) {
                case STATE_MODE_SET:
                    // Begin the handshake implicitly.
                    beginHandshakeInternal();
                    break;
                case STATE_CLOSED_INBOUND:
                case STATE_CLOSED:
                    freeIfDone();
                    // If the inbound direction is closed. we can't send anymore.
                    return new SSLEngineResult(Status.CLOSED, getHandshakeStatusInternal(), 0, 0);
                case STATE_NEW:
                    throw new IllegalStateException(
                            "Client/server mode must be set before calling unwrap");
                default:
                    break;
            }
            HandshakeStatus handshakeStatus = HandshakeStatus.NOT_HANDSHAKING;
            if (!handshakeFinished) {
                handshakeStatus = handshake();
                if (handshakeStatus == NEED_WRAP) {
                    return NEED_WRAP_OK;
                }
                if (state == STATE_CLOSED) {
                    return NEED_WRAP_CLOSED;
                }
                // NEED_UNWRAP - just fall through to perform the unwrap.
            }
            // Consume any source data. Skip this if there are unread cleartext data.
            boolean noCleartextDataAvailable = pendingInboundCleartextBytes() <= 0;
            int lenRemaining = 0;
            if (srcLength > 0 && noCleartextDataAvailable) {
                if (srcLength < SSL3_RT_HEADER_LENGTH) {
                    // Need to be able to read a full TLS header.
                    return new SSLEngineResult(BUFFER_UNDERFLOW, getHandshakeStatus(), 0, 0);
                }
                int packetLength = SSLUtils.getEncryptedPacketLength(srcs, srcsOffset);
                if (packetLength < 0) {
                    throw new SSLException("Unable to parse TLS packet header");
                }
                if (srcLength < packetLength) {
                    // We either have not enough data to read the packet header or not enough for
                    // reading the whole packet.
                    return new SSLEngineResult(BUFFER_UNDERFLOW, getHandshakeStatus(), 0, 0);
                }
                // Limit the amount of data to be read to a single packet.
                lenRemaining = packetLength;
            } else if (noCleartextDataAvailable) {
                // No pending data and nothing provided as input.  Need more data.
                return new SSLEngineResult(BUFFER_UNDERFLOW, getHandshakeStatus(), 0, 0);
            }
            // Write all of the encrypted source data to the networkBio
            int bytesConsumed = 0;
            if (lenRemaining > 0 && srcsOffset < srcsEndOffset) {
                do {
                    ByteBuffer src = srcs[srcsOffset];
                    int remaining = src.remaining();
                    if (remaining == 0) {
                        // We must skip empty buffers as BIO_write will return 0 if asked to
                        // write something with length 0.
                        srcsOffset++;
                        continue;
                    }
                    // Write the source encrypted data to the networkBio.
                    int written = writeEncryptedData(src, min(lenRemaining, remaining));
                    if (written > 0) {
                        bytesConsumed += written;
                        lenRemaining -= written;
                        if (lenRemaining == 0) {
                            // A whole packet has been consumed.
                            break;
                        }
                        if (written == remaining) {
                            srcsOffset++;
                        } else {
                            // We were not able to write everything into the BIO so break the
                            // write loop as otherwise we will produce an error on the next
                            // write attempt, which will trigger a SSL.clearError() later.
                            break;
                        }
                    } else {
                        // BIO_write returned a negative or zero number, this means we could not
                        // complete the write operation and should retry later.
                        // We ignore BIO_* errors here as we use in memory BIO anyway and will
                        // do another SSL_* call later on in which we will produce an exception
                        // in case of an error
                        NativeCrypto.SSL_clear_error();
                        break;
                    }
                } while (srcsOffset < srcsEndOffset);
            }
            // Now read any available plaintext data.
            int bytesProduced = 0;
            try {
                if (dstLength > 0) {
                    // Write decrypted data to dsts buffers
                    for (int idx = dstsOffset; idx < endOffset; ++idx) {
                        ByteBuffer dst = dsts[idx];
                        if (!dst.hasRemaining()) {
                            continue;
                        }
                        int bytesRead = readPlaintextData(dst);
                        if (bytesRead > 0) {
                            bytesProduced += bytesRead;
                            if (dst.hasRemaining()) {
                                // We haven't filled this buffer fully, break out of the loop
                                // and determine the correct response status below.
                                break;
                            }
                        } else {
                            switch (bytesRead) {
                                case -SSL_ERROR_WANT_READ:
                                case -SSL_ERROR_WANT_WRITE: {
                                    return newResult(bytesConsumed, bytesProduced, handshakeStatus);
                                }
                                case -SSL_ERROR_ZERO_RETURN: {
                                    // We received a close_notify from the peer, so mark the
                                    // inbound direction as closed and shut down the SSL object
                                    closeAll();
                                    return new SSLEngineResult(Status.CLOSED,
                                            pendingOutboundEncryptedBytes() > 0 ? NEED_WRAP
                                                                                : NOT_HANDSHAKING,
                                            bytesConsumed, bytesProduced);
                                }
                                default: {
                                    // Should never get here.
                                    closeAll();
                                    throw newSslExceptionWithMessage("SSL_read");
                                }
                            }
                        }
                    }
                } else {
                    // If the capacity of all destination buffers is 0 we need to trigger a SSL_read
                    // anyway to ensure everything is flushed in the BIO pair and so we can detect
                    // it in the pendingInboundCleartextBytes() call.
                    ssl.forceRead();
                }
            } catch (InterruptedIOException e) {
                return newResult(bytesConsumed, bytesProduced, handshakeStatus);
            } catch (IOException e) {
                // Shut down the SSL and rethrow the exception.  Users will need to drain any alerts
                // from the SSL before closing.
                closeAll();
                throw convertException(e);
            }
            // There won't be any application data until we're done handshaking.
            // We first check handshakeFinished to eliminate the overhead of extra JNI call if
            // possible.
            int pendingCleartextBytes = handshakeFinished ? pendingInboundCleartextBytes() : 0;
            if (pendingCleartextBytes > 0) {
                // We filled all buffers but there is still some data pending in the BIO buffer,
                // return BUFFER_OVERFLOW.
                return new SSLEngineResult(BUFFER_OVERFLOW,
                        mayFinishHandshake(handshakeStatus == FINISHED
                                        ? handshakeStatus
                                        : getHandshakeStatusInternal()),
                        bytesConsumed, bytesProduced);
            }
            return newResult(bytesConsumed, bytesProduced, handshakeStatus);
        }
    }
    private static int calcDstsLength(ByteBuffer[] dsts, int dstsOffset, int dstsLength) {
        int capacity = 0;
        for (int i = 0; i < dsts.length; i++) {
            ByteBuffer dst = dsts[i];
            checkArgument(dst != null, "dsts[%d] is null", i);
            if (dst.isReadOnly()) {
                throw new ReadOnlyBufferException();
            }
            if (i >= dstsOffset && i < dstsOffset + dstsLength) {
                capacity += dst.remaining();
            }
        }
        return capacity;
    }
    private static long calcSrcsLength(ByteBuffer[] srcs, int srcsOffset, int srcsEndOffset) {
        long len = 0;
        for (int i = srcsOffset; i < srcsEndOffset; i++) {
            ByteBuffer src = srcs[i];
            if (src == null) {
                throw new IllegalArgumentException("srcs[" + i + "] is null");
            }
            len += src.remaining();
        }
        return len;
    }
    private SSLEngineResult.HandshakeStatus handshake() throws SSLException {
        try {
            // Only actually perform the handshake if we haven't already just completed it
            // via BIO operations.
            try {
                int ssl_error_code = ssl.doHandshake();
                switch (ssl_error_code) {
                    case SSL_ERROR_WANT_READ:
                        return pendingStatus(pendingOutboundEncryptedBytes());
                    case SSL_ERROR_WANT_WRITE: {
                        return NEED_WRAP;
                    }
                    default: {
                        // SSL_ERROR_NONE.
                    }
                }
            } catch (IOException e) {
                // Shut down the SSL and rethrow the exception.  Users will need to drain any alerts
                // from the SSL before closing.
                closeAll();
                throw e;
            }
            // The handshake has completed successfully...
            // Update the session from the current state of the SSL object.
            activeSession.onPeerCertificateAvailable(getPeerHost(), getPeerPort());
            finishHandshake();
            return FINISHED;
        } catch (Exception e) {
            throw toSSLHandshakeException(e);
        }
    }
    private void finishHandshake() throws SSLException {
        handshakeFinished = true;
        // Notify the listener, if provided.
        if (handshakeListener != null) {
            handshakeListener.onHandshakeFinished();
        }
    }
    /**
     * Write plaintext data to the OpenSSL internal BIO
     *
     * Calling this function with src.remaining == 0 is undefined.
     */
    private int writePlaintextData(final ByteBuffer src, int len) throws SSLException {
        try {
            final int pos = src.position();
            final int sslWrote;
            if (src.isDirect()) {
                sslWrote = writePlaintextDataDirect(src, pos, len);
            } else {
                sslWrote = writePlaintextDataHeap(src, pos, len);
            }
            if (sslWrote > 0) {
                src.position(pos + sslWrote);
            }
            return sslWrote;
        } catch (Exception e) {
            throw convertException(e);
        }
    }
    private int writePlaintextDataDirect(ByteBuffer src, int pos, int len) throws IOException {
        return ssl.writeDirectByteBuffer(directByteBufferAddress(src, pos), len);
    }
    private int writePlaintextDataHeap(ByteBuffer src, int pos, int len) throws IOException {
        AllocatedBuffer allocatedBuffer = null;
        try {
            final ByteBuffer buffer;
            if (bufferAllocator != null) {
                allocatedBuffer = bufferAllocator.allocateDirectBuffer(len);
                buffer = allocatedBuffer.nioBuffer();
            } else {
                // We don't have a buffer allocator, but we don't want to send a heap
                // buffer to JNI. So lazy-create a direct buffer that we will use from now
                // on to copy plaintext data.
                buffer = getOrCreateLazyDirectBuffer();
            }
            // Copy the data to the direct buffer.
            int limit = src.limit();
            int bytesToWrite = min(len, buffer.remaining());
            src.limit(pos + bytesToWrite);
            buffer.put(src);
            buffer.flip();
            // Restore the original position and limit.
            src.limit(limit);
            src.position(pos);
            return writePlaintextDataDirect(buffer, 0, bytesToWrite);
        } finally {
            if (allocatedBuffer != null) {
                // Release the buffer back to the pool.
                allocatedBuffer.release();
            }
        }
    }
    /**
     * Read plaintext data from the OpenSSL internal BIO
     */
    private int readPlaintextData(final ByteBuffer dst) throws IOException {
        try {
            final int pos = dst.position();
            final int limit = dst.limit();
            final int len = min(SSL3_RT_MAX_PACKET_SIZE, limit - pos);
            if (dst.isDirect()) {
                int bytesRead = readPlaintextDataDirect(dst, pos, len);
                if (bytesRead > 0) {
                    dst.position(pos + bytesRead);
                }
                return bytesRead;
            }
            // The heap method updates the dst position automatically.
            return readPlaintextDataHeap(dst, len);
        } catch (CertificateException e) {
            throw convertException(e);
        }
    }
    private int readPlaintextDataDirect(ByteBuffer dst, int pos, int len)
            throws IOException, CertificateException {
        return ssl.readDirectByteBuffer(directByteBufferAddress(dst, pos), len);
    }
    private int readPlaintextDataHeap(ByteBuffer dst, int len)
            throws IOException, CertificateException {
        AllocatedBuffer allocatedBuffer = null;
        try {
            final ByteBuffer buffer;
            if (bufferAllocator != null) {
                allocatedBuffer = bufferAllocator.allocateDirectBuffer(len);
                buffer = allocatedBuffer.nioBuffer();
            } else {
                // We don't have a buffer allocator, but we don't want to send a heap
                // buffer to JNI. So lazy-create a direct buffer that we will use from now
                // on to copy plaintext data.
                buffer = getOrCreateLazyDirectBuffer();
            }
            // Read the data to the direct buffer.
            int bytesToRead = min(len, buffer.remaining());
            int bytesRead = readPlaintextDataDirect(buffer, 0, bytesToRead);
            if (bytesRead > 0) {
                // Copy the data to the heap buffer.
                buffer.position(bytesRead);
                buffer.flip();
                dst.put(buffer);
            }
            return bytesRead;
        } finally {
            if (allocatedBuffer != null) {
                // Release the buffer back to the pool.
                allocatedBuffer.release();
            }
        }
    }
    private SSLException convertException(Throwable e) {
        if (e instanceof SSLHandshakeException || !handshakeFinished) {
            return SSLUtils.toSSLHandshakeException(e);
        }
        return SSLUtils.toSSLException(e);
    }
    /**
     * Write encrypted data to the OpenSSL network BIO.
     */
    private int writeEncryptedData(final ByteBuffer src, int len) throws SSLException {
        try {
            final int pos = src.position();
            final int bytesWritten;
            if (src.isDirect()) {
                bytesWritten = writeEncryptedDataDirect(src, pos, len);
            } else {
                bytesWritten = writeEncryptedDataHeap(src, pos, len);
            }
            if (bytesWritten > 0) {
                src.position(pos + bytesWritten);
            }
            return bytesWritten;
        } catch (IOException e) {
            closeAll();
            throw new SSLException(e);
        }
    }
    private int writeEncryptedDataDirect(ByteBuffer src, int pos, int len) throws IOException {
        return networkBio.writeDirectByteBuffer(directByteBufferAddress(src, pos), len);
    }
    private int writeEncryptedDataHeap(ByteBuffer src, int pos, int len) throws IOException {
        AllocatedBuffer allocatedBuffer = null;
        try {
            final ByteBuffer buffer;
            if (bufferAllocator != null) {
                allocatedBuffer = bufferAllocator.allocateDirectBuffer(len);
                buffer = allocatedBuffer.nioBuffer();
            } else {
                // We don't have a buffer allocator, but we don't want to send a heap
                // buffer to JNI. So lazy-create a direct buffer that we will use from now
                // on to copy encrypted packets.
                buffer = getOrCreateLazyDirectBuffer();
            }
            int limit = src.limit();
            int bytesToCopy = min(min(limit - pos, len), buffer.remaining());
            src.limit(pos + bytesToCopy);
            buffer.put(src);
            // Restore the original limit.
            src.limit(limit);
            // Reset the original position on the source buffer.
            src.position(pos);
            int bytesWritten = writeEncryptedDataDirect(buffer, 0, bytesToCopy);
            // Restore the original position.
            src.position(pos);
            return bytesWritten;
        } finally {
            if (allocatedBuffer != null) {
                // Release the buffer back to the pool.
                allocatedBuffer.release();
            }
        }
    }
    private ByteBuffer getOrCreateLazyDirectBuffer() {
        if (lazyDirectBuffer == null) {
            lazyDirectBuffer = ByteBuffer.allocateDirect(
                    max(SSL3_RT_MAX_PLAIN_LENGTH, SSL3_RT_MAX_PACKET_SIZE));
        }
        lazyDirectBuffer.clear();
        return lazyDirectBuffer;
    }
    private long directByteBufferAddress(ByteBuffer directBuffer, int pos) {
        return NativeCrypto.getDirectBufferAddress(directBuffer) + pos;
    }
    private SSLEngineResult readPendingBytesFromBIO(ByteBuffer dst, int bytesConsumed,
            int bytesProduced, SSLEngineResult.HandshakeStatus status) throws SSLException {
        try {
            // Check to see if the engine wrote data into the network BIO
            int pendingNet = pendingOutboundEncryptedBytes();
            if (pendingNet > 0) {
                // Do we have enough room in dst to write encrypted data?
                int capacity = dst.remaining();
                if (capacity < pendingNet) {
                    return new SSLEngineResult(BUFFER_OVERFLOW,
                            mayFinishHandshake(
                                    status == FINISHED ? status : getHandshakeStatus(pendingNet)),
                            bytesConsumed, bytesProduced);
                }
                // Write the pending data from the network BIO into the dst buffer
                int produced = readEncryptedData(dst, pendingNet);
                if (produced <= 0) {
                    // We ignore BIO_* errors here as we use in memory BIO anyway and will do
                    // another SSL_* call later on in which we will produce an exception in
                    // case of an error
                    NativeCrypto.SSL_clear_error();
                } else {
                    bytesProduced += produced;
                    pendingNet -= produced;
                }
                return new SSLEngineResult(getEngineStatus(),
                        mayFinishHandshake(
                                status == FINISHED ? status : getHandshakeStatus(pendingNet)),
                        bytesConsumed, bytesProduced);
            }
            return null;
        } catch (Exception e) {
            throw convertException(e);
        }
    }
    /**
     * Read encrypted data from the OpenSSL network BIO
     */
    private int readEncryptedData(final ByteBuffer dst, final int pending) throws SSLException {
        try {
            int bytesRead = 0;
            final int pos = dst.position();
            if (dst.remaining() >= pending) {
                final int limit = dst.limit();
                final int len = min(pending, limit - pos);
                if (dst.isDirect()) {
                    bytesRead = readEncryptedDataDirect(dst, pos, len);
                    // Need to update the position on the dst buffer.
                    if (bytesRead > 0) {
                        dst.position(pos + bytesRead);
                    }
                } else {
                    // The heap method will update the position on the dst buffer automatically.
                    bytesRead = readEncryptedDataHeap(dst, len);
                }
            }
            return bytesRead;
        } catch (Exception e) {
            throw convertException(e);
        }
    }
    private int readEncryptedDataDirect(ByteBuffer dst, int pos, int len) throws IOException {
        return networkBio.readDirectByteBuffer(directByteBufferAddress(dst, pos), len);
    }
    private int readEncryptedDataHeap(ByteBuffer dst, int len) throws IOException {
        AllocatedBuffer allocatedBuffer = null;
        try {
            final ByteBuffer buffer;
            if (bufferAllocator != null) {
                allocatedBuffer = bufferAllocator.allocateDirectBuffer(len);
                buffer = allocatedBuffer.nioBuffer();
            } else {
                // We don't have a buffer allocator, but we don't want to send a heap
                // buffer to JNI. So lazy-create a direct buffer that we will use from now
                // on to copy encrypted packets.
                buffer = getOrCreateLazyDirectBuffer();
            }
            int bytesToRead = min(len, buffer.remaining());
            int bytesRead = readEncryptedDataDirect(buffer, 0, bytesToRead);
            if (bytesRead > 0) {
                buffer.position(bytesRead);
                buffer.flip();
                dst.put(buffer);
            }
            return bytesRead;
        } finally {
            if (allocatedBuffer != null) {
                // Release the buffer back to the pool.
                allocatedBuffer.release();
            }
        }
    }
    private SSLEngineResult.HandshakeStatus mayFinishHandshake(
            SSLEngineResult.HandshakeStatus status) throws SSLException {
        if (!handshakeFinished && status == NOT_HANDSHAKING) {
            // If the status was NOT_HANDSHAKING and we not finished the handshake we need to call
            // SSL_do_handshake() again
            return handshake();
        }
        return status;
    }
    private SSLEngineResult.HandshakeStatus getHandshakeStatus(int pending) {
        // Check if we are in the initial handshake phase or shutdown phase
        return !handshakeFinished ? pendingStatus(pending) : NOT_HANDSHAKING;
    }
    private SSLEngineResult.Status getEngineStatus() {
        switch (state) {
            case STATE_CLOSED_INBOUND:
            case STATE_CLOSED_OUTBOUND:
            case STATE_CLOSED:
                return CLOSED;
            default:
                return OK;
        }
    }
    private void closeAll() {
        closeOutbound();
        closeInbound();
    }
    private void freeIfDone() {
        if (isInboundDone() && isOutboundDone()) {
            closeAndFreeResources();
        }
    }
    private SSLException newSslExceptionWithMessage(String err) {
        if (!handshakeFinished) {
            return new SSLException(err);
        }
        return new SSLHandshakeException(err);
    }
    private SSLEngineResult newResult(int bytesConsumed, int bytesProduced,
            SSLEngineResult.HandshakeStatus status) throws SSLException {
        return new SSLEngineResult(getEngineStatus(),
                mayFinishHandshake(status == FINISHED ? status : getHandshakeStatusInternal()),
                bytesConsumed, bytesProduced);
    }
    @Override
    public SSLEngineResult wrap(ByteBuffer src, ByteBuffer dst) throws SSLException {
        synchronized (ssl) {
            try {
                return wrap(singleSrcBuffer(src), dst);
            } finally {
                resetSingleSrcBuffer();
            }
        }
    }
    @Override
    public SSLEngineResult wrap(ByteBuffer[] srcs, int srcsOffset, int srcsLength, ByteBuffer dst)
            throws SSLException {
        checkArgument(srcs != null, "srcs is null");
        checkArgument(dst != null, "dst is null");
        checkPositionIndexes(srcsOffset, srcsOffset + srcsLength, srcs.length);
        if (dst.isReadOnly()) {
            throw new ReadOnlyBufferException();
        }
        if ((srcsOffset != 0) || (srcsLength != srcs.length)) {
            srcs = Arrays.copyOfRange(srcs, srcsOffset, srcsOffset + srcsLength);
        }
        BufferUtils.checkNotNull(srcs);
        synchronized (ssl) {
            switch (state) {
                case STATE_MODE_SET:
                    // Begin the handshake implicitly.
                    beginHandshakeInternal();
                    break;
                case STATE_CLOSED_OUTBOUND:
                case STATE_CLOSED:
                    // We may have pending encrypted bytes from a close_notify alert, so
                    // try to read them out
                    SSLEngineResult pendingNetResult =
                            readPendingBytesFromBIO(dst, 0, 0, HandshakeStatus.NOT_HANDSHAKING);
                    if (pendingNetResult != null) {
                        freeIfDone();
                        return pendingNetResult;
                    }
                    return new SSLEngineResult(Status.CLOSED, getHandshakeStatusInternal(), 0, 0);
                case STATE_NEW:
                    throw new IllegalStateException(
                            "Client/server mode must be set before calling wrap");
                default:
                    break;
            }
            // If we haven't completed the handshake yet, just let the caller know.
            HandshakeStatus handshakeStatus = HandshakeStatus.NOT_HANDSHAKING;
            // Prepare OpenSSL to work in server mode and receive handshake
            if (!handshakeFinished) {
                handshakeStatus = handshake();
                if (handshakeStatus == NEED_UNWRAP) {
                    return NEED_UNWRAP_OK;
                }
                if (state == STATE_CLOSED) {
                    return NEED_UNWRAP_CLOSED;
                }
                // NEED_WRAP - just fall through to perform the wrap.
            }
            int dataLength = (int) min(BufferUtils.remaining(srcs), SSL3_RT_MAX_PLAIN_LENGTH);
            if (dst.remaining() < calculateOutNetBufSize(dataLength)) {
                return new SSLEngineResult(
                        Status.BUFFER_OVERFLOW, getHandshakeStatusInternal(), 0, 0);
            }
            int bytesProduced = 0;
            int bytesConsumed = 0;
            if (dataLength > 0) {
                // Try and find a single buffer to send, e.g. the first non-empty buffer has
                // more than enough data remaining to fill a TLS record. Otherwise copy as much
                // data as possible from the source buffers to fill a record. Note the we can't
                // mark the data as consumed until we see how much the TLS layer actually consumes.
                boolean isCopy = false;
                ByteBuffer outputBuffer =
                        BufferUtils.getBufferLargerThan(srcs, SSL3_RT_MAX_PLAIN_LENGTH);
                if (outputBuffer == null) {
                    // The buffer by getOrCreateLazyDirectBuffer() is also used by
                    // writePlainTextDataHeap(), but by filling it here the write path will go via
                    // writePlainTextDataDirect() and the cost will be approximately the same,
                    // especially if compacting multiple non-direct buffers into a single
                    // direct one.
                    // TODO(): use bufferAllocator if set.
                    // https://github.com/google/conscrypt/issues/974
                    outputBuffer = BufferUtils.copyNoConsume(
                            srcs, getOrCreateLazyDirectBuffer(), SSL3_RT_MAX_PLAIN_LENGTH);
                    isCopy = true;
                }
                final SSLEngineResult pendingNetResult;
                // Write plaintext application data to the SSL engine
                int result = writePlaintextData(
                        outputBuffer, min(SSL3_RT_MAX_PLAIN_LENGTH, outputBuffer.remaining()));
                if (result > 0) {
                    bytesConsumed = result;
                    if (isCopy) {
                        // Data was a copy, so mark it as consumed in the original buffers.
                        BufferUtils.consume(srcs, bytesConsumed);
                    }
                    pendingNetResult = readPendingBytesFromBIO(
                            dst, bytesConsumed, bytesProduced, handshakeStatus);
                    if (pendingNetResult != null) {
                        if (pendingNetResult.getStatus() != OK) {
                            return pendingNetResult;
                        }
                        bytesProduced = pendingNetResult.bytesProduced();
                    }
                } else {
                    int sslError = ssl.getError(result);
                    switch (sslError) {
                        case SSL_ERROR_ZERO_RETURN:
                            // This means the connection was shutdown correctly, close inbound
                            // and outbound
                            closeAll();
                            pendingNetResult = readPendingBytesFromBIO(
                                    dst, bytesConsumed, bytesProduced, handshakeStatus);
                            return pendingNetResult != null ? pendingNetResult
                                                            : CLOSED_NOT_HANDSHAKING;
                        case SSL_ERROR_WANT_READ:
                            // If there is no pending data to read from BIO we should go back to
                            // event loop and try
                            // to read more data [1]. It is also possible that event loop will
                            // detect the socket
                            // has been closed. [1]
                            // https://www.openssl.org/docs/manmaster/man3/SSL_write.html
                            pendingNetResult = readPendingBytesFromBIO(
                                    dst, bytesConsumed, bytesProduced, handshakeStatus);
                            return pendingNetResult != null
                                    ? pendingNetResult
                                    : new SSLEngineResult(getEngineStatus(), NEED_UNWRAP,
                                              bytesConsumed, bytesProduced);
                        case SSL_ERROR_WANT_WRITE:
                            // SSL_ERROR_WANT_WRITE typically means that the underlying
                            // transport is not writable
                            // and we should set the "want write" flag on the selector and try
                            // again when the
                            // underlying transport is writable [1]. However we are not directly
                            // writing to the
                            // underlying transport and instead writing to a BIO buffer. The
                            // OpenSsl documentation
                            // says we should do the following [1]:
                            //
                            // "When using a buffering BIO, like a BIO pair, data must be
                            // written into or retrieved
                            // out of the BIO before being able to continue."
                            //
                            // So we attempt to drain the BIO buffer below, but if there is no
                            // data this condition
                            // is undefined and we assume their is a fatal error with the
                            // openssl engine and close.
                            // [1] https://www.openssl.org/docs/manmaster/man3/SSL_write.html
                            pendingNetResult = readPendingBytesFromBIO(
                                    dst, bytesConsumed, bytesProduced, handshakeStatus);
                            return pendingNetResult != null ? pendingNetResult : NEED_WRAP_CLOSED;
                        default:
                            // Everything else is considered as error
                            closeAll();
                            throw newSslExceptionWithMessage("SSL_write: error " + sslError);
                    }
                }
            }
            // We need to check if pendingWrittenBytesInBIO was checked yet, as we may not have
            // checked if the srcs was empty, or only contained empty buffers.
            if (bytesConsumed == 0) {
                SSLEngineResult pendingNetResult =
                        readPendingBytesFromBIO(dst, 0, bytesProduced, handshakeStatus);
                if (pendingNetResult != null) {
                    return pendingNetResult;
                }
            }
            return newResult(bytesConsumed, bytesProduced, handshakeStatus);
        }
    }
    @Override
    public int clientPSKKeyRequested(String identityHint, byte[] identity, byte[] key) {
        return ssl.clientPSKKeyRequested(identityHint, identity, key);
    }
    @Override
    public int serverPSKKeyRequested(String identityHint, String identity, byte[] key) {
        return ssl.serverPSKKeyRequested(identityHint, identity, key);
    }
    @Override
    public void onSSLStateChange(int type, int val) {
        synchronized (ssl) {
            switch (type) {
                case SSL_CB_HANDSHAKE_START: {
                    // For clients, this will allow the NEED_UNWRAP status to be
                    // returned.
                    transitionTo(STATE_HANDSHAKE_STARTED);
                    break;
                }
                case SSL_CB_HANDSHAKE_DONE: {
                    if (state != STATE_HANDSHAKE_STARTED
                            && state != STATE_READY_HANDSHAKE_CUT_THROUGH) {
                        throw new IllegalStateException(
                                "Completed handshake while in mode " + state);
                    }
                    transitionTo(STATE_HANDSHAKE_COMPLETED);
                    break;
                }
                default:
                    // Ignore
            }
        }
    }
    @Override
    public void serverCertificateRequested() throws IOException {
        synchronized (ssl) {
            ssl.configureServerCertificate();
        }
    }
    @Override
    public void onNewSessionEstablished(long sslSessionNativePtr) {
        try {
            // Increment the reference count to "take ownership" of the session resource.
            NativeCrypto.SSL_SESSION_up_ref(sslSessionNativePtr);
            // Create a native reference which will release the SSL_SESSION in its finalizer.
            // This constructor will only throw if the native pointer passed in is NULL, which
            // BoringSSL guarantees will not happen.
            NativeRef.SSL_SESSION ref = new SSL_SESSION(sslSessionNativePtr);
            NativeSslSession nativeSession = NativeSslSession.newInstance(ref, activeSession);
            // Cache the newly established session.
            AbstractSessionContext ctx = sessionContext();
            ctx.cacheSession(nativeSession);
        } catch (Exception ignored) {
            // Ignore.
        }
    }
    @Override
    public long serverSessionRequested(byte[] id) {
        // TODO(nathanmittler): Implement server-side caching for TLS < 1.3
        return 0;
    }
    @Override
    public void verifyCertificateChain(byte[][] certChain, String authMethod)
            throws CertificateException {
        try {
            if (certChain == null || certChain.length == 0) {
                throw new CertificateException("Peer sent no certificate");
            }
            X509Certificate[] peerCertChain = SSLUtils.decodeX509CertificateChain(certChain);
            X509TrustManager x509tm = sslParameters.getX509TrustManager();
            if (x509tm == null) {
                throw new CertificateException("No X.509 TrustManager");
            }
            // Update the peer information on the session.
            activeSession.onPeerCertificatesReceived(getPeerHost(), getPeerPort(), peerCertChain);
            if (getUseClientMode()) {
                Platform.checkServerTrusted(x509tm, peerCertChain, authMethod, this);
            } else {
                String authType = peerCertChain[0].getPublicKey().getAlgorithm();
                Platform.checkClientTrusted(x509tm, peerCertChain, authType, this);
            }
        } catch (CertificateException e) {
            throw e;
        } catch (Exception e) {
            throw new CertificateException(e);
        }
    }
    @Override
    public void clientCertificateRequested(byte[] keyTypeBytes, int[] signatureAlgs,
            byte[][] asn1DerEncodedPrincipals) throws CertificateEncodingException, SSLException {
        ssl.chooseClientCertificate(keyTypeBytes, signatureAlgs, asn1DerEncodedPrincipals);
    }
    private void sendSSLShutdown() {
        try {
            ssl.shutdown();
        } catch (IOException ignored) {
            // TODO: The RI ignores close failures in SSLSocket, but need to
            // investigate whether it does for SSLEngine.
        }
    }
    private void closeAndFreeResources() {
        transitionTo(STATE_CLOSED);
        if (ssl != null) {
            ssl.close();
        }
        if (networkBio != null) {
            networkBio.close();
        }
    }
    @Override
    @SuppressWarnings("Finalize")
    protected void finalize() throws Throwable {
        try {
            // If ssl is null, object must not be fully constructed so nothing for us to do here.
            if (ssl != null) {
                // Otherwise closeAndFreeResources() and callees expect to synchronize on ssl.
                synchronized (ssl) {
                    closeAndFreeResources();
                }
            }
        } finally {
            super.finalize();
        }
    }
    @Override
    public String chooseServerAlias(X509KeyManager keyManager, String keyType) {
        if (keyManager instanceof X509ExtendedKeyManager) {
            X509ExtendedKeyManager ekm = (X509ExtendedKeyManager) keyManager;
            return ekm.chooseEngineServerAlias(keyType, null, this);
        } else {
            return keyManager.chooseServerAlias(keyType, null, null);
        }
    }
    @Override
    public String chooseClientAlias(
            X509KeyManager keyManager, X500Principal[] issuers, String[] keyTypes) {
        if (keyManager instanceof X509ExtendedKeyManager) {
            X509ExtendedKeyManager ekm = (X509ExtendedKeyManager) keyManager;
            return ekm.chooseEngineClientAlias(keyTypes, issuers, this);
        } else {
            return keyManager.chooseClientAlias(keyTypes, issuers, null);
        }
    }
    @Override
    @SuppressWarnings("deprecation") // PSKKeyManager is deprecated, but in our own package
    public String chooseServerPSKIdentityHint(PSKKeyManager keyManager) {
        return keyManager.chooseServerKeyIdentityHint(this);
    }
    @Override
    @SuppressWarnings("deprecation") // PSKKeyManager is deprecated, but in our own package
    public String chooseClientPSKIdentity(PSKKeyManager keyManager, String identityHint) {
        return keyManager.chooseClientKeyIdentity(identityHint, this);
    }
    @Override
    @SuppressWarnings("deprecation") // PSKKeyManager is deprecated, but in our own package
    public SecretKey getPSKKey(PSKKeyManager keyManager, String identityHint, String identity) {
        return keyManager.getKey(identityHint, identity, this);
    }
    /**
     * This method enables session ticket support.
     *
     * @param useSessionTickets True to enable session tickets
     */
    @Override
    void setUseSessionTickets(boolean useSessionTickets) {
        sslParameters.setUseSessionTickets(useSessionTickets);
    }
    @Override
    String[] getApplicationProtocols() {
        return sslParameters.getApplicationProtocols();
    }
    @Override
    void setApplicationProtocols(String[] protocols) {
        sslParameters.setApplicationProtocols(protocols);
    }
    @Override
    void setApplicationProtocolSelector(ApplicationProtocolSelector selector) {
        setApplicationProtocolSelector(
                selector == null ? null : new ApplicationProtocolSelectorAdapter(this, selector));
    }
    @Override
    byte[] getTlsUnique() {
        return ssl.getTlsUnique();
    }
    @Override
    byte[] exportKeyingMaterial(String label, byte[] context, int length) throws SSLException {
        synchronized (ssl) {
            if (state < STATE_HANDSHAKE_COMPLETED || state == STATE_CLOSED) {
                return null;
            }
        }
        return ssl.exportKeyingMaterial(label, context, length);
    }
    void setApplicationProtocolSelector(ApplicationProtocolSelectorAdapter adapter) {
        sslParameters.setApplicationProtocolSelector(adapter);
    }
    @Override
    public int selectApplicationProtocol(byte[] protocols) {
        ApplicationProtocolSelectorAdapter adapter = sslParameters.getApplicationProtocolSelector();
        if (adapter == null) {
            return NativeConstants.SSL_TLSEXT_ERR_NOACK;
        }
        return adapter.selectApplicationProtocol(protocols);
    }
    @Override
    public String getApplicationProtocol() {
        return provideAfterHandshakeSession().getApplicationProtocol();
    }
    @Override
    public String getHandshakeApplicationProtocol() {
        synchronized (ssl) {
            return state >= STATE_HANDSHAKE_STARTED ? getApplicationProtocol() : null;
        }
    }
    private ByteBuffer[] singleSrcBuffer(ByteBuffer src) {
        singleSrcBuffer[0] = src;
        return singleSrcBuffer;
    }
    private void resetSingleSrcBuffer() {
        singleSrcBuffer[0] = null;
    }
    private ByteBuffer[] singleDstBuffer(ByteBuffer src) {
        singleDstBuffer[0] = src;
        return singleDstBuffer;
    }
    private void resetSingleDstBuffer() {
        singleDstBuffer[0] = null;
    }
    private ClientSessionContext clientSessionContext() {
        return sslParameters.getClientSessionContext();
    }
    private AbstractSessionContext sessionContext() {
        return sslParameters.getSessionContext();
    }
    private void transitionTo(int newState) {
        switch (newState) {
            case STATE_HANDSHAKE_STARTED: {
                handshakeFinished = false;
                activeSession = new ActiveSession(ssl, sslParameters.getSessionContext());
                break;
            }
            case STATE_CLOSED: {
                if (!ssl.isClosed() && state >= STATE_HANDSHAKE_STARTED && state < STATE_CLOSED) {
                    closedSession = new SessionSnapshot(activeSession);
                }
                break;
            }
            default: {
                break;
            }
        }
        // Update the state
        this.state = newState;
    }
}<|MERGE_RESOLUTION|>--- conflicted
+++ resolved
@@ -237,11 +237,7 @@
             }
             if (isHandshakeStarted()) {
                 throw new IllegalStateException("Could not enable/disable Channel ID after the "
-<<<<<<< HEAD
-			+ "initial handshake has begun.");
-=======
-                                                + "initial handshake has begun.");
->>>>>>> 3b701bbc
+                        + "initial handshake has begun.");
             }
             sslParameters.channelIdEnabled = enabled;
         }
