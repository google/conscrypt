/*
 * Copyright (C) 2012 The Android Open Source Project
 *
 * Licensed under the Apache License, Version 2.0 (the "License");
 * you may not use this file except in compliance with the License.
 * You may obtain a copy of the License at
 *
 *      http://www.apache.org/licenses/LICENSE-2.0
 *
 * Unless required by applicable law or agreed to in writing, software
 * distributed under the License is distributed on an "AS IS" BASIS,
 * WITHOUT WARRANTIES OR CONDITIONS OF ANY KIND, either express or implied.
 * See the License for the specific language governing permissions and
 * limitations under the License.
 */

package org.conscrypt;

import java.io.IOException;
import java.io.InputStream;
import java.io.PushbackInputStream;
import java.security.cert.CRL;
import java.security.cert.CRLException;
import java.security.cert.CertPath;
import java.security.cert.Certificate;
import java.security.cert.CertificateException;
import java.security.cert.CertificateFactorySpi;
import java.security.cert.X509Certificate;
import java.util.ArrayList;
import java.util.Arrays;
import java.util.Collection;
import java.util.Collections;
import java.util.Iterator;
import java.util.List;

/**
 * An implementation of {@link java.security.cert.CertificateFactory} based on BoringSSL.
 */
@Internal
public class OpenSSLX509CertificateFactory extends CertificateFactorySpi {
    private static final byte[] PKCS7_MARKER = new byte[] {
            '-', '-', '-', '-', '-', 'B', 'E', 'G', 'I', 'N', ' ', 'P', 'K', 'C', 'S', '7'
    };

    private static final int PUSHBACK_SIZE = 64;

    static class ParsingException extends Exception {
        private static final long serialVersionUID = 8390802697728301325L;

        ParsingException(String message) {
            super(message);
        }

        ParsingException(Exception cause) {
            super(cause);
        }

        ParsingException(String message, Exception cause) {
            super(message, cause);
        }
    }

    private static boolean isMaybePkcs7(byte[] header) {
        // The outer tag must be SEQUENCE.
        if (header.length < 2 || header[0] != 0x30) {
            return false;
        }

        // Bytes are signed in Java.
        int lengthByte = header[1] & 0xff;

        // Skip the length prefix to find the tag of the first child of SEQUENCE. This function is
        // intentionally lax and does not attempt to parse the length itself. It is only necessary
        // to return true on PKCS#7 inputs and false on X.509 inputs. Other structures can go either
        // way.
        int idx = 2;
        if (lengthByte <= 0x80) {
            // Short-form or indefinite length.
        } else if (lengthByte == 0x81) {
            idx += 1;
        } else if (lengthByte == 0x82) {
            idx += 2;
        } else if (lengthByte == 0x83) {
            idx += 3;
        } else if (lengthByte == 0x84) {
            idx += 4;
        } else {
            // BoringSSL stops at 4-byte lengths. A 5-byte length would require a 4GiB input.
            return false;
        }

        // The first element of a PKCS#7 structure is OBJECT IDENTIFIER, which has tag 6. The first
        // element of an X.509 structure is never OBJECT IDENTIFIER.
        return idx < header.length && header[idx] == 0x06;
    }

    /**
     * The code for X509 Certificates and CRL is pretty much the same. We use
     * this abstract class to share the code between them. This makes it ugly,
     * but it's already written in this language anyway.
     */
    private static abstract class Parser<T> {
        T generateItem(InputStream inStream) throws ParsingException {
            if (inStream == null) {
                throw new ParsingException("inStream == null");
            }

            final boolean markable = inStream.markSupported();
            if (markable) {
                inStream.mark(PKCS7_MARKER.length);
            }

            final PushbackInputStream pbis = new PushbackInputStream(inStream, PUSHBACK_SIZE);
            try {
                final byte[] buffer = new byte[PKCS7_MARKER.length];

                final int len = pbis.read(buffer);
                if (len < 0) {
                    /* No need to reset here. The stream was empty or EOF. */
                    throw new ParsingException("inStream is empty");
                }
                pbis.unread(buffer, 0, len);

                if (buffer[0] == '-') {
                    return fromX509PemInputStream(pbis);
                }

<<<<<<< HEAD
                // PKCS#7 bags have a byte 0x06 at position 4 in the stream.
                //
                // TODO(https://github.com/google/conscrypt/issues/987): Consider
                // deprecating this.
                if (buffer[4] == 0x06) {
=======
                if (isMaybePkcs7(buffer)) {
>>>>>>> ed9a2350
                    List<? extends T> certs = fromPkcs7DerInputStream(pbis);
                    if (certs.size() == 0) {
                        return null;
                    }
                    return certs.get(0);
                } else {
                    return fromX509DerInputStream(pbis);
                }
            } catch (Exception e) {
                if (markable) {
                    try {
                        inStream.reset();
                    } catch (IOException ignored) {
                        // If resetting the stream fails, there's not much we can do
                    }
                }
                throw new ParsingException(e);
            }
        }

        Collection<? extends T> generateItems(InputStream inStream)
                throws ParsingException {
            if (inStream == null) {
                throw new ParsingException("inStream == null");
            }
            try {
                if (inStream.available() == 0) {
                    // To avoid returning a immutable list in only one path, we create an
                    // empty list here instead of using Collections.emptyList()
                    return new ArrayList<T>();
                }
            } catch (IOException e) {
                throw new ParsingException("Problem reading input stream", e);
            }

            final boolean markable = inStream.markSupported();
            if (markable) {
                inStream.mark(PUSHBACK_SIZE);
            }

            /* Attempt to see if this is a PKCS#7 bag. */
            final PushbackInputStream pbis = new PushbackInputStream(inStream, PUSHBACK_SIZE);
            try {
                final byte[] buffer = new byte[PKCS7_MARKER.length];

                final int len = pbis.read(buffer);
                if (len < 0) {
                    /* No need to reset here. The stream was empty or EOF. */
                    throw new ParsingException("inStream is empty");
                }
                pbis.unread(buffer, 0, len);

                if (len == PKCS7_MARKER.length && Arrays.equals(PKCS7_MARKER, buffer)) {
                    return fromPkcs7PemInputStream(pbis);
                }

                if (isMaybePkcs7(buffer)) {
                    return fromPkcs7DerInputStream(pbis);
                }
            } catch (Exception e) {
                if (markable) {
                    try {
                        inStream.reset();
                    } catch (IOException ignored) {
                        // If resetting the stream fails, there's not much we can do
                    }
                }
                throw new ParsingException(e);
            }

            /*
             * It wasn't, so just try to keep grabbing certificates until we
             * can't anymore.
             */
            final List<T> coll = new ArrayList<T>();
            T c;
            do {
                /*
                 * If this stream supports marking, try to mark here in case
                 * there is an error during certificate generation.
                 */
                if (markable) {
                    inStream.mark(PUSHBACK_SIZE);
                }

                try {
                    c = generateItem(pbis);
                    coll.add(c);
                } catch (ParsingException e) {
                    /*
                     * If this stream supports marking, attempt to reset it to
                     * the mark before the failure.
                     */
                    if (markable) {
                        try {
                            inStream.reset();
                        } catch (IOException ignored) {
                            // If resetting the stream fails, there's not much we can do
                        }
                    }

                    c = null;
                }
            } while (c != null);

            return coll;
        }

        protected abstract T fromX509PemInputStream(InputStream pbis) throws ParsingException;

        protected abstract T fromX509DerInputStream(InputStream pbis) throws ParsingException;

        protected abstract List<? extends T> fromPkcs7PemInputStream(InputStream is)
                throws ParsingException;

        protected abstract List<? extends T> fromPkcs7DerInputStream(InputStream is)
                throws ParsingException;
    }

    private Parser<OpenSSLX509Certificate> certificateParser =
            new Parser<OpenSSLX509Certificate>() {
                @Override
                public OpenSSLX509Certificate fromX509PemInputStream(InputStream is)
                        throws ParsingException {
                    return OpenSSLX509Certificate.fromX509PemInputStream(is);
                }

                @Override
                public OpenSSLX509Certificate fromX509DerInputStream(InputStream is)
                        throws ParsingException {
                    return OpenSSLX509Certificate.fromX509DerInputStream(is);
                }

                @Override
                public List<? extends OpenSSLX509Certificate>
                        fromPkcs7PemInputStream(InputStream is) throws ParsingException {
                    return OpenSSLX509Certificate.fromPkcs7PemInputStream(is);
                }

                @Override
                public List<? extends OpenSSLX509Certificate>
                        fromPkcs7DerInputStream(InputStream is) throws ParsingException {
                    return OpenSSLX509Certificate.fromPkcs7DerInputStream(is);
                }
            };

    private Parser<OpenSSLX509CRL> crlParser =
            new Parser<OpenSSLX509CRL>() {
                @Override
                public OpenSSLX509CRL fromX509PemInputStream(InputStream is)
                        throws ParsingException {
                    return OpenSSLX509CRL.fromX509PemInputStream(is);
                }

                @Override
                public OpenSSLX509CRL fromX509DerInputStream(InputStream is)
                        throws ParsingException {
                    return OpenSSLX509CRL.fromX509DerInputStream(is);
                }

                @Override
                public List<? extends OpenSSLX509CRL> fromPkcs7PemInputStream(InputStream is)
                        throws ParsingException {
                    return OpenSSLX509CRL.fromPkcs7PemInputStream(is);
                }

                @Override
                public List<? extends OpenSSLX509CRL> fromPkcs7DerInputStream(InputStream is)
                        throws ParsingException {
                    return OpenSSLX509CRL.fromPkcs7DerInputStream(is);
                }
            };

    public OpenSSLX509CertificateFactory() {}

    @Override
    public Certificate engineGenerateCertificate(InputStream inStream) throws CertificateException {
        try {
            return certificateParser.generateItem(inStream);
        } catch (ParsingException e) {
            throw new CertificateException(e);
        }
    }

    @Override
    public Collection<? extends Certificate> engineGenerateCertificates(
            InputStream inStream) throws CertificateException {
        try {
            return certificateParser.generateItems(inStream);
        } catch (ParsingException e) {
            throw new CertificateException(e);
        }
    }

    @Override
    public CRL engineGenerateCRL(InputStream inStream) throws CRLException {
        try {
            return crlParser.generateItem(inStream);
        } catch (ParsingException e) {
            throw new CRLException(e);
        }
    }

    @Override
    public Collection<? extends CRL> engineGenerateCRLs(InputStream inStream) throws CRLException {
        if (inStream == null) {
            return Collections.emptyList();
        }

        try {
            return crlParser.generateItems(inStream);
        } catch (ParsingException e) {
            throw new CRLException(e);
        }
    }

    @Override
    public Iterator<String> engineGetCertPathEncodings() {
        return OpenSSLX509CertPath.getEncodingsIterator();
    }

    @Override
    public CertPath engineGenerateCertPath(InputStream inStream) throws CertificateException {
        return OpenSSLX509CertPath.fromEncoding(inStream);
    }

    @Override
    public CertPath engineGenerateCertPath(InputStream inStream, String encoding)
            throws CertificateException {
        return OpenSSLX509CertPath.fromEncoding(inStream, encoding);
    }

    @Override
    public CertPath engineGenerateCertPath(List<? extends Certificate> certificates)
            throws CertificateException {
        final List<X509Certificate> filtered = new ArrayList<X509Certificate>(certificates.size());
        for (int i = 0; i < certificates.size(); i++) {
            final Certificate c = certificates.get(i);

            if (!(c instanceof X509Certificate)) {
                throw new CertificateException("Certificate not X.509 type at index " + i);
            }

            filtered.add((X509Certificate) c);
        }

        return new OpenSSLX509CertPath(filtered);
    }
}<|MERGE_RESOLUTION|>--- conflicted
+++ resolved
@@ -125,15 +125,7 @@
                     return fromX509PemInputStream(pbis);
                 }
 
-<<<<<<< HEAD
-                // PKCS#7 bags have a byte 0x06 at position 4 in the stream.
-                //
-                // TODO(https://github.com/google/conscrypt/issues/987): Consider
-                // deprecating this.
-                if (buffer[4] == 0x06) {
-=======
                 if (isMaybePkcs7(buffer)) {
->>>>>>> ed9a2350
                     List<? extends T> certs = fromPkcs7DerInputStream(pbis);
                     if (certs.size() == 0) {
                         return null;
