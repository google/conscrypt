/*
 * Copyright (C) 2017 The Android Open Source Project
 *
 * Licensed under the Apache License, Version 2.0 (the "License");
 * you may not use this file except in compliance with the License.
 * You may obtain a copy of the License at
 *
 *      http://www.apache.org/licenses/LICENSE-2.0
 *
 * Unless required by applicable law or agreed to in writing, software
 * distributed under the License is distributed on an "AS IS" BASIS,
 * WITHOUT WARRANTIES OR CONDITIONS OF ANY KIND, either express or implied.
 * See the License for the specific language governing permissions and
 * limitations under the License.
 */

package org.conscrypt;

import static org.conscrypt.SSLUtils.EngineStates.STATE_CLOSED;
import static org.conscrypt.SSLUtils.EngineStates.STATE_HANDSHAKE_COMPLETED;
import static org.conscrypt.SSLUtils.EngineStates.STATE_HANDSHAKE_STARTED;
import static org.conscrypt.SSLUtils.EngineStates.STATE_NEW;
import static org.conscrypt.SSLUtils.EngineStates.STATE_READY;
import static org.conscrypt.SSLUtils.EngineStates.STATE_READY_HANDSHAKE_CUT_THROUGH;

import org.conscrypt.ExternalSession.Provider;
import org.conscrypt.NativeRef.SSL_SESSION;
import org.conscrypt.metrics.StatsLog;

import java.io.IOException;
import java.io.InputStream;
import java.io.OutputStream;
import java.net.InetAddress;
import java.net.Socket;
import java.net.SocketException;
import java.security.InvalidKeyException;
import java.security.PrivateKey;
import java.security.cert.CertificateEncodingException;
import java.security.cert.CertificateException;
import java.security.cert.X509Certificate;
import java.security.interfaces.ECKey;
import java.security.spec.ECParameterSpec;

import javax.crypto.SecretKey;
import javax.net.ssl.SSLException;
import javax.net.ssl.SSLHandshakeException;
import javax.net.ssl.SSLParameters;
import javax.net.ssl.SSLProtocolException;
import javax.net.ssl.SSLSession;
import javax.net.ssl.X509KeyManager;
import javax.net.ssl.X509TrustManager;
import javax.security.auth.x500.X500Principal;

/**
 * Implementation of the class OpenSSLSocketImpl based on OpenSSL.
 * <p>
 * Extensions to SSLSocket include:
 * <ul>
 * <li>handshake timeout
 * <li>session tickets
 * <li>Server Name Indication
 * </ul>
 */
class ConscryptFileDescriptorSocket extends OpenSSLSocketImpl
        implements NativeCrypto.SSLHandshakeCallbacks,
                   SSLParametersImpl.PSKCallbacks,
                   SSLParametersImpl.AliasChooser {
    private static final boolean DBG_STATE = false;

    // @GuardedBy("ssl");
    private int state = STATE_NEW;

    /**
     * Wrapper around the underlying SSL object.
     */
    private final NativeSsl ssl;

    /**
     * Protected by synchronizing on ssl. Starts as null, set by
     * getInputStream.
     */
    // @GuardedBy("ssl");
    private SSLInputStream is;

    /**
     * Protected by synchronizing on ssl. Starts as null, set by
     * getInputStream.
     */
    // @GuardedBy("ssl");
    private SSLOutputStream os;

    private final SSLParametersImpl sslParameters;

    /*
     * A CloseGuard object on Android. On other platforms, this is nothing.
     */
    private final Object guard = Platform.closeGuardGet();

    /**
     * Private key for the TLS Channel ID extension. This field is client-side
     * only. Set during startHandshake.
     */
    private OpenSSLKey channelIdPrivateKey;

    private final ActiveSession activeSession;
    /**
     * A snapshot of the active session when the engine was closed.
     */
    private SessionSnapshot closedSession;
    /**
     * The session object exposed externally from this class.
     */
    private final SSLSession externalSession =
        Platform.wrapSSLSession(new ExternalSession(new ExternalSession.Provider() {
            @Override
            public ConscryptSession provideSession() {
                return ConscryptFileDescriptorSocket.this.provideSession();
            }
        }));

    private int writeTimeoutMilliseconds = 0;
    private int handshakeTimeoutMilliseconds = -1; // -1 = same as timeout; 0 = infinite

    private long handshakeStartedMillis = 0;

    // The constructors should not be called except from the Platform class, because we may
    // want to construct a subclass instead.
    ConscryptFileDescriptorSocket(SSLParametersImpl sslParameters) throws IOException {
        this.sslParameters = sslParameters;
        this.ssl = newSsl(sslParameters, this);
        activeSession = new ActiveSession(ssl, sslParameters.getSessionContext());
    }

    ConscryptFileDescriptorSocket(String hostname, int port, SSLParametersImpl sslParameters)
            throws IOException {
        super(hostname, port);
        this.sslParameters = sslParameters;
        this.ssl = newSsl(sslParameters, this);
        activeSession = new ActiveSession(ssl, sslParameters.getSessionContext());
    }

    ConscryptFileDescriptorSocket(InetAddress address, int port, SSLParametersImpl sslParameters)
            throws IOException {
        super(address, port);
        this.sslParameters = sslParameters;
        this.ssl = newSsl(sslParameters, this);
        activeSession = new ActiveSession(ssl, sslParameters.getSessionContext());
    }

    ConscryptFileDescriptorSocket(String hostname, int port, InetAddress clientAddress,
            int clientPort, SSLParametersImpl sslParameters) throws IOException {
        super(hostname, port, clientAddress, clientPort);
        this.sslParameters = sslParameters;
        this.ssl = newSsl(sslParameters, this);
        activeSession = new ActiveSession(ssl, sslParameters.getSessionContext());
    }

    ConscryptFileDescriptorSocket(InetAddress address, int port, InetAddress clientAddress,
            int clientPort, SSLParametersImpl sslParameters) throws IOException {
        super(address, port, clientAddress, clientPort);
        this.sslParameters = sslParameters;
        this.ssl = newSsl(sslParameters, this);
        activeSession = new ActiveSession(ssl, sslParameters.getSessionContext());
    }

    ConscryptFileDescriptorSocket(Socket socket, String hostname, int port, boolean autoClose,
            SSLParametersImpl sslParameters) throws IOException {
        super(socket, hostname, port, autoClose);
        this.sslParameters = sslParameters;
        this.ssl = newSsl(sslParameters, this);
        activeSession = new ActiveSession(ssl, sslParameters.getSessionContext());
    }

    private static NativeSsl newSsl(SSLParametersImpl sslParameters,
            ConscryptFileDescriptorSocket engine) throws SSLException {
        return NativeSsl.newInstance(sslParameters, engine, engine, engine);
    }

    /**
     * Starts a TLS/SSL handshake on this connection using some native methods
     * from the OpenSSL library. It can negotiate new encryption keys, change
     * cipher suites, or initiate a new session. The certificate chain is
     * verified if the correspondent property in java.Security is set. All
     * listeners are notified at the end of the TLS/SSL handshake.
     */
    @Override
    public final void startHandshake() throws IOException {
        checkOpen();
        synchronized (ssl) {
            if (state == STATE_NEW) {
                transitionTo(STATE_HANDSHAKE_STARTED);
            } else {
                // We've either started the handshake already or have been closed.
                // Do nothing in both cases.
                return;
            }
        }

        boolean releaseResources = true;
        try {
            Platform.closeGuardOpen(guard, "close");

            // Prepare the SSL object for the handshake.
            ssl.initialize(getHostname(), channelIdPrivateKey);

            // For clients, offer to resume a previously cached session to avoid the
            // full TLS handshake.
            if (getUseClientMode()) {
                NativeSslSession cachedSession = clientSessionContext().getCachedSession(
                        getHostnameOrIP(), getPort(), sslParameters);
                if (cachedSession != null) {
                    cachedSession.offerToResume(ssl);
                }
            }

            // Temporarily use a different timeout for the handshake process
            int savedReadTimeoutMilliseconds = getSoTimeout();
            int savedWriteTimeoutMilliseconds = getSoWriteTimeout();
            if (handshakeTimeoutMilliseconds >= 0) {
                setSoTimeout(handshakeTimeoutMilliseconds);
                setSoWriteTimeout(handshakeTimeoutMilliseconds);
            }

            synchronized (ssl) {
                if (state == STATE_CLOSED) {
                    return;
                }
            }

            try {
                ssl.doHandshake(Platform.getFileDescriptor(socket), getSoTimeout());

                // Update the session from the current state of the SSL object.
                activeSession.onPeerCertificateAvailable(getHostnameOrIP(), getPort());
            } catch (CertificateException e) {
                SSLHandshakeException wrapper = new SSLHandshakeException(e.getMessage());
                wrapper.initCause(e);
                throw wrapper;
            } catch (SSLException e) {
                // Swallow this exception if it's thrown as the result of an interruption.
                //
                // TODO: SSL_read and SSL_write return -1 when interrupted, but SSL_do_handshake
                // will throw the last sslError that it saw before sslSelect, usually SSL_WANT_READ
                // (or WANT_WRITE). Catching that exception here doesn't seem much worse than
                // changing the native code to return a "special" native pointer value when that
                // happens.
                synchronized (ssl) {
                    if (state == STATE_CLOSED) {
                        return;
                    }
                }
                throw e;
            }

            synchronized (ssl) {
                if (state == STATE_CLOSED) {
                    return;
                }
            }

            // Restore the original timeout now that the handshake is complete
            if (handshakeTimeoutMilliseconds >= 0) {
                setSoTimeout(savedReadTimeoutMilliseconds);
                setSoWriteTimeout(savedWriteTimeoutMilliseconds);
            }

            synchronized (ssl) {
                releaseResources = (state == STATE_CLOSED);

                if (state == STATE_HANDSHAKE_STARTED) {
                    transitionTo(STATE_READY_HANDSHAKE_CUT_THROUGH);
                } else {
                    transitionTo(STATE_READY);
                }

                if (!releaseResources) {
                    // Unblock threads that are waiting for our state to transition
                    // into STATE_READY or STATE_READY_HANDSHAKE_CUT_THROUGH.
                    ssl.notifyAll();
                }
            }
        } catch (SSLProtocolException e) {
            throw(SSLHandshakeException) new SSLHandshakeException("Handshake failed").initCause(e);
        } finally {
            // on exceptional exit, treat the socket as closed
            if (releaseResources) {
                synchronized (ssl) {
                    // Mark the socket as closed since we might have reached this as
                    // a result on an exception thrown by the handshake process.
                    //
                    // The state will already be set to closed if we reach this as a result of
                    // an early return or an interruption due to a concurrent call to close().
                    transitionTo(STATE_CLOSED);
                    ssl.notifyAll();
                }

                try {
                    shutdownAndFreeSslNative();
                } catch (IOException ignored) {
                    // Ignored.
                }
            }
        }
    }

    @Override
    @SuppressWarnings("unused") // used by NativeCrypto.SSLHandshakeCallbacks / client_cert_cb
    public final void clientCertificateRequested(byte[] keyTypeBytes, int[] signatureAlgs,
            byte[][] asn1DerEncodedPrincipals)
            throws CertificateEncodingException, SSLException {
        ssl.chooseClientCertificate(keyTypeBytes, signatureAlgs, asn1DerEncodedPrincipals);
    }

    @Override
    @SuppressWarnings("unused") // used by native psk_client_callback
    public final int clientPSKKeyRequested(String identityHint, byte[] identity, byte[] key) {
        return ssl.clientPSKKeyRequested(identityHint, identity, key);
    }

    @Override
    @SuppressWarnings("unused") // used by native psk_server_callback
    public final int serverPSKKeyRequested(String identityHint, String identity, byte[] key) {
        return ssl.serverPSKKeyRequested(identityHint, identity, key);
    }

    @Override
    @SuppressWarnings("unused") // used by NativeCrypto.SSLHandshakeCallbacks / info_callback
    public final void onSSLStateChange(int type, int val) {
        if (type != NativeConstants.SSL_CB_HANDSHAKE_DONE) {
            // We only care about successful completion.
            return;
        }

        // First, update the state.
        synchronized (ssl) {
            if (state == STATE_CLOSED) {
                // Someone called "close" but the handshake hasn't been interrupted yet.
                return;
            }

            // Now that we've fixed up our state, we can tell waiting threads that
            // we're ready.
            transitionTo(STATE_READY);
        }

        // Let listeners know we are finally done
        notifyHandshakeCompletedListeners();

        synchronized (ssl) {
            // Notify all threads waiting for the handshake to complete.
            ssl.notifyAll();
        }
    }

    @Override
    @SuppressWarnings("unused") // used by NativeCrypto.SSLHandshakeCallbacks / new_session_callback
    public final void onNewSessionEstablished(long sslSessionNativePtr) {
        try {
            // Increment the reference count to "take ownership" of the session resource.
            NativeCrypto.SSL_SESSION_up_ref(sslSessionNativePtr);

            // Create a native reference which will release the SSL_SESSION in its finalizer.
            // This constructor will only throw if the native pointer passed in is NULL, which
            // BoringSSL guarantees will not happen.
            NativeRef.SSL_SESSION ref = new SSL_SESSION(sslSessionNativePtr);

            NativeSslSession nativeSession = NativeSslSession.newInstance(ref, activeSession);

            // Cache the newly established session.
            AbstractSessionContext ctx = sessionContext();
            ctx.cacheSession(nativeSession);
        } catch (Exception ignored) {
            // Ignore.
        }
    }

    @Override
    public final long serverSessionRequested(byte[] id) {
        // TODO(nathanmittler): Implement server-side caching for TLS < 1.3
        return 0;
    }

    @Override
    public final void serverCertificateRequested() throws IOException {
        synchronized (ssl) {
            ssl.configureServerCertificate();
        }
    }

    @Override
    public final void verifyCertificateChain(byte[][] certChain, String authMethod)
            throws CertificateException {
        try {
            if (certChain == null || certChain.length == 0) {
                throw new CertificateException("Peer sent no certificate");
            }
            X509Certificate[] peerCertChain = SSLUtils.decodeX509CertificateChain(certChain);

            X509TrustManager x509tm = sslParameters.getX509TrustManager();
            if (x509tm == null) {
                throw new CertificateException("No X.509 TrustManager");
            }
            // Update the peer information on the session.
            activeSession.onPeerCertificatesReceived(getHostnameOrIP(), getPort(), peerCertChain);

            if (getUseClientMode()) {
                Platform.checkServerTrusted(x509tm, peerCertChain, authMethod, this);
            } else {
                String authType = peerCertChain[0].getPublicKey().getAlgorithm();
                Platform.checkClientTrusted(x509tm, peerCertChain, authType, this);
            }
        } catch (CertificateException e) {
            throw e;
        } catch (Exception e) {
            throw new CertificateException(e);
        }
    }

    @Override
    public final InputStream getInputStream() throws IOException {
        checkOpen();

        InputStream returnVal;
        synchronized (ssl) {
            if (state == STATE_CLOSED) {
                throw new SocketException("Socket is closed.");
            }

            if (is == null) {
                is = new SSLInputStream();
            }

            returnVal = is;
        }

        // Block waiting for a handshake without a lock held. It's possible that the socket
        // is closed at this point. If that happens, we'll still return the input stream but
        // all reads on it will throw.
        waitForHandshake();
        return returnVal;
    }

    @Override
    public final OutputStream getOutputStream() throws IOException {
        checkOpen();

        OutputStream returnVal;
        synchronized (ssl) {
            if (state == STATE_CLOSED) {
                throw new SocketException("Socket is closed.");
            }

            if (os == null) {
                os = new SSLOutputStream();
            }

            returnVal = os;
        }

        // Block waiting for a handshake without a lock held. It's possible that the socket
        // is closed at this point. If that happens, we'll still return the output stream but
        // all writes on it will throw.
        waitForHandshake();
        return returnVal;
    }

    private void assertReadableOrWriteableState() {
        if (state == STATE_READY || state == STATE_READY_HANDSHAKE_CUT_THROUGH) {
            return;
        }

        throw new AssertionError("Invalid state: " + state);
    }

    private void waitForHandshake() throws IOException {
        startHandshake();

        synchronized (ssl) {
            while (state != STATE_READY &&
                    state != STATE_READY_HANDSHAKE_CUT_THROUGH &&
                    state != STATE_CLOSED) {
                try {
                    ssl.wait();
                } catch (InterruptedException e) {
                    Thread.currentThread().interrupt();
                    throw new IOException("Interrupted waiting for handshake", e);
                }
            }

            if (state == STATE_CLOSED) {
                throw new SocketException("Socket is closed");
            }
        }
    }

    /**
     * This inner class provides input data stream functionality
     * for the OpenSSL native implementation. It is used to
     * read data received via SSL protocol.
     */
    private class SSLInputStream extends InputStream {
        /**
         * OpenSSL only lets one thread read at a time, so this is used to
         * make sure we serialize callers of SSL_read. Thread is already
         * expected to have completed handshaking.
         */
        private final Object readLock = new Object();

        SSLInputStream() {
        }

        /**
         * Reads one byte. If there is no data in the underlying buffer,
         * this operation can block until the data will be
         * available.
         */
        @Override
        public int read() throws IOException {
            byte[] buffer = new byte[1];
            int result = read(buffer, 0, 1);
            return (result != -1) ? buffer[0] & 0xff : -1;
        }

        /**
         * Method acts as described in spec for superclass.
         * @see java.io.InputStream#read(byte[],int,int)
         */
        @Override
        public int read(byte[] buf, int offset, int byteCount) throws IOException {
            Platform.blockGuardOnNetwork();

            checkOpen();
            ArrayUtils.checkOffsetAndCount(buf.length, offset, byteCount);
            if (byteCount == 0) {
                return 0;
            }

            synchronized (readLock) {
                synchronized (ssl) {
                    if (state == STATE_CLOSED) {
                        throw new SocketException("socket is closed");
                    }

                    if (DBG_STATE) {
                        assertReadableOrWriteableState();
                    }
                }

                int ret =  ssl.read(
                        Platform.getFileDescriptor(socket), buf, offset, byteCount, getSoTimeout());
                if (ret == -1) {
                    synchronized (ssl) {
                        if (state == STATE_CLOSED) {
                            throw new SocketException("socket is closed");
                        }
                    }
                }
                return ret;
            }
        }

        @Override
        public int available() {
            return ssl.getPendingReadableBytes();
        }

        void awaitPendingOps() {
            if (DBG_STATE) {
                synchronized (ssl) {
                    if (state != STATE_CLOSED) {
                        throw new AssertionError("State is: " + state);
                    }
                }
            }

            synchronized (readLock) {}
        }
    }

    /**
     * This inner class provides output data stream functionality
     * for the OpenSSL native implementation. It is used to
     * write data according to the encryption parameters given in SSL context.
     */
    private class SSLOutputStream extends OutputStream {
        /**
         * OpenSSL only lets one thread write at a time, so this is used
         * to make sure we serialize callers of SSL_write. Thread is
         * already expected to have completed handshaking.
         */
        private final Object writeLock = new Object();

        SSLOutputStream() {
        }

        /**
         * Method acts as described in spec for superclass.
         * @see java.io.OutputStream#write(int)
         */
        @Override
        public void write(int oneByte) throws IOException {
            byte[] buffer = new byte[1];
            buffer[0] = (byte) (oneByte & 0xff);
            write(buffer);
        }

        /**
         * Method acts as described in spec for superclass.
         * @see java.io.OutputStream#write(byte[],int,int)
         */
        @Override
        public void write(byte[] buf, int offset, int byteCount) throws IOException {
            Platform.blockGuardOnNetwork();
            checkOpen();
            ArrayUtils.checkOffsetAndCount(buf.length, offset, byteCount);
            if (byteCount == 0) {
                return;
            }

            synchronized (writeLock) {
                synchronized (ssl) {
                    if (state == STATE_CLOSED) {
                        throw new SocketException("socket is closed");
                    }

                    if (DBG_STATE) {
                        assertReadableOrWriteableState();
                    }
                }

                ssl.write(Platform.getFileDescriptor(socket), buf, offset, byteCount,
                        writeTimeoutMilliseconds);

                synchronized (ssl) {
                    if (state == STATE_CLOSED) {
                        throw new SocketException("socket is closed");
                    }
                }
            }
        }

        void awaitPendingOps() {
            if (DBG_STATE) {
                synchronized (ssl) {
                    if (state != STATE_CLOSED) {
                        throw new AssertionError("State is: " + state);
                    }
                }
            }

            synchronized (writeLock) {}
        }
    }

    @Override
    public final SSLSession getSession() {
        return externalSession;
    }

    private ConscryptSession provideSession() {
        boolean handshakeCompleted = false;
        synchronized (ssl) {
            if (state == STATE_CLOSED) {
                return closedSession != null ? closedSession : SSLNullSession.getNullSession();
            }

            try {
                handshakeCompleted = state >= STATE_READY;
                if (!handshakeCompleted && isConnected()) {
                    waitForHandshake();
                    handshakeCompleted = true;
                }
            } catch (IOException e) {
                // Fall through.
            }
        }

        if (!handshakeCompleted) {
            // return an invalid session with
            // invalid cipher suite of "SSL_NULL_WITH_NULL_NULL"
            return SSLNullSession.getNullSession();
        }

        return activeSession;
    }

    // After handshake has started, provide active session otherwise a null session,
    // for code which needs to read session attributes without triggering the handshake.
    private ConscryptSession provideAfterHandshakeSession() {
        return (state < STATE_HANDSHAKE_STARTED)
            ? SSLNullSession.getNullSession()
            : provideSession();
    }

    // If handshake is in progress, provide active session otherwise a null session.
    private ConscryptSession provideHandshakeSession() {
        synchronized (ssl) {
            return state >= STATE_HANDSHAKE_STARTED && state < STATE_READY ? activeSession
                : SSLNullSession.getNullSession();
        }
    }

    @Override
    final SSLSession getActiveSession() {
        return activeSession;
    }

    @Override
    public final SSLSession getHandshakeSession() {
        synchronized (ssl) {
            if (state >= STATE_HANDSHAKE_STARTED && state < STATE_READY) {
                return Platform.wrapSSLSession(new ExternalSession(new ExternalSession.Provider() {
                    @Override
                    public ConscryptSession provideSession() {
                        return ConscryptFileDescriptorSocket.this.provideHandshakeSession();
                    }
                }));
            }
            return null;
        }
    }

    @Override
    public final boolean getEnableSessionCreation() {
        return sslParameters.getEnableSessionCreation();
    }

    @Override
    public final void setEnableSessionCreation(boolean flag) {
        sslParameters.setEnableSessionCreation(flag);
    }

    @Override
    public final String[] getSupportedCipherSuites() {
        return NativeCrypto.getSupportedCipherSuites();
    }

    @Override
    public final String[] getEnabledCipherSuites() {
        return sslParameters.getEnabledCipherSuites();
    }

    @Override
    public final void setEnabledCipherSuites(String[] suites) {
        sslParameters.setEnabledCipherSuites(suites);
    }

    @Override
    public final String[] getSupportedProtocols() {
        return NativeCrypto.getSupportedProtocols();
    }

    @Override
    public final String[] getEnabledProtocols() {
        return sslParameters.getEnabledProtocols();
    }

    @Override
    public final void setEnabledProtocols(String[] protocols) {
        sslParameters.setEnabledProtocols(protocols);
    }

    @Override
<<<<<<< HEAD
    public String getCurveNameForTesting() {
=======
    public final String getCurveNameForTesting() {
>>>>>>> 539a3578
        return ssl.getCurveNameForTesting();
    }

    /**
     * This method enables session ticket support.
     *
     * @param useSessionTickets True to enable session tickets
     */
    @Override
    public final void setUseSessionTickets(boolean useSessionTickets) {
        sslParameters.setUseSessionTickets(useSessionTickets);
    }

    /**
     * This method enables Server Name Indication.  If the hostname is not a valid SNI hostname,
     * the SNI extension will be omitted from the handshake.
     *
     * @param hostname the desired SNI hostname, or null to disable
     */
    @Override
    public final void setHostname(String hostname) {
        sslParameters.setUseSni(hostname != null);
        super.setHostname(hostname);
    }

    /**
     * Enables/disables TLS Channel ID for this server socket.
     *
     * <p>This method needs to be invoked before the handshake starts.
     *
     * @throws IllegalStateException if this is a client socket or if the handshake has already
     *         started.
     */
    @Override
    public final void setChannelIdEnabled(boolean enabled) {
        if (getUseClientMode()) {
            throw new IllegalStateException("Client mode");
        }

        synchronized (ssl) {
            if (state != STATE_NEW) {
                throw new IllegalStateException(
                        "Could not enable/disable Channel ID after the initial handshake has"
                                + " begun.");
            }
        }
        sslParameters.channelIdEnabled = enabled;
    }

    /**
     * Gets the TLS Channel ID for this server socket. Channel ID is only available once the
     * handshake completes.
     *
     * @return channel ID or {@code null} if not available.
     *
     * @throws IllegalStateException if this is a client socket or if the handshake has not yet
     *         completed.
     * @throws SSLException if channel ID is available but could not be obtained.
     */
    @Override
    public final byte[] getChannelId() throws SSLException {
        if (getUseClientMode()) {
            throw new IllegalStateException("Client mode");
        }

        synchronized (ssl) {
            if (state != STATE_READY) {
                throw new IllegalStateException(
                        "Channel ID is only available after handshake completes");
            }
        }
        return ssl.getTlsChannelId();
    }

    /**
     * Sets the {@link PrivateKey} to be used for TLS Channel ID by this client socket.
     *
     * <p>This method needs to be invoked before the handshake starts.
     *
     * @param privateKey private key (enables TLS Channel ID) or {@code null} for no key (disables
     *        TLS Channel ID). The private key must be an Elliptic Curve (EC) key based on the NIST
     *        P-256 curve (aka SECG secp256r1 or ANSI X9.62 prime256v1).
     *
     * @throws IllegalStateException if this is a server socket or if the handshake has already
     *         started.
     */
    @Override
    public final void setChannelIdPrivateKey(PrivateKey privateKey) {
        if (!getUseClientMode()) {
            throw new IllegalStateException("Server mode");
        }

        synchronized (ssl) {
            if (state != STATE_NEW) {
                throw new IllegalStateException(
                        "Could not change Channel ID private key after the initial handshake has"
                                + " begun.");
            }
        }

        if (privateKey == null) {
            sslParameters.channelIdEnabled = false;
            channelIdPrivateKey = null;
        } else {
            sslParameters.channelIdEnabled = true;
            try {
                ECParameterSpec ecParams = null;
                if (privateKey instanceof ECKey) {
                    ecParams = ((ECKey) privateKey).getParams();
                }
                if (ecParams == null) {
                    // Assume this is a P-256 key, as specified in the contract of this method.
                    ecParams =
                            OpenSSLECGroupContext.getCurveByName("prime256v1").getECParameterSpec();
                }
                channelIdPrivateKey =
                        OpenSSLKey.fromECPrivateKeyForTLSStackOnly(privateKey, ecParams);
            } catch (InvalidKeyException e) {
                // Will have error in startHandshake
            }
        }
    }

    @Override
    byte[] getTlsUnique() {
        return ssl.getTlsUnique();
    }

    @Override
    byte[] exportKeyingMaterial(String label, byte[] context, int length) throws SSLException {
        synchronized (ssl) {
            if (state < STATE_HANDSHAKE_COMPLETED || state == STATE_CLOSED) {
                return null;
            }
        }
        return ssl.exportKeyingMaterial(label, context, length);
    }

    @Override
    public final boolean getUseClientMode() {
        return sslParameters.getUseClientMode();
    }

    @Override
    public final void setUseClientMode(boolean mode) {
        synchronized (ssl) {
            if (state != STATE_NEW) {
                throw new IllegalArgumentException(
                        "Could not change the mode after the initial handshake has begun.");
            }
        }
        sslParameters.setUseClientMode(mode);
    }

    @Override
    public final boolean getWantClientAuth() {
        return sslParameters.getWantClientAuth();
    }

    @Override
    public final boolean getNeedClientAuth() {
        return sslParameters.getNeedClientAuth();
    }

    @Override
    public final void setNeedClientAuth(boolean need) {
        sslParameters.setNeedClientAuth(need);
    }

    @Override
    public final void setWantClientAuth(boolean want) {
        sslParameters.setWantClientAuth(want);
    }

    /**
     * Note write timeouts are not part of the javax.net.ssl.SSLSocket API
     */
    @Override
    public final void setSoWriteTimeout(int writeTimeoutMilliseconds) throws SocketException {
        this.writeTimeoutMilliseconds = writeTimeoutMilliseconds;

        Platform.setSocketWriteTimeout(this, writeTimeoutMilliseconds);
    }

    /**
     * Note write timeouts are not part of the javax.net.ssl.SSLSocket API
     */
    @Override
    public final int getSoWriteTimeout() {
        return writeTimeoutMilliseconds;
    }

    /**
     * Set the handshake timeout on this socket.  This timeout is specified in
     * milliseconds and will be used only during the handshake process.
     */
    @Override
    public final void setHandshakeTimeout(int handshakeTimeoutMilliseconds) throws SocketException {
        this.handshakeTimeoutMilliseconds = handshakeTimeoutMilliseconds;
    }

    @Override
    @SuppressWarnings("UnsynchronizedOverridesSynchronized")
    public final void close() throws IOException {
        // TODO: Close SSL sockets using a background thread so they close gracefully.

        SSLInputStream sslInputStream;
        SSLOutputStream sslOutputStream;

        if (ssl == null) {
            // close() has been called before we've initialized the socket, so just
            // return.
            return;
        }

        synchronized (ssl) {
            if (state == STATE_CLOSED) {
                // close() has already been called, so do nothing and return.
                return;
            }

            int oldState = state;
            transitionTo(STATE_CLOSED);

            if (oldState == STATE_NEW) {
                // The handshake hasn't been started yet, so there's no OpenSSL related
                // state to clean up. We still need to close the underlying socket if
                // we're wrapping it and were asked to autoClose.
                free();
                closeUnderlyingSocket();

                ssl.notifyAll();
                return;
            }

            if (oldState != STATE_READY && oldState != STATE_READY_HANDSHAKE_CUT_THROUGH) {
                // If we're in these states, we still haven't returned from startHandshake.
                // We call SSL_interrupt so that we can interrupt SSL_do_handshake and then
                // set the state to STATE_CLOSED. startHandshake will handle all cleanup
                // after SSL_do_handshake returns, so we don't have anything to do here.
                ssl.interrupt();

                ssl.notifyAll();
                return;
            }

            ssl.notifyAll();
            // We've already returned from startHandshake, so we potentially have
            // input and output streams to clean up.
            sslInputStream = is;
            sslOutputStream = os;
        }

        // Don't bother interrupting unless we have something to interrupt.
        if (sslInputStream != null || sslOutputStream != null) {
            ssl.interrupt();
        }

        // Wait for the input and output streams to finish any reads they have in
        // progress. If there are no reads in progress at this point, future reads will
        // throw because state == STATE_CLOSED
        if (sslInputStream != null) {
            sslInputStream.awaitPendingOps();
        }
        if (sslOutputStream != null) {
            sslOutputStream.awaitPendingOps();
        }

        shutdownAndFreeSslNative();
    }

    private void shutdownAndFreeSslNative() throws IOException {
        try {
            Platform.blockGuardOnNetwork();
            ssl.shutdown(Platform.getFileDescriptor(socket));
        } catch (IOException ignored) {
            /*
             * Note that although close() can throw
             * IOException, the RI does not throw if there
             * is problem sending a "close notify" which
             * can happen if the underlying socket is closed.
             */
        } finally {
            free();
            closeUnderlyingSocket();
        }
    }

    private void closeUnderlyingSocket() throws IOException {
        super.close();
    }

    private void free() {
        if (!ssl.isClosed()) {
            ssl.close();
            Platform.closeGuardClose(guard);
        }
    }

    @Override
    @SuppressWarnings("Finalize")
    protected final void finalize() throws Throwable {
        try {
            /*
             * Just worry about our own state. Notably we do not try and
             * close anything. The SocketImpl, either our own
             * PlainSocketImpl, or the Socket we are wrapping, will do
             * that. This might mean we do not properly SSL_shutdown, but
             * if you want to do that, properly close the socket yourself.
             *
             * The reason why we don't try to SSL_shutdown, is that there
             * can be a race between finalizers where the PlainSocketImpl
             * finalizer runs first and closes the socket. However, in the
             * meanwhile, the underlying file descriptor could be reused
             * for another purpose. If we call SSL_shutdown, the
             * underlying socket BIOs still have the old file descriptor
             * and will write the close notify to some unsuspecting
             * reader.
             */
            if (guard != null) {
                Platform.closeGuardWarnIfOpen(guard);
            }
            if (ssl != null) {
                synchronized (ssl) {
                    transitionTo(STATE_CLOSED);
                }
            }
        } finally {
            super.finalize();
        }
    }

    @Override
    public final void setApplicationProtocolSelector(ApplicationProtocolSelector selector) {
        setApplicationProtocolSelector(
                selector == null ? null : new ApplicationProtocolSelectorAdapter(this, selector));
    }

    @Override
    final void setApplicationProtocolSelector(ApplicationProtocolSelectorAdapter selector) {
        sslParameters.setApplicationProtocolSelector(selector);
    }

    @Override
    public int selectApplicationProtocol(byte[] protocols) {
        ApplicationProtocolSelectorAdapter adapter = sslParameters.getApplicationProtocolSelector();
        if (adapter == null) {
            return NativeConstants.SSL_TLSEXT_ERR_NOACK;
        }
        return adapter.selectApplicationProtocol(protocols);
    }

    @Override
    final void setApplicationProtocols(String[] protocols) {
        sslParameters.setApplicationProtocols(protocols);
    }

    @Override
    final String[] getApplicationProtocols() {
        return sslParameters.getApplicationProtocols();
    }

    @Override
    public final String getApplicationProtocol() {
        return provideAfterHandshakeSession().getApplicationProtocol();
    }

    @Override
    public final String getHandshakeApplicationProtocol() {
        synchronized (ssl) {
            return state >= STATE_HANDSHAKE_STARTED && state < STATE_READY
                ? getApplicationProtocol() : null;
        }
    }

    @Override
    public final SSLParameters getSSLParameters() {
        SSLParameters params = super.getSSLParameters();
        Platform.getSSLParameters(params, sslParameters, this);
        return params;
    }

    @Override
    public final void setSSLParameters(SSLParameters p) {
        super.setSSLParameters(p);
        Platform.setSSLParameters(p, sslParameters, this);
    }

    @Override
    @SuppressWarnings("deprecation") // PSKKeyManager is deprecated, but in our own package
    public final String chooseServerPSKIdentityHint(PSKKeyManager keyManager) {
        return keyManager.chooseServerKeyIdentityHint(this);
    }

    @Override
    @SuppressWarnings("deprecation") // PSKKeyManager is deprecated, but in our own package
    public final String chooseClientPSKIdentity(PSKKeyManager keyManager, String identityHint) {
        return keyManager.chooseClientKeyIdentity(identityHint, this);
    }

    @Override
    @SuppressWarnings("deprecation") // PSKKeyManager is deprecated, but in our own package
    public final SecretKey getPSKKey(PSKKeyManager keyManager, String identityHint, String identity) {
        return keyManager.getKey(identityHint, identity, this);
    }

    @Override
    public final String chooseServerAlias(X509KeyManager keyManager, String keyType) {
        return keyManager.chooseServerAlias(keyType, null, this);
    }

    @Override
    public final String chooseClientAlias(X509KeyManager keyManager, X500Principal[] issuers,
                                          String[] keyTypes) {
        return keyManager.chooseClientAlias(keyTypes, issuers, this);
    }

    private ClientSessionContext clientSessionContext() {
        return sslParameters.getClientSessionContext();
    }

    private AbstractSessionContext sessionContext() {
        return sslParameters.getSessionContext();
    }

    // All calls synchronized on this.ssl.
    private void transitionTo(int newState) {
        if (state == newState) {
            return;
        }

        switch (newState) {
            case STATE_HANDSHAKE_STARTED:
                handshakeStartedMillis = Platform.getMillisSinceBoot();
                break;

            case STATE_READY:
                if (handshakeStartedMillis != 0) {
                    StatsLog statsLog = Platform.getStatsLog();
                    if (statsLog != null) {
                        statsLog.countTlsHandshake(true, activeSession.getProtocol(),
                                activeSession.getCipherSuite(),
                                Platform.getMillisSinceBoot() - handshakeStartedMillis);
                    }
                    handshakeStartedMillis = 0;
                }
                break;

            case STATE_CLOSED: {
                if (handshakeStartedMillis != 0) {
                    // Handshake was in progress so must have failed.
                    StatsLog statsLog = Platform.getStatsLog();
                    if (statsLog != null) {
                        statsLog.countTlsHandshake(false, "TLS_PROTO_FAILED", "TLS_CIPHER_FAILED",
                                Platform.getMillisSinceBoot() - handshakeStartedMillis);
                    }
                    handshakeStartedMillis = 0;
                }
                if (!ssl.isClosed() && state >= STATE_HANDSHAKE_STARTED && state < STATE_CLOSED) {
                    closedSession = new SessionSnapshot(activeSession);
                }
                break;
            }
            default: {
                break;
            }
        }

        // Update the state
        this.state = newState;
    }
}<|MERGE_RESOLUTION|>--- conflicted
+++ resolved
@@ -761,11 +761,7 @@
     }
 
     @Override
-<<<<<<< HEAD
-    public String getCurveNameForTesting() {
-=======
     public final String getCurveNameForTesting() {
->>>>>>> 539a3578
         return ssl.getCurveNameForTesting();
     }
 
