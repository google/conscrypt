--- conflicted
+++ resolved
@@ -1,5 +1,3 @@
-<<<<<<< HEAD
-=======
 /*
  * Copyright (C) 2010 The Android Open Source Project
  *
@@ -24,6 +22,7 @@
 import java.security.GeneralSecurityException;
 import java.security.KeyManagementException;
 import java.security.SecureRandom;
+
 import javax.net.ssl.KeyManager;
 import javax.net.ssl.SSLContextSpi;
 import javax.net.ssl.SSLEngine;
@@ -87,9 +86,11 @@
                 defaultSslContextImpl = (DefaultSSLContextImpl) this;
             } else {
                 clientSessionContext =
-                    (ClientSessionContext) defaultSslContextImpl.engineGetClientSessionContext();
+                        (ClientSessionContext)
+                                defaultSslContextImpl.engineGetClientSessionContext();
                 serverSessionContext =
-                    (ServerSessionContext) defaultSslContextImpl.engineGetServerSessionContext();
+                        (ServerSessionContext)
+                                defaultSslContextImpl.engineGetServerSessionContext();
             }
             sslParameters = new SSLParametersImpl(defaultSslContextImpl.getKeyManagers(),
                     defaultSslContextImpl.getTrustManagers(), null, clientSessionContext,
@@ -195,5 +196,4 @@
             super(NativeCrypto.TLSV1_PROTOCOLS);
         }
     }
-}
->>>>>>> d0d8317e
+}