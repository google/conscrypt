--- conflicted
+++ resolved
@@ -223,15 +223,9 @@
 
     @FastNative static native int ECDSA_size(NativeRef.EVP_PKEY pkey);
 
-<<<<<<< HEAD
     @FastNative static native int ECDSA_sign(byte[] data, byte[] sig, NativeRef.EVP_PKEY pkey);
 
     @FastNative static native int ECDSA_verify(byte[] data, byte[] sig, NativeRef.EVP_PKEY pkey);
-=======
-    static native int ECDSA_sign(byte[] data, int dataLen, byte[] sig, NativeRef.EVP_PKEY pkey);
-
-    static native int ECDSA_verify(byte[] data, int dataLen, byte[] sig, NativeRef.EVP_PKEY pkey);
->>>>>>> a081926c
 
     // --- MLDSA65 --------------------------------------------------------------
 
