/*
 *  Licensed to the Apache Software Foundation (ASF) under one or more
 *  contributor license agreements.  See the NOTICE file distributed with
 *  this work for additional information regarding copyright ownership.
 *  The ASF licenses this file to You under the Apache License, Version 2.0
 *  (the "License"); you may not use this file except in compliance with
 *  the License.  You may obtain a copy of the License at
 *
 *     http://www.apache.org/licenses/LICENSE-2.0
 *
 *  Unless required by applicable law or agreed to in writing, software
 *  distributed under the License is distributed on an "AS IS" BASIS,
 *  WITHOUT WARRANTIES OR CONDITIONS OF ANY KIND, either express or implied.
 *  See the License for the specific language governing permissions and
 *  limitations under the License.
 */

package org.conscrypt;

import java.security.AlgorithmConstraints;
import java.security.KeyManagementException;
import java.security.KeyStore;
import java.security.KeyStoreException;
import java.security.NoSuchAlgorithmException;
import java.security.SecureRandom;
import java.security.UnrecoverableKeyException;
import java.util.ArrayList;
import java.util.Arrays;
import java.util.Collection;
import java.util.List;
import java.util.Set;
import javax.crypto.SecretKey;
import javax.net.ssl.KeyManager;
import javax.net.ssl.KeyManagerFactory;
import javax.net.ssl.SNIMatcher;
import javax.net.ssl.TrustManager;
import javax.net.ssl.TrustManagerFactory;
import javax.net.ssl.X509KeyManager;
import javax.net.ssl.X509TrustManager;
import javax.security.auth.x500.X500Principal;

/**
 * The instances of this class encapsulate all the info
 * about enabled cipher suites and protocols,
 * as well as the information about client/server mode of
 * ssl socket, whether it require/want client authentication or not,
 * and controls whether new SSL sessions may be established by this
 * socket or not.
 */
final class SSLParametersImpl implements Cloneable {

    // default source of X.509 certificate based authentication keys
    private static volatile X509KeyManager defaultX509KeyManager;
    // default source of X.509 certificate based authentication trust decisions
    private static volatile X509TrustManager defaultX509TrustManager;
    // default SSL parameters
    private static volatile SSLParametersImpl defaultParameters;

    // client session context contains the set of reusable
    // client-side SSL sessions
    private final ClientSessionContext clientSessionContext;
    // server session context contains the set of reusable
    // server-side SSL sessions
    private final ServerSessionContext serverSessionContext;
    // source of X.509 certificate based authentication keys or null if not provided
    private final X509KeyManager x509KeyManager;
    // source of Pre-Shared Key (PSK) authentication keys or null if not provided.
    @SuppressWarnings("deprecation") // PSKKeyManager is deprecated, but in our own package
    private final PSKKeyManager pskKeyManager;
    // source of X.509 certificate based authentication trust decisions or null if not provided
    private final X509TrustManager x509TrustManager;
    // source of Spake trust or null if not provided
    private final Spake2PlusTrustManager spake2PlusTrustManager;
    // source of Spake authentication or null if not provided
    private final Spake2PlusKeyManager spake2PlusKeyManager;

    // protocols enabled for SSL connection
    String[] enabledProtocols;
    // set to indicate when obsolete protocols are filtered
    boolean isEnabledProtocolsFiltered;
    // The TLS 1.0-1.2 cipher suites enabled for the SSL connection.  TLS 1.3 cipher suites
    // cannot be customized, so for simplicity this field never contains any TLS 1.3 suites.
    String[] enabledCipherSuites;

    // if the peer with this parameters tuned to work in client mode
    private boolean client_mode = true;
    // if the peer with this parameters tuned to require client authentication
    private boolean need_client_auth = false;
    // if the peer with this parameters tuned to request client authentication
    private boolean want_client_auth = false;
    // if the peer with this parameters allowed to cteate new SSL session
    private boolean enable_session_creation = true;
    // Endpoint identification algorithm (e.g., HTTPS)
    private String endpointIdentificationAlgorithm;
    // Whether to use the local cipher suites order
    private boolean useCipherSuitesOrder;
    private Collection<SNIMatcher> sniMatchers;
    private AlgorithmConstraints algorithmConstraints;

    // client-side only, bypasses the property based configuration, used for tests
    private boolean ctVerificationEnabled;

    // server-side only. SCT and OCSP data to send to clients which request it
    byte[] sctExtension;
    byte[] ocspResponse;

    byte[] applicationProtocols = EmptyArray.BYTE;
    ApplicationProtocolSelectorAdapter applicationProtocolSelector;
    boolean useSessionTickets;
    private Boolean useSni;

    private boolean useEchGrease;
    byte[] echConfigList;

    /**
     * Whether the TLS Channel ID extension is enabled. This field is
     * server-side only.
     */
    boolean channelIdEnabled;

    /**
     * Initializes the parameters. Naturally this constructor is used
     * in SSLContextImpl.engineInit method which directly passes its
     * parameters. In other words this constructor holds all
     * the functionality provided by SSLContext.init method.
     * See {@link javax.net.ssl.SSLContext#init(KeyManager[],TrustManager[],
     * SecureRandom)} for more information
     */
    SSLParametersImpl(KeyManager[] kms, TrustManager[] tms,
            SecureRandom sr, ClientSessionContext clientSessionContext,
            ServerSessionContext serverSessionContext, String[] protocols)
            throws KeyManagementException {
        this.serverSessionContext = serverSessionContext;
        this.clientSessionContext = clientSessionContext;
        // initialize key managers
        if (kms == null) {
            x509KeyManager = getDefaultX509KeyManager();
            // There's no default PSK key manager
            pskKeyManager = null;
            spake2PlusKeyManager = null;
        } else {
            x509KeyManager = findFirstX509KeyManager(kms);
            pskKeyManager = findFirstPSKKeyManager(kms);
            spake2PlusKeyManager = findFirstSpake2PlusKeyManager(kms);
            if (spake2PlusKeyManager != null) {
                if (x509KeyManager != null || pskKeyManager != null) {
                    throw new KeyManagementException(
                            "Spake2PlusManagers should not be set with X509KeyManager,"
                            + " x509TrustManager or PSKKeyManager");
                }
                setUseClientMode(spake2PlusKeyManager.isClient());
            }
        }

        // initialize x509TrustManager
        if (tms == null) {
            x509TrustManager = getDefaultX509TrustManager();
            spake2PlusTrustManager = null;
        } else {
            x509TrustManager = findFirstX509TrustManager(tms);
            spake2PlusTrustManager = findFirstSpake2PlusTrustManager(tms);
            if (spake2PlusTrustManager != null && x509TrustManager != null) {
                throw new KeyManagementException(
                        "Spake2PlusTrustManager should not be set with X509TrustManager");
            }
        }
        if ((spake2PlusTrustManager != null) != (spake2PlusKeyManager != null)) {
            throw new KeyManagementException(
                    "Spake2PlusTrustManager and Spake2PlusKeyManager should be set together");
        }

        // initialize the list of cipher suites and protocols enabled by default
        if (isSpake()) {
            enabledProtocols = new String[] {NativeCrypto.SUPPORTED_PROTOCOL_TLSV1_3};
        } else if (protocols == null) {
            enabledProtocols = NativeCrypto.getDefaultProtocols().clone();
        } else {
            String[] filteredProtocols =
                    filterFromProtocols(protocols, Arrays.asList(!Platform.isTlsV1Filtered()
                        ? new String[0]
                        : new String[] {
                            NativeCrypto.OBSOLETE_PROTOCOL_SSLV3,
                            NativeCrypto.DEPRECATED_PROTOCOL_TLSV1,
                            NativeCrypto.DEPRECATED_PROTOCOL_TLSV1_1,
                        }));
            isEnabledProtocolsFiltered = protocols.length != filteredProtocols.length;
            enabledProtocols = NativeCrypto.checkEnabledProtocols(filteredProtocols).clone();
        }
        boolean x509CipherSuitesNeeded = (x509KeyManager != null) || (x509TrustManager != null);
        boolean pskCipherSuitesNeeded = pskKeyManager != null;
        enabledCipherSuites =
                getDefaultCipherSuites(x509CipherSuitesNeeded, pskCipherSuitesNeeded, isSpake());

        // We ignore the SecureRandom passed in by the caller. The native code below
        // directly accesses /dev/urandom, which makes it irrelevant.

        if (isSpake()) {
            initSpake();
        }
    }

    // Copy constructor for the purposes of changing the final fields
    @SuppressWarnings("deprecation") // for PSKKeyManager
    private SSLParametersImpl(ClientSessionContext clientSessionContext,
            ServerSessionContext serverSessionContext, X509KeyManager x509KeyManager,
            PSKKeyManager pskKeyManager, X509TrustManager x509TrustManager,
            Spake2PlusTrustManager spake2PlusTrustManager,
            Spake2PlusKeyManager spake2PlusKeyManager, SSLParametersImpl sslParams) {
        this.clientSessionContext = clientSessionContext;
        this.serverSessionContext = serverSessionContext;
        this.x509KeyManager = x509KeyManager;
        this.pskKeyManager = pskKeyManager;
        this.x509TrustManager = x509TrustManager;
        this.spake2PlusKeyManager = spake2PlusKeyManager;
        this.spake2PlusTrustManager = spake2PlusTrustManager;

        this.enabledProtocols =
                (sslParams.enabledProtocols == null) ? null : sslParams.enabledProtocols.clone();
        this.isEnabledProtocolsFiltered = sslParams.isEnabledProtocolsFiltered;
        this.enabledCipherSuites = (sslParams.enabledCipherSuites == null)
                ? null
                : sslParams.enabledCipherSuites.clone();
        this.client_mode = sslParams.client_mode;
        this.need_client_auth = sslParams.need_client_auth;
        this.want_client_auth = sslParams.want_client_auth;
        this.enable_session_creation = sslParams.enable_session_creation;
        this.endpointIdentificationAlgorithm = sslParams.endpointIdentificationAlgorithm;
        this.useCipherSuitesOrder = sslParams.useCipherSuitesOrder;
        this.ctVerificationEnabled = sslParams.ctVerificationEnabled;
        this.sctExtension =
                (sslParams.sctExtension == null) ? null : sslParams.sctExtension.clone();
        this.ocspResponse =
                (sslParams.ocspResponse == null) ? null : sslParams.ocspResponse.clone();
        this.applicationProtocols = (sslParams.applicationProtocols == null)
                ? null
                : sslParams.applicationProtocols.clone();
        this.applicationProtocolSelector = sslParams.applicationProtocolSelector;
        this.useSessionTickets = sslParams.useSessionTickets;
        this.useSni = sslParams.useSni;
        this.channelIdEnabled = sslParams.channelIdEnabled;
        this.useEchGrease = sslParams.useEchGrease;
        this.echConfigList =
            (sslParams.echConfigList == null) ? null : sslParams.echConfigList.clone();
    }

    /**
     * Initializes the SSL credential for the Spake.
     */
    void initSpake() throws KeyManagementException {
        try {
            getSessionContext().initSpake(this);
        } catch (Exception e) {
            throw new KeyManagementException("Spake initialization failed " + e.getMessage());
        }
    }

    static SSLParametersImpl getDefault() throws KeyManagementException {
        SSLParametersImpl result = defaultParameters;
        if (result == null) {
            // single-check idiom
            defaultParameters = result = new SSLParametersImpl(null,
                                                               null,
                                                               null,
                                                               new ClientSessionContext(),
                                                               new ServerSessionContext(),
                                                               null);
        }
        return (SSLParametersImpl) result.clone();
    }

    /*
     * Returns the appropriate session context.
     */
    AbstractSessionContext getSessionContext() {
        return client_mode ? clientSessionContext : serverSessionContext;
    }

    /*
     * Returns the client session context.
     */
    ClientSessionContext getClientSessionContext() {
        return clientSessionContext;
    }

    /*
     * Returns the server session context.
     */
    ServerSessionContext getServerSessionContext() {
        return serverSessionContext;
    }

    /**
     * Returns X.509 key manager or null for none.
     */
    X509KeyManager getX509KeyManager() {
        return x509KeyManager;
    }

    /*
     * Returns Pre-Shared Key (PSK) key manager or null for none.
     */
    @SuppressWarnings("deprecation") // PSKKeyManager is deprecated, but in our own package
    PSKKeyManager getPSKKeyManager() {
        return pskKeyManager;
    }

    /*
     * Returns Spake key manager or null for none.
     */
    Spake2PlusKeyManager getSpake2PlusKeyManager() {
        return spake2PlusKeyManager;
    }

    /*
     * Returns X.509 trust manager or null for none.
     */
    X509TrustManager getX509TrustManager() {
        return x509TrustManager;
    }

    /*
     * Returns the names of enabled cipher suites.
     */
    String[] getEnabledCipherSuites() {
        if (Arrays.asList(enabledProtocols).contains(NativeCrypto.SUPPORTED_PROTOCOL_TLSV1_3)) {
            return SSLUtils.concat(
                    NativeCrypto.SUPPORTED_TLS_1_3_CIPHER_SUITES, enabledCipherSuites);
        }
        return enabledCipherSuites.clone();
    }

    /*
     * Sets the enabled cipher suites after filtering through OpenSSL.
     */
    void setEnabledCipherSuites(String[] cipherSuites) {
        // Filter out any TLS 1.3 cipher suites the user may have passed.  Our TLS 1.3 suites
        // are always enabled, no matter what the user requests, so we only store the 1.0-1.2
        // suites in enabledCipherSuites.
        enabledCipherSuites = NativeCrypto.checkEnabledCipherSuites(
                filterFromCipherSuites(cipherSuites,
                        NativeCrypto.SUPPORTED_TLS_1_3_CIPHER_SUITES_SET));
    }

    /*
     * Returns the set of enabled protocols.
     */
    String[] getEnabledProtocols() {
        return enabledProtocols.clone();
    }

    /*
     * Sets the list of available protocols for use in SSL connection.
     */
    void setEnabledProtocols(String[] protocols) {
        if (protocols == null) {
            throw new IllegalArgumentException("protocols == null");
        } else if (isSpake()) {
            return;
        }
        String[] filteredProtocols =
                filterFromProtocols(protocols, Arrays.asList(!Platform.isTlsV1Filtered()
                    ? new String[0]
                    : new String[] {
                        NativeCrypto.OBSOLETE_PROTOCOL_SSLV3,
                        NativeCrypto.DEPRECATED_PROTOCOL_TLSV1,
                        NativeCrypto.DEPRECATED_PROTOCOL_TLSV1_1,
                    }));
        isEnabledProtocolsFiltered = protocols.length != filteredProtocols.length;
        enabledProtocols = NativeCrypto.checkEnabledProtocols(filteredProtocols).clone();
    }

    /*
     * Sets the list of ALPN protocols.
     */
    void setApplicationProtocols(String[] protocols) {
        this.applicationProtocols = SSLUtils.encodeProtocols(protocols);
    }

    String[] getApplicationProtocols() {
        return SSLUtils.decodeProtocols(applicationProtocols);
    }

    /*
     * Used for server-mode only. Sets or clears the application-provided ALPN protocol selector.
     * If set, will override the protocol list provided by setApplicationProtocols(String[]).
     */
    void setApplicationProtocolSelector(ApplicationProtocolSelectorAdapter applicationProtocolSelector) {
        this.applicationProtocolSelector = applicationProtocolSelector;
    }

    /*
     * Returns the application protocol (ALPN) selector for this socket.
     */
    ApplicationProtocolSelectorAdapter getApplicationProtocolSelector() {
        return applicationProtocolSelector;
    }

    /*
     * Tunes the peer holding this parameters to work in client mode.
     */
    void setUseClientMode(boolean mode) {
        client_mode = mode;
    }

    /*
     * Returns the value indicating if the parameters configured to work
     * in client mode.
     */
    boolean getUseClientMode() {
        return client_mode;
    }

    /*
     * Tunes the peer holding this parameters to require client authentication.
     */
    void setNeedClientAuth(boolean need) {
        need_client_auth = need;
        // reset the want_client_auth setting
        want_client_auth = false;
    }

    /*
     * Returns the value indicating if the peer with this parameters tuned
     * to require client authentication.
     */
    boolean getNeedClientAuth() {
        return need_client_auth;
    }

    /*
     * Tunes the peer holding this parameters to request client authentication
     */
    void setWantClientAuth(boolean want) {
        want_client_auth = want;
        // reset the need_client_auth setting
        need_client_auth = false;
    }

    /*
     * Returns the value indicating if the peer with this parameters
     * tuned to request client authentication
     */
    boolean getWantClientAuth() {
        return want_client_auth;
    }

    /*
     * Allows/disallows the peer holding this parameters to
     * create new SSL session.
     */
    void setEnableSessionCreation(boolean flag) {
        enable_session_creation = flag;
    }

    /*
     * Returns the value indicating if the peer with this parameters
     * allowed to cteate new SSL session.
     */
    boolean getEnableSessionCreation() {
        return enable_session_creation;
    }

    void setUseSessionTickets(boolean useSessionTickets) {
        this.useSessionTickets = useSessionTickets;
    }

    /*
     * Whether connections using this SSL connection should use the TLS
     * extension Server Name Indication (SNI).
     */
    void setUseSni(boolean flag) {
        useSni = flag;
    }

    /*
     * Returns whether connections using this SSL connection should use the TLS
     * extension Server Name Indication (SNI).
     */
    boolean getUseSni() {
        return useSni != null ? useSni : isSniEnabledByDefault();
    }

<<<<<<< HEAD
    /*
=======
    /**
     * Whether connections using this SSL connection should use the TLS
     * extension ECH GREASE.
     */
    void setUseEchGrease(boolean flag) {
        useEchGrease = flag;
    }

    /**
     * Returns whether connections using this SSL connection should use the TLS
     * extension ECH GREASE.
     */
    boolean getUseEchGrease() {
        return useEchGrease;
    }

    void setEchConfigList(byte[] echConfigList) {
        this.echConfigList = echConfigList;
    }

    byte[] getEchConfigList() {
        return this.echConfigList;
    }

    /**
>>>>>>> c3a14544
     * For testing only.
     */
    void setCTVerificationEnabled(boolean enabled) {
        ctVerificationEnabled = enabled;
    }

    /*
     * For testing only.
     */
    void setSCTExtension(byte[] extension) {
        sctExtension = extension;
    }

    /*
     * For testing only.
     */
    void setOCSPResponse(byte[] response) {
        ocspResponse = response;
    }

    byte[] getOCSPResponse() {
        return ocspResponse;
    }

    /*
     * Filters obsoleteProtocols from the list of protocols
     * to help with app compatibility.
     */
    private static String[] filterFromProtocols(String[] protocols,
        List<String> obsoleteProtocols) {
        if (protocols.length == 1 && obsoleteProtocols.contains(protocols[0])) {
            return EMPTY_STRING_ARRAY;
        }

        ArrayList<String> newProtocols = new ArrayList<>();
        for (String protocol : protocols) {
            if (!obsoleteProtocols.contains(protocol)) {
                newProtocols.add(protocol);
            }
        }
        return newProtocols.toArray(EMPTY_STRING_ARRAY);
    }

    private static String[] filterFromCipherSuites(String[] cipherSuites, Set<String> toRemove) {
        if (cipherSuites == null || cipherSuites.length == 0) {
            return cipherSuites;
        }
        ArrayList<String> newCipherSuites = new ArrayList<>(cipherSuites.length);
        for (String cipherSuite : cipherSuites) {
            if (!toRemove.contains(cipherSuite)) {
                newCipherSuites.add(cipherSuite);
            }
        }
        return newCipherSuites.toArray(EMPTY_STRING_ARRAY);
    }

    private static final String[] EMPTY_STRING_ARRAY = new String[0];

    /*
     * Returns whether Server Name Indication (SNI) is enabled by default for
     * sockets. For more information on SNI, see RFC 6066 section 3.
     */
    private boolean isSniEnabledByDefault() {
        try {
            String enableSNI = System.getProperty("jsse.enableSNIExtension", "true");
            if ("true".equalsIgnoreCase(enableSNI)) {
                return true;
            } else if ("false".equalsIgnoreCase(enableSNI)) {
                return false;
            } else {
                throw new RuntimeException(
                        "Can only set \"jsse.enableSNIExtension\" to \"true\" or \"false\"");
            }
        } catch (SecurityException e) {
            return true;
        }
    }

    /*
     * For abstracting the X509KeyManager calls between
     * X509KeyManager#chooseClientAlias(String[], java.security.Principal[], java.net.Socket)
     * and
     * X509ExtendedKeyManager#chooseEngineClientAlias(String[], java.security.Principal[],
     * javax.net.ssl.SSLEngine)
     */
    interface AliasChooser {
        String chooseClientAlias(X509KeyManager keyManager, X500Principal[] issuers,
                String[] keyTypes);

        String chooseServerAlias(X509KeyManager keyManager, String keyType);
    }

    /*
     * For abstracting the PSKKeyManager calls between those taking an SSLSocket and
     * those taking an SSLEngine.
     */
    @SuppressWarnings("deprecation") // PSKKeyManager is deprecated, but in our own package
    interface PSKCallbacks {
        String chooseServerPSKIdentityHint(PSKKeyManager keyManager);
        String chooseClientPSKIdentity(PSKKeyManager keyManager, String identityHint);
        SecretKey getPSKKey(PSKKeyManager keyManager, String identityHint, String identity);
    }

    /*
     * Returns the clone of this object.
     * TODO(prb): Shouldn't need to override this anymore.
     */
    @Override
    protected Object clone() {
        try {
            return super.clone();
        } catch (CloneNotSupportedException e) {
            throw new AssertionError(e);
        }
    }

    SSLParametersImpl cloneWithTrustManager(X509TrustManager newTrustManager) {
        return new SSLParametersImpl(clientSessionContext, serverSessionContext, x509KeyManager,
                pskKeyManager, newTrustManager, null, null, this);
    }

    SSLParametersImpl cloneWithSpake() {
        return new SSLParametersImpl(clientSessionContext, serverSessionContext, null, null, null,
                spake2PlusTrustManager, spake2PlusKeyManager, this);
    }

    private static X509KeyManager getDefaultX509KeyManager() throws KeyManagementException {
        X509KeyManager result = defaultX509KeyManager;
        if (result == null) {
            // single-check idiom
            defaultX509KeyManager = result = createDefaultX509KeyManager();
        }
        return result;
    }
    private static X509KeyManager createDefaultX509KeyManager() throws KeyManagementException {
        try {
            String algorithm = KeyManagerFactory.getDefaultAlgorithm();
            KeyManagerFactory kmf = KeyManagerFactory.getInstance(algorithm);
            kmf.init(null, null);
            KeyManager[] kms = kmf.getKeyManagers();
            X509KeyManager result = findFirstX509KeyManager(kms);
            if (result == null) {
                throw new KeyManagementException("No X509KeyManager among default KeyManagers: "
                        + Arrays.toString(kms));
            }
            return result;
        } catch (NoSuchAlgorithmException e) {
            throw new KeyManagementException(e);
        } catch (KeyStoreException e) {
            throw new KeyManagementException(e);
        } catch (UnrecoverableKeyException e) {
            throw new KeyManagementException(e);
        }
    }

    /*
     * Returns the first X509KeyManager element in the provided array.
     */
    private static X509KeyManager findFirstX509KeyManager(KeyManager[] kms) {
        for (KeyManager km : kms) {
            if (km instanceof X509KeyManager) {
                return (X509KeyManager)km;
            }
        }
        return null;
    }

    /*
     * Returns the first PSKKeyManager element in the provided array.
     */
    @SuppressWarnings("deprecation") // PSKKeyManager is deprecated, but in our own package
    private static PSKKeyManager findFirstPSKKeyManager(KeyManager[] kms) {
        for (KeyManager km : kms) {
            if (km instanceof PSKKeyManager) {
                return (PSKKeyManager)km;
            } else if (km != null) {
                try {
                    return DuckTypedPSKKeyManager.getInstance(km);
                } catch (NoSuchMethodException ignored) {
                    // This PSKKeyManager doesn't support the required methods, go to the next
                }
            }
        }
        return null;
    }

    /*
     * Returns the first Spake2PlusKeyManager element in the provided array.
     */
    private static Spake2PlusKeyManager findFirstSpake2PlusKeyManager(KeyManager[] kms) {
        for (KeyManager km : kms) {
            if (km instanceof Spake2PlusKeyManager) {
                return (Spake2PlusKeyManager) km;
            }
        }
        return null;
    }

    /*
     * Returns the default X.509 trust manager.
     */
    static X509TrustManager getDefaultX509TrustManager() throws KeyManagementException {
        X509TrustManager result = defaultX509TrustManager;
        if (result == null) {
            // single-check idiom
            defaultX509TrustManager = result = createDefaultX509TrustManager();
        }
        return result;
    }

    private static X509TrustManager createDefaultX509TrustManager()
            throws KeyManagementException {
        try {
            String algorithm = TrustManagerFactory.getDefaultAlgorithm();
            TrustManagerFactory tmf = TrustManagerFactory.getInstance(algorithm);
            tmf.init((KeyStore) null);
            TrustManager[] tms = tmf.getTrustManagers();
            X509TrustManager trustManager = findFirstX509TrustManager(tms);
            if (trustManager == null) {
                throw new KeyManagementException(
                        "No X509TrustManager in among default TrustManagers: "
                                + Arrays.toString(tms));
            }
            return trustManager;
        } catch (NoSuchAlgorithmException e) {
            throw new KeyManagementException(e);
        } catch (KeyStoreException e) {
            throw new KeyManagementException(e);
        }
    }

    /*
     * Returns the first X509TrustManager element in the provided array.
     */
    private static X509TrustManager findFirstX509TrustManager(TrustManager[] tms) {
        for (TrustManager tm : tms) {
            if (tm instanceof X509TrustManager) {
                return (X509TrustManager) tm;
            }
        }
        return null;
    }

    /*
     * Returns the first Spake2PlusTrustManager element in the provided array.
     */
    private static Spake2PlusTrustManager findFirstSpake2PlusTrustManager(TrustManager[] tms) {
        for (TrustManager tm : tms) {
            if (tm instanceof Spake2PlusTrustManager) {
                return (Spake2PlusTrustManager) tm;
            }
        }
        return null;
    }

    String getEndpointIdentificationAlgorithm() {
        return endpointIdentificationAlgorithm;
    }

    void setEndpointIdentificationAlgorithm(String endpointIdentificationAlgorithm) {
        this.endpointIdentificationAlgorithm = endpointIdentificationAlgorithm;
    }

    boolean getUseCipherSuitesOrder() {
        return useCipherSuitesOrder;
    }

    Collection<SNIMatcher> getSNIMatchers() {
        if (sniMatchers == null) {
            return null;
        }
        return new ArrayList<>(sniMatchers);
    }

    void setSNIMatchers(Collection<SNIMatcher> sniMatchers) {
        this.sniMatchers = sniMatchers != null ? new ArrayList<>(sniMatchers) : null;
    }

    AlgorithmConstraints getAlgorithmConstraints() {
        return algorithmConstraints;
    }

    void setAlgorithmConstraints(AlgorithmConstraints algorithmConstraints) {
        this.algorithmConstraints = algorithmConstraints;
    }

    void setUseCipherSuitesOrder(boolean useCipherSuitesOrder) {
        this.useCipherSuitesOrder = useCipherSuitesOrder;
    }

    private static String[] getDefaultCipherSuites(boolean x509CipherSuitesNeeded,
            boolean pskCipherSuitesNeeded, boolean spake2PlusCipherSuitesNeeded) {
        if (x509CipherSuitesNeeded) {
            // X.509 based cipher suites need to be listed.
            if (pskCipherSuitesNeeded) {
                // Both X.509 and PSK based cipher suites need to be listed. Because TLS-PSK is not
                // normally used, we assume that when PSK cipher suites are requested here they
                // should be preferred over other cipher suites. Thus, we give PSK cipher suites
                // higher priority than X.509 cipher suites.
                // NOTE: There are cipher suites that use both X.509 and PSK (e.g., those based on
                // RSA_PSK key exchange). However, these cipher suites are not currently supported.
                return SSLUtils.concat(
                        NativeCrypto.DEFAULT_PSK_CIPHER_SUITES,
                        NativeCrypto.DEFAULT_X509_CIPHER_SUITES,
                        new String[] {NativeCrypto.TLS_EMPTY_RENEGOTIATION_INFO_SCSV});
            } else {
                // Only X.509 cipher suites need to be listed.
                return SSLUtils.concat(
                        NativeCrypto.DEFAULT_X509_CIPHER_SUITES,
                        new String[] {NativeCrypto.TLS_EMPTY_RENEGOTIATION_INFO_SCSV});
            }
        } else if (pskCipherSuitesNeeded) {
            // Only PSK cipher suites need to be listed.
            return SSLUtils.concat(
                    NativeCrypto.DEFAULT_PSK_CIPHER_SUITES,
                    new String[] {NativeCrypto.TLS_EMPTY_RENEGOTIATION_INFO_SCSV});
        } else {
            // Neither X.509 nor PSK cipher suites need to be listed.
            return new String[] {NativeCrypto.TLS_EMPTY_RENEGOTIATION_INFO_SCSV};
        }
    }

    /*
     * Checks whether SCT verification is enforced for a given hostname.
     */
    boolean isCTVerificationEnabled(String hostname) {
        if (hostname == null) {
            return false;
        }

        // Bypass the check. This is used for testing only
        if (ctVerificationEnabled) {
            return true;
        }
        return Platform.isCTVerificationRequired(hostname);
    }

    boolean isSpake() {
        return spake2PlusKeyManager != null;
    }
}<|MERGE_RESOLUTION|>--- conflicted
+++ resolved
@@ -480,10 +480,7 @@
         return useSni != null ? useSni : isSniEnabledByDefault();
     }
 
-<<<<<<< HEAD
-    /*
-=======
-    /**
+    /*
      * Whether connections using this SSL connection should use the TLS
      * extension ECH GREASE.
      */
@@ -491,7 +488,7 @@
         useEchGrease = flag;
     }
 
-    /**
+    /*
      * Returns whether connections using this SSL connection should use the TLS
      * extension ECH GREASE.
      */
@@ -507,8 +504,7 @@
         return this.echConfigList;
     }
 
-    /**
->>>>>>> c3a14544
+    /*
      * For testing only.
      */
     void setCTVerificationEnabled(boolean enabled) {
