--- conflicted
+++ resolved
@@ -300,13 +300,8 @@
     }
 
     @Override
-<<<<<<< HEAD
-    public byte[] getTBSCertificate() {
-        return NativeCrypto.get_X509_cert_info_enc(mContext, this);
-=======
     public byte[] getTBSCertificate() throws CertificateEncodingException {
         return NativeCrypto.get_X509_tbs_cert(mContext, this);
->>>>>>> ca6485b6
     }
 
     @Override
