/*
 * Copyright (C) 2007-2008 The Android Open Source Project
 *
 * Licensed under the Apache License, Version 2.0 (the "License");
 * you may not use this file except in compliance with the License.
 * You may obtain a copy of the License at
 *
 *      http://www.apache.org/licenses/LICENSE-2.0
 *
 * Unless required by applicable law or agreed to in writing, software
 * distributed under the License is distributed on an "AS IS" BASIS,
 * WITHOUT WARRANTIES OR CONDITIONS OF ANY KIND, either express or implied.
 * See the License for the specific language governing permissions and
 * limitations under the License.
 */

#include <conscrypt/NetFd.h>
#include <conscrypt/app_data.h>
#include <conscrypt/bio_input_stream.h>
#include <conscrypt/bio_output_stream.h>
#include <conscrypt/bio_stream.h>
#include <conscrypt/compat.h>
#include <conscrypt/compatibility_close_monitor.h>
#include <conscrypt/jniutil.h>
#include <conscrypt/logging.h>
#include <conscrypt/macros.h>
#include <conscrypt/native_crypto.h>
#include <conscrypt/netutil.h>
#include <conscrypt/scoped_ssl_bio.h>
#include <conscrypt/ssl_error.h>
#include <limits.h>
#include <nativehelper/scoped_primitive_array.h>
#include <nativehelper/scoped_utf_chars.h>
#include <openssl/aead.h>
#include <openssl/asn1.h>
#include <openssl/bn.h>
#include <openssl/chacha.h>
#include <openssl/cmac.h>
#include <openssl/crypto.h>
#include <openssl/curve25519.h>
#include <openssl/engine.h>
#include <openssl/err.h>
#include <openssl/evp.h>
#include <openssl/hmac.h>
#include <openssl/hpke.h>
<<<<<<< HEAD
#include <openssl/mldsa.h>
=======
>>>>>>> c3a14544
#include <openssl/pkcs7.h>
#include <openssl/pkcs8.h>
#include <openssl/rand.h>
#include <openssl/rsa.h>
#include <openssl/slhdsa.h>
#include <openssl/ssl.h>
#include <openssl/x509v3.h>

#include <limits>
#include <optional>
#include <type_traits>
#include <vector>

using conscrypt::AppData;
using conscrypt::BioInputStream;
using conscrypt::BioOutputStream;
using conscrypt::BioStream;
using conscrypt::CompatibilityCloseMonitor;
using conscrypt::NativeCrypto;
using conscrypt::SslError;

/**
 * Helper function that grabs the casts an ssl pointer and then checks for nullness.
 * If this function returns nullptr and <code>throwIfNull</code> is
 * passed as <code>true</code>, then this function will call
 * <code>throwSSLExceptionStr</code> before returning, so in this case of
 * nullptr, a caller of this function should simply return and allow JNI
 * to do its thing.
 *
 * @param env the JNI environment
 * @param ssl_address; the ssl_address pointer as an integer
 * @param throwIfNull whether to throw if the SSL pointer is nullptr
 * @returns the pointer, which may be nullptr
 */
static SSL_CTX* to_SSL_CTX(JNIEnv* env, jlong ssl_ctx_address, bool throwIfNull) {
    SSL_CTX* ssl_ctx = reinterpret_cast<SSL_CTX*>(static_cast<uintptr_t>(ssl_ctx_address));
    if ((ssl_ctx == nullptr) && throwIfNull) {
        JNI_TRACE("ssl_ctx == null");
        conscrypt::jniutil::throwNullPointerException(env, "ssl_ctx == null");
    }
    return ssl_ctx;
}

static SSL* to_SSL(JNIEnv* env, jlong ssl_address, bool throwIfNull) {
    SSL* ssl = reinterpret_cast<SSL*>(static_cast<uintptr_t>(ssl_address));
    if ((ssl == nullptr) && throwIfNull) {
        JNI_TRACE("ssl == null");
        conscrypt::jniutil::throwNullPointerException(env, "ssl == null");
    }
    return ssl;
}

static BIO* to_BIO(JNIEnv* env, jlong bio_address) {
    BIO* bio = reinterpret_cast<BIO*>(static_cast<uintptr_t>(bio_address));
    if (bio == nullptr) {
        JNI_TRACE("bio == null");
        conscrypt::jniutil::throwNullPointerException(env, "bio == null");
    }
    return bio;
}

static SSL_SESSION* to_SSL_SESSION(JNIEnv* env, jlong ssl_session_address, bool throwIfNull) {
    SSL_SESSION* ssl_session =
            reinterpret_cast<SSL_SESSION*>(static_cast<uintptr_t>(ssl_session_address));
    if ((ssl_session == nullptr) && throwIfNull) {
        JNI_TRACE("ssl_session == null");
        conscrypt::jniutil::throwNullPointerException(env, "ssl_session == null");
    }
    return ssl_session;
}

static SSL_CIPHER* to_SSL_CIPHER(JNIEnv* env, jlong ssl_cipher_address, bool throwIfNull) {
    SSL_CIPHER* ssl_cipher =
            reinterpret_cast<SSL_CIPHER*>(static_cast<uintptr_t>(ssl_cipher_address));
    if ((ssl_cipher == nullptr) && throwIfNull) {
        JNI_TRACE("ssl_cipher == null");
        conscrypt::jniutil::throwNullPointerException(env, "ssl_cipher == null");
    }
    return ssl_cipher;
}

static SSL_ECH_KEYS* to_SSL_ECH_KEYS(JNIEnv* env, jlong ssl_ech_keys_address, bool throwIfNull) {
    SSL_ECH_KEYS* ssl_ech_keys = reinterpret_cast<SSL_ECH_KEYS*>(static_cast<uintptr_t>(ssl_ech_keys_address));
    if ((ssl_ech_keys == nullptr) && throwIfNull) {
        JNI_TRACE("ssl_ech_keys == null");
        conscrypt::jniutil::throwNullPointerException(env, "ssl_ech_keys == null");
    }
    return ssl_ech_keys;
}

template <typename T>
static T* fromContextObject(JNIEnv* env, jobject contextObject) {
    if (contextObject == nullptr) {
        JNI_TRACE("contextObject == null");
        conscrypt::jniutil::throwNullPointerException(env, "contextObject == null");
        return nullptr;
    }
    T* ref = reinterpret_cast<T*>(
            env->GetLongField(contextObject, conscrypt::jniutil::nativeRef_address));
    if (ref == nullptr) {
        JNI_TRACE("ref == null");
        conscrypt::jniutil::throwNullPointerException(env, "ref == null");
        return nullptr;
    }
    return ref;
}

/**
 * Converts a Java byte[] two's complement to an OpenSSL BIGNUM. This will
 * allocate the BIGNUM if *dest == nullptr. Returns true on success. If the
 * return value is false, there is a pending exception.
 */
static bool arrayToBignum(JNIEnv* env, jbyteArray source, BIGNUM** dest) {
    JNI_TRACE("arrayToBignum(%p, %p)", source, dest);
    if (dest == nullptr) {
        JNI_TRACE("arrayToBignum(%p, %p) => dest is null!", source, dest);
        conscrypt::jniutil::throwNullPointerException(env, "dest == null");
        return false;
    }
    JNI_TRACE("arrayToBignum(%p, %p) *dest == %p", source, dest, *dest);

    ScopedByteArrayRO sourceBytes(env, source);
    if (sourceBytes.get() == nullptr) {
        JNI_TRACE("arrayToBignum(%p, %p) => null", source, dest);
        return false;
    }
    const unsigned char* tmp = reinterpret_cast<const unsigned char*>(sourceBytes.get());
    size_t tmpSize = sourceBytes.size();

    /* if the array is empty, it is zero. */
    if (tmpSize == 0) {
        if (*dest == nullptr) {
            *dest = BN_new();
        }
        BN_zero(*dest);
        return true;
    }

    std::unique_ptr<unsigned char[]> twosComplement;
    bool negative = (tmp[0] & 0x80) != 0;
    if (negative) {
        // Need to convert to two's complement.
        twosComplement.reset(new unsigned char[tmpSize]);
        unsigned char* twosBytes = reinterpret_cast<unsigned char*>(twosComplement.get());
        memcpy(twosBytes, tmp, tmpSize);
        tmp = twosBytes;

        bool carry = true;
        for (ssize_t i = static_cast<ssize_t>(tmpSize - 1); i >= 0; i--) {
            twosBytes[i] ^= 0xFF;
            if (carry) {
                carry = (++twosBytes[i]) == 0;
            }
        }
    }
    BIGNUM* ret = BN_bin2bn(tmp, tmpSize, *dest);
    if (ret == nullptr) {
        conscrypt::jniutil::throwRuntimeException(env, "Conversion to BIGNUM failed");
        ERR_clear_error();
        JNI_TRACE("arrayToBignum(%p, %p) => threw exception", source, dest);
        return false;
    }
    BN_set_negative(ret, negative ? 1 : 0);

    *dest = ret;
    JNI_TRACE("arrayToBignum(%p, %p) => *dest = %p", source, dest, ret);
    return true;
}

static bssl::UniquePtr<BIGNUM> arrayToBignum(JNIEnv* env, jbyteArray source) {
    BIGNUM *bn = nullptr;
    if (!arrayToBignum(env, source, &bn)) {
        return nullptr;
    }
    return bssl::UniquePtr<BIGNUM>(bn);
}

/**
 * Converts an OpenSSL BIGNUM to a Java byte[] array in two's complement.
 */
static jbyteArray bignumToArray(JNIEnv* env, const BIGNUM* source, const char* sourceName) {
    JNI_TRACE("bignumToArray(%p, %s)", source, sourceName);

    if (source == nullptr) {
        conscrypt::jniutil::throwNullPointerException(env, sourceName);
        return nullptr;
    }

    size_t numBytes = BN_num_bytes(source) + 1;
    jbyteArray javaBytes = env->NewByteArray(static_cast<jsize>(numBytes));
    ScopedByteArrayRW bytes(env, javaBytes);
    if (bytes.get() == nullptr) {
        JNI_TRACE("bignumToArray(%p, %s) => null", source, sourceName);
        return nullptr;
    }

    unsigned char* tmp = reinterpret_cast<unsigned char*>(bytes.get());
    if (BN_num_bytes(source) > 0 && BN_bn2bin(source, tmp + 1) <= 0) {
        conscrypt::jniutil::throwExceptionFromBoringSSLError(env, "bignumToArray");
        return nullptr;
    }

    // Set the sign and convert to two's complement if necessary for the Java code.
    if (BN_is_negative(source)) {
        bool carry = true;
        for (ssize_t i = static_cast<ssize_t>(numBytes - 1); i >= 0; i--) {
            tmp[i] ^= 0xFF;
            if (carry) {
                carry = (++tmp[i]) == 0;
            }
        }
        *tmp |= 0x80;
    } else {
        *tmp = 0x00;
    }

    JNI_TRACE("bignumToArray(%p, %s) => %p", source, sourceName, javaBytes);
    return javaBytes;
}

/**
 * Converts various OpenSSL ASN.1 types to a jbyteArray with DER-encoded data
 * inside. The "i2d_func" function pointer is a function of the "i2d_<TYPE>"
 * from the OpenSSL ASN.1 API. Note i2d_func may take a const parameter, so we
 * use a separate type parameter.
 *
 * TODO(https://crbug.com/boringssl/407): When all BoringSSL i2d functions are
 * const, switch back to a single template parameter.
 */
template <typename T, typename U>
jbyteArray ASN1ToByteArray(JNIEnv* env, T* obj, int (*i2d_func)(U*, unsigned char**)) {
    // T and U should be the same type, but may differ in const.
    static_assert(std::is_same<typename std::remove_const<T>::type,
                               typename std::remove_const<U>::type>::value,
                  "obj and i2d_func have incompatible types");

    if (obj == nullptr) {
        conscrypt::jniutil::throwNullPointerException(env, "ASN1 input == null");
        JNI_TRACE("ASN1ToByteArray(%p) => null input", obj);
        return nullptr;
    }

    int derLen = i2d_func(obj, nullptr);
    if (derLen < 0) {
        conscrypt::jniutil::throwExceptionFromBoringSSLError(env, "ASN1ToByteArray");
        JNI_TRACE("ASN1ToByteArray(%p) => measurement failed", obj);
        return nullptr;
    }

    ScopedLocalRef<jbyteArray> byteArray(env, env->NewByteArray(derLen));
    if (byteArray.get() == nullptr) {
        JNI_TRACE("ASN1ToByteArray(%p) => creating byte array failed", obj);
        return nullptr;
    }

    ScopedByteArrayRW bytes(env, byteArray.get());
    if (bytes.get() == nullptr) {
        JNI_TRACE("ASN1ToByteArray(%p) => using byte array failed", obj);
        return nullptr;
    }

    unsigned char* p = reinterpret_cast<unsigned char*>(bytes.get());
    int ret = i2d_func(obj, &p);
    if (ret < 0) {
        conscrypt::jniutil::throwExceptionFromBoringSSLError(env, "ASN1ToByteArray");
        JNI_TRACE("ASN1ToByteArray(%p) => final conversion failed", obj);
        return nullptr;
    }

    JNI_TRACE("ASN1ToByteArray(%p) => success (%d bytes written)", obj, ret);
    return byteArray.release();
}

/**
 * Finishes a pending CBB and returns a jbyteArray with the contents.
 */
jbyteArray CBBToByteArray(JNIEnv* env, CBB* cbb) {
    uint8_t* data;
    size_t len;
    if (!CBB_finish(cbb, &data, &len)) {
        conscrypt::jniutil::throwRuntimeException(env, "CBB_finish failed");
        ERR_clear_error();
        JNI_TRACE("creating byte array failed");
        return nullptr;
    }
    bssl::UniquePtr<uint8_t> free_data(data);

    ScopedLocalRef<jbyteArray> byteArray(env, env->NewByteArray(static_cast<jsize>(len)));
    if (byteArray.get() == nullptr) {
        JNI_TRACE("creating byte array failed");
        return nullptr;
    }

    ScopedByteArrayRW bytes(env, byteArray.get());
    if (bytes.get() == nullptr) {
        JNI_TRACE("using byte array failed");
        return nullptr;
    }

    memcpy(bytes.get(), data, len);
    return byteArray.release();
}

jbyteArray CryptoBufferToByteArray(JNIEnv* env, const CRYPTO_BUFFER* buf) {
    if (CRYPTO_BUFFER_len(buf) > INT_MAX) {
        JNI_TRACE("buffer too large");
        conscrypt::jniutil::throwRuntimeException(env, "buffer too large");
        return nullptr;
    }

    int length = static_cast<int>(CRYPTO_BUFFER_len(buf));
    jbyteArray ret = env->NewByteArray(length);
    if (ret == nullptr) {
        JNI_TRACE("allocating byte array failed");
        return nullptr;
    }

    env->SetByteArrayRegion(ret, 0, length,
                            reinterpret_cast<const int8_t*>(CRYPTO_BUFFER_data(buf)));
    return ret;
}

bssl::UniquePtr<CRYPTO_BUFFER> ByteArrayToCryptoBuffer(JNIEnv* env, const jbyteArray array,
                                                       CONSCRYPT_UNUSED CRYPTO_BUFFER_POOL* pool) {
    if (array == nullptr) {
        JNI_TRACE("array was null");
        conscrypt::jniutil::throwNullPointerException(env, "array == null");
        return nullptr;
    }

    ScopedByteArrayRO arrayRo(env, array);
    if (arrayRo.get() == nullptr) {
        JNI_TRACE("failed to get bytes");
        return nullptr;
    }

    bssl::UniquePtr<CRYPTO_BUFFER> ret(CRYPTO_BUFFER_new(
            reinterpret_cast<const uint8_t*>(arrayRo.get()), arrayRo.size(), nullptr));
    if (!ret) {
        JNI_TRACE("failed to allocate CRYPTO_BUFFER");
        conscrypt::jniutil::throwOutOfMemory(env, "failed to allocate CRYPTO_BUFFER");
        return nullptr;
    }

    return ret;
}

static jobjectArray CryptoBuffersToObjectArray(JNIEnv* env,
                                               const STACK_OF(CRYPTO_BUFFER)* buffers) {
    size_t numBuffers = sk_CRYPTO_BUFFER_num(buffers);
    if (numBuffers > INT_MAX) {
        JNI_TRACE("too many buffers");
        conscrypt::jniutil::throwRuntimeException(env, "too many buffers");
        return nullptr;
    }

    ScopedLocalRef<jobjectArray> array(
            env, env->NewObjectArray(static_cast<int>(numBuffers),
                                     conscrypt::jniutil::byteArrayClass, nullptr));
    if (array.get() == nullptr) {
        JNI_TRACE("failed to allocate array");
        return nullptr;
    }

    for (size_t i = 0; i < numBuffers; ++i) {
        CRYPTO_BUFFER* buffer = sk_CRYPTO_BUFFER_value(buffers, i);
        ScopedLocalRef<jbyteArray> bArray(env, CryptoBufferToByteArray(env, buffer));
        if (bArray.get() == nullptr) {
            return nullptr;
        }
        env->SetObjectArrayElement(array.get(), i, bArray.get());
    }

    return array.release();
}

/**
 * Converts ASN.1 BIT STRING to a jbooleanArray.
 */
jbooleanArray ASN1BitStringToBooleanArray(JNIEnv* env, const ASN1_BIT_STRING* bitStr) {
    int size = ASN1_STRING_length(bitStr) * 8;
    if (bitStr->flags & ASN1_STRING_FLAG_BITS_LEFT) {
        size -= bitStr->flags & 0x07;
    }

    ScopedLocalRef<jbooleanArray> bitsRef(env, env->NewBooleanArray(size));
    if (bitsRef.get() == nullptr) {
        return nullptr;
    }

    ScopedBooleanArrayRW bitsArray(env, bitsRef.get());
    for (size_t i = 0; i < bitsArray.size(); i++) {
        bitsArray[i] = static_cast<jboolean>(ASN1_BIT_STRING_get_bit(bitStr, static_cast<int>(i)));
    }

    return bitsRef.release();
}

static int bio_stream_destroy(BIO* b) {
    if (b == nullptr) {
        return 0;
    }

    delete static_cast<BioStream*>(BIO_get_data(b));
    BIO_set_data(b, nullptr);
    BIO_set_init(b, 0);
    return 1;
}

static int bio_stream_read(BIO* b, char* buf, int len) {
    BIO_clear_retry_flags(b);
    BioInputStream* stream = static_cast<BioInputStream*>(BIO_get_data(b));
    int ret = stream->read(buf, len);
    if (ret == 0) {
        if (stream->isFinite()) {
            return 0;
        }
        // If the BioInputStream is not finite then EOF doesn't mean that
        // there's nothing more coming.
        BIO_set_retry_read(b);
        return -1;
    }
    return ret;
}

static int bio_stream_write(BIO* b, const char* buf, int len) {
    BIO_clear_retry_flags(b);
    BioOutputStream* stream = static_cast<BioOutputStream*>(BIO_get_data(b));
    return stream->write(buf, len);
}

static int bio_stream_gets(BIO* b, char* buf, int len) {
    BioInputStream* stream = static_cast<BioInputStream*>(BIO_get_data(b));
    return stream->gets(buf, len);
}

static void bio_stream_assign(BIO* b, BioStream* stream) {
    BIO_set_data(b, stream);
    BIO_set_init(b, 1);
}

// NOLINTNEXTLINE(runtime/int)
static long bio_stream_ctrl(BIO* b, int cmd, long, void*) {
    BioStream* stream = static_cast<BioStream*>(BIO_get_data(b));

    switch (cmd) {
        case BIO_CTRL_EOF:
            return stream->isEof() ? 1 : 0;
        case BIO_CTRL_FLUSH:
            return stream->flush();
        default:
            return 0;
    }
}

static const BIO_METHOD *stream_bio_method() {
    static const BIO_METHOD* stream_method = []() -> const BIO_METHOD* {
        BIO_METHOD* method = BIO_meth_new(0, nullptr);
        if (!method || !BIO_meth_set_write(method, bio_stream_write) ||
            !BIO_meth_set_read(method, bio_stream_read) ||
            !BIO_meth_set_gets(method, bio_stream_gets) ||
            !BIO_meth_set_ctrl(method, bio_stream_ctrl) ||
            !BIO_meth_set_destroy(method, bio_stream_destroy)) {
            BIO_meth_free(method);
            return nullptr;
        }
        return method;
    }();
    return stream_method;
}

static jbyteArray ecSignDigestWithPrivateKey(JNIEnv* env, jobject privateKey, const char* message,
                                             size_t message_len) {
    JNI_TRACE("ecSignDigestWithPrivateKey(%p)", privateKey);
    if (message_len > std::numeric_limits<jsize>::max()) {
        JNI_TRACE("ecSignDigestWithPrivateKey(%p) => argument too large", privateKey);
        return nullptr;
    }
    ScopedLocalRef<jbyteArray> messageArray(env,
                                            env->NewByteArray(static_cast<jsize>(message_len)));
    if (env->ExceptionCheck()) {
        JNI_TRACE("ecSignDigestWithPrivateKey(%p) => threw exception", privateKey);
        return nullptr;
    }

    {
        ScopedByteArrayRW messageBytes(env, messageArray.get());
        if (messageBytes.get() == nullptr) {
            JNI_TRACE("ecSignDigestWithPrivateKey(%p) => using byte array failed", privateKey);
            return nullptr;
        }

        memcpy(messageBytes.get(), message, message_len);
    }

    return reinterpret_cast<jbyteArray>(env->CallStaticObjectMethod(
            conscrypt::jniutil::cryptoUpcallsClass,
            conscrypt::jniutil::cryptoUpcallsClass_rawSignMethod,
            privateKey, messageArray.get()));
}

static jbyteArray rsaSignDigestWithPrivateKey(JNIEnv* env, jobject privateKey, jint padding,
                                              const char* message, size_t message_len) {
    if (message_len > std::numeric_limits<jsize>::max()) {
        JNI_TRACE("rsaSignDigestWithPrivateKey(%p) => argument too large", privateKey);
        return nullptr;
    }
    ScopedLocalRef<jbyteArray> messageArray(env,
                                            env->NewByteArray(static_cast<jsize>(message_len)));
    if (env->ExceptionCheck()) {
        JNI_TRACE("rsaSignDigestWithPrivateKey(%p) => threw exception", privateKey);
        return nullptr;
    }

    {
        ScopedByteArrayRW messageBytes(env, messageArray.get());
        if (messageBytes.get() == nullptr) {
            JNI_TRACE("rsaSignDigestWithPrivateKey(%p) => using byte array failed", privateKey);
            return nullptr;
        }

        memcpy(messageBytes.get(), message, message_len);
    }

    return reinterpret_cast<jbyteArray>(
            env->CallStaticObjectMethod(
                conscrypt::jniutil::cryptoUpcallsClass,
                conscrypt::jniutil::cryptoUpcallsClass_rsaSignMethod,
                privateKey, padding, messageArray.get()));
}

// rsaDecryptWithPrivateKey uses privateKey to decrypt |ciphertext_len| bytes
// from |ciphertext|. The ciphertext is expected to be padded using the scheme
// given in |padding|, which must be one of |RSA_*_PADDING| constants from
// OpenSSL.
static jbyteArray rsaDecryptWithPrivateKey(JNIEnv* env, jobject privateKey, jint padding,
                                           const char* ciphertext, size_t ciphertext_len) {
    if (ciphertext_len > std::numeric_limits<jsize>::max()) {
        JNI_TRACE("rsaDecryptWithPrivateKey(%p) => argument too large", privateKey);
        return nullptr;
    }
    ScopedLocalRef<jbyteArray> ciphertextArray(
            env, env->NewByteArray(static_cast<jsize>(ciphertext_len)));
    if (env->ExceptionCheck()) {
        JNI_TRACE("rsaDecryptWithPrivateKey(%p) => threw exception", privateKey);
        return nullptr;
    }

    {
        ScopedByteArrayRW ciphertextBytes(env, ciphertextArray.get());
        if (ciphertextBytes.get() == nullptr) {
            JNI_TRACE("rsaDecryptWithPrivateKey(%p) => using byte array failed", privateKey);
            return nullptr;
        }

        memcpy(ciphertextBytes.get(), ciphertext, ciphertext_len);
    }

    return reinterpret_cast<jbyteArray>(
            env->CallStaticObjectMethod(
                conscrypt::jniutil::cryptoUpcallsClass,
                conscrypt::jniutil::cryptoUpcallsClass_rsaDecryptMethod,
                privateKey, padding, ciphertextArray.get()));
}

// *********************************************
// From keystore_openssl.cpp in Chromium source.
// *********************************************

namespace {

ENGINE* g_engine;
int g_rsa_exdata_index;
int g_ecdsa_exdata_index;
RSA_METHOD g_rsa_method;
ECDSA_METHOD g_ecdsa_method;
std::once_flag g_engine_once;

void init_engine_globals();

void ensure_engine_globals() {
    std::call_once(g_engine_once, init_engine_globals);
}

// KeyExData contains the data that is contained in the EX_DATA of the RSA
// and ECDSA objects that are created to wrap Android system keys.
struct KeyExData {
    // private_key contains a reference to a Java, private-key object.
    jobject private_key;
};

// ExDataDup is called when one of the RSA or EC_KEY objects is duplicated. We
// don't support this and it should never happen.
int ExDataDup(CRYPTO_EX_DATA* /* to */,
              const CRYPTO_EX_DATA* /* from */,
              void** /* from_d */,
              int /* index */,
              long /* argl */ /* NOLINT(runtime/int) */,
              void* /* argp */) {
  return 0;
}

// ExDataFree is called when one of the RSA or EC_KEY objects is freed.
void ExDataFree(void* /* parent */,
                void* ptr,
                CRYPTO_EX_DATA* /* ad */,
                int /* index */,
                long /* argl */ /* NOLINT(runtime/int) */,
                void* /* argp */) {
    // Ensure the global JNI reference created with this wrapper is
    // properly destroyed with it.
    KeyExData* ex_data = reinterpret_cast<KeyExData*>(ptr);
    if (ex_data != nullptr) {
        JNIEnv* env = conscrypt::jniutil::getJNIEnv();
        env->DeleteGlobalRef(ex_data->private_key);
        delete ex_data;
    }
}

KeyExData* RsaGetExData(const RSA* rsa) {
    return reinterpret_cast<KeyExData*>(RSA_get_ex_data(rsa, g_rsa_exdata_index));
}

int RsaMethodSignRaw(RSA* rsa, size_t* out_len, uint8_t* out, size_t max_out, const uint8_t* in,
                     size_t in_len, int padding) {
    if (padding != RSA_PKCS1_PADDING && padding != RSA_NO_PADDING) {
        OPENSSL_PUT_ERROR(RSA, RSA_R_UNKNOWN_PADDING_TYPE);
        return 0;
    }

    // Retrieve private key JNI reference.
    const KeyExData* ex_data = RsaGetExData(rsa);
    if (!ex_data || !ex_data->private_key) {
        OPENSSL_PUT_ERROR(RSA, ERR_R_INTERNAL_ERROR);
        return 0;
    }

    JNIEnv* env = conscrypt::jniutil::getJNIEnv();
    if (env == nullptr) {
        OPENSSL_PUT_ERROR(RSA, ERR_R_INTERNAL_ERROR);
        return 0;
    }

    // For RSA keys, this function behaves as RSA_private_encrypt with
    // the specified padding.
    ScopedLocalRef<jbyteArray> signature(
            env, rsaSignDigestWithPrivateKey(env, ex_data->private_key, padding,
                                             reinterpret_cast<const char*>(in), in_len));

    if (signature.get() == nullptr) {
        OPENSSL_PUT_ERROR(RSA, ERR_R_INTERNAL_ERROR);
        return 0;
    }

    ScopedByteArrayRO result(env, signature.get());

    size_t expected_size = static_cast<size_t>(RSA_size(rsa));
    if (result.size() > expected_size) {
        OPENSSL_PUT_ERROR(RSA, ERR_R_INTERNAL_ERROR);
        return 0;
    }

    if (max_out < expected_size) {
        OPENSSL_PUT_ERROR(RSA, RSA_R_DATA_TOO_LARGE);
        return 0;
    }

    // Copy result to OpenSSL-provided buffer. rsaSignDigestWithPrivateKey
    // should pad with leading 0s, but if it doesn't, pad the result.
    size_t zero_pad = expected_size - result.size();
    memset(out, 0, zero_pad);
    memcpy(out + zero_pad, &result[0], result.size());
    *out_len = expected_size;

    return 1;
}

int RsaMethodDecrypt(RSA* rsa, size_t* out_len, uint8_t* out, size_t max_out, const uint8_t* in,
                     size_t in_len, int padding) {
    // Retrieve private key JNI reference.
    const KeyExData* ex_data = RsaGetExData(rsa);
    if (!ex_data || !ex_data->private_key) {
        OPENSSL_PUT_ERROR(RSA, ERR_R_INTERNAL_ERROR);
        return 0;
    }

    JNIEnv* env = conscrypt::jniutil::getJNIEnv();
    if (env == nullptr) {
        OPENSSL_PUT_ERROR(RSA, ERR_R_INTERNAL_ERROR);
        return 0;
    }

    // This function behaves as RSA_private_decrypt.
    ScopedLocalRef<jbyteArray> cleartext(
            env, rsaDecryptWithPrivateKey(env, ex_data->private_key, padding,
                                          reinterpret_cast<const char*>(in), in_len));
    if (cleartext.get() == nullptr) {
        OPENSSL_PUT_ERROR(RSA, ERR_R_INTERNAL_ERROR);
        return 0;
    }

    ScopedByteArrayRO cleartextBytes(env, cleartext.get());

    if (max_out < cleartextBytes.size()) {
        OPENSSL_PUT_ERROR(RSA, RSA_R_DATA_TOO_LARGE);
        return 0;
    }

    // Copy result to OpenSSL-provided buffer.
    memcpy(out, cleartextBytes.get(), cleartextBytes.size());
    *out_len = cleartextBytes.size();

    return 1;
}

// Custom ECDSA_METHOD that uses the platform APIs.
// Note that for now, only signing through ECDSA_sign() is really supported.
// all other method pointers are either stubs returning errors, or no-ops.

jobject EcKeyGetKey(const EC_KEY* ec_key) {
    KeyExData* ex_data =
            reinterpret_cast<KeyExData*>(EC_KEY_get_ex_data(ec_key, g_ecdsa_exdata_index));
    return ex_data->private_key;
}

int EcdsaMethodSign(const uint8_t* digest, size_t digest_len, uint8_t* sig, unsigned int* sig_len,
                    EC_KEY* ec_key) {
    // Retrieve private key JNI reference.
    jobject private_key = EcKeyGetKey(ec_key);
    if (!private_key) {
        CONSCRYPT_LOG_ERROR("Null JNI reference passed to EcdsaMethodSign!");
        return 0;
    }

    JNIEnv* env = conscrypt::jniutil::getJNIEnv();
    if (env == nullptr) {
        return 0;
    }

    // Sign message with it through JNI.
    ScopedLocalRef<jbyteArray> signature(
            env, ecSignDigestWithPrivateKey(env, private_key,
                                             reinterpret_cast<const char*>(digest), digest_len));
    if (signature.get() == nullptr) {
        CONSCRYPT_LOG_ERROR("Could not sign message in EcdsaMethodDoSign!");
        return 0;
    }

    ScopedByteArrayRO signatureBytes(env, signature.get());
    // Note: With ECDSA, the actual signature may be smaller than
    // ECDSA_size().
    size_t max_expected_size = ECDSA_size(ec_key);
    if (signatureBytes.size() > max_expected_size) {
        CONSCRYPT_LOG_ERROR("ECDSA Signature size mismatch, actual: %zd, expected <= %zd",
                            signatureBytes.size(), max_expected_size);
        return 0;
    }

    memcpy(sig, signatureBytes.get(), signatureBytes.size());
    *sig_len = static_cast<unsigned int>(signatureBytes.size());
    return 1;
}

void init_engine_globals() {
    g_rsa_exdata_index = RSA_get_ex_new_index(0 /* argl */, nullptr /* argp */,
                                              nullptr /* new_func */, ExDataDup, ExDataFree);
    g_ecdsa_exdata_index = EC_KEY_get_ex_new_index(0 /* argl */, nullptr /* argp */,
                                                   nullptr /* new_func */, ExDataDup, ExDataFree);

    g_rsa_method.common.is_static = 1;
    g_rsa_method.sign_raw = RsaMethodSignRaw;
    g_rsa_method.decrypt = RsaMethodDecrypt;
    g_rsa_method.flags = RSA_FLAG_OPAQUE;

    g_ecdsa_method.common.is_static = 1;
    g_ecdsa_method.sign = EcdsaMethodSign;
    g_ecdsa_method.flags = ECDSA_FLAG_OPAQUE;

    g_engine = ENGINE_new();
    ENGINE_set_RSA_method(g_engine, &g_rsa_method, sizeof(g_rsa_method));
    ENGINE_set_ECDSA_method(g_engine, &g_ecdsa_method, sizeof(g_ecdsa_method));
}

}  // anonymous namespace

#define THROW_SSLEXCEPTION (-2)
#define THROW_SOCKETTIMEOUTEXCEPTION (-3)
#define THROWN_EXCEPTION (-4)

/**
 * Initialization phase for every OpenSSL job: Loads the Error strings, the
 * crypto algorithms and reset the OpenSSL library
 */
static void NativeCrypto_clinit(JNIEnv*, jclass) {
    CRYPTO_library_init();
}

/**
 * private static native int EVP_PKEY_new_RSA(byte[] n, byte[] e, byte[] d, byte[] p, byte[] q);
 */
static jlong NativeCrypto_EVP_PKEY_new_RSA(JNIEnv* env, jclass, jbyteArray n, jbyteArray e,
                                           jbyteArray d, jbyteArray p, jbyteArray q,
                                           jbyteArray dmp1, jbyteArray dmq1, jbyteArray iqmp) {
    CHECK_ERROR_QUEUE_ON_RETURN;
    JNI_TRACE("EVP_PKEY_new_RSA(n=%p, e=%p, d=%p, p=%p, q=%p, dmp1=%p, dmq1=%p, iqmp=%p)", n, e, d,
              p, q, dmp1, dmq1, iqmp);

    if (e == nullptr && d == nullptr) {
        conscrypt::jniutil::throwException(env, "java/lang/IllegalArgumentException",
                                           "e == null && d == null");
        JNI_TRACE("NativeCrypto_EVP_PKEY_new_RSA => e == null && d == null");
        return 0;
    }

#if BORINGSSL_API_VERSION >= 20
    bssl::UniquePtr<BIGNUM> nBN, eBN, dBN, pBN, qBN, dmp1BN, dmq1BN, iqmpBN;
    nBN = arrayToBignum(env, n);
    if (!nBN) {
        return 0;
    }
    if (e != nullptr) {
        eBN = arrayToBignum(env, e);
        if (!eBN) {
            return 0;
        }
    }
    if (d != nullptr) {
        dBN = arrayToBignum(env, d);
        if (!dBN) {
            return 0;
        }
    }
    if (p != nullptr) {
        pBN = arrayToBignum(env, p);
        if (!pBN) {
            return 0;
        }
    }
    if (q != nullptr) {
        qBN = arrayToBignum(env, q);
        if (!qBN) {
            return 0;
        }
    }
    if (dmp1 != nullptr) {
        dmp1BN = arrayToBignum(env, dmp1);
        if (!dmp1BN) {
            return 0;
        }
    }
    if (dmq1 != nullptr) {
        dmq1BN = arrayToBignum(env, dmq1);
        if (!dmq1BN) {
            return 0;
        }
    }
    if (iqmp != nullptr) {
        iqmpBN = arrayToBignum(env, iqmp);
        if (!iqmpBN) {
            return 0;
        }
    }

    // Determine what kind of key this is.
    //
    // TODO(davidben): The caller already knows what kind of key they expect. Ideally we would have
    // separate APIs for the caller. However, we currently tolerate, say, an RSAPrivateCrtKeySpec
    // where most fields are null and silently make a public key out of it. This is probably a
    // mistake, but would need to be a breaking change.
    bssl::UniquePtr<RSA> rsa;
    if (!dBN) {
        rsa.reset(RSA_new_public_key(nBN.get(), eBN.get()));
    } else if (!eBN) {
        rsa.reset(RSA_new_private_key_no_e(nBN.get(), dBN.get()));
    } else if (!pBN || !qBN || !dmp1BN || !dmq1BN || !iqmpBN) {
        rsa.reset(RSA_new_private_key_no_crt(nBN.get(), eBN.get(), dBN.get()));
    } else {
        rsa.reset(RSA_new_private_key(nBN.get(), eBN.get(), dBN.get(), pBN.get(), qBN.get(),
                                      dmp1BN.get(), dmq1BN.get(), iqmpBN.get()));
    }
    if (rsa == nullptr) {
        conscrypt::jniutil::throwRuntimeException(env, "Creating RSA key failed");
        return 0;
    }
#else
    bssl::UniquePtr<RSA> rsa(RSA_new());
    if (rsa.get() == nullptr) {
        conscrypt::jniutil::throwRuntimeException(env, "RSA_new failed");
        return 0;
    }

    if (!arrayToBignum(env, n, &rsa->n)) {
        return 0;
    }

    if (e != nullptr && !arrayToBignum(env, e, &rsa->e)) {
        return 0;
    }

    if (d != nullptr && !arrayToBignum(env, d, &rsa->d)) {
        return 0;
    }

    if (p != nullptr && !arrayToBignum(env, p, &rsa->p)) {
        return 0;
    }

    if (q != nullptr && !arrayToBignum(env, q, &rsa->q)) {
        return 0;
    }

    if (dmp1 != nullptr && !arrayToBignum(env, dmp1, &rsa->dmp1)) {
        return 0;
    }

    if (dmq1 != nullptr && !arrayToBignum(env, dmq1, &rsa->dmq1)) {
        return 0;
    }

    if (iqmp != nullptr && !arrayToBignum(env, iqmp, &rsa->iqmp)) {
        return 0;
    }

    if (conscrypt::trace::kWithJniTrace) {
        if (p != nullptr && q != nullptr) {
            int check = RSA_check_key(rsa.get());
            JNI_TRACE("EVP_PKEY_new_RSA(...) RSA_check_key returns %d", check);
        }
    }

    if (rsa->n == nullptr || (rsa->e == nullptr && rsa->d == nullptr)) {
        conscrypt::jniutil::throwRuntimeException(env, "Unable to convert BigInteger to BIGNUM");
        return 0;
    }

    /*
     * If the private exponent is available, there is the potential to do signing
     * operations. However, we can only do blinding if the public exponent is also
     * available. Disable blinding if the public exponent isn't available.
     *
     * TODO[kroot]: We should try to recover the public exponent by trying
     *              some common ones such 3, 17, or 65537.
     */
    if (rsa->d != nullptr && rsa->e == nullptr) {
        JNI_TRACE("EVP_PKEY_new_RSA(...) disabling RSA blinding => %p", rsa.get());
        rsa->flags |= RSA_FLAG_NO_BLINDING;
    }
#endif

    bssl::UniquePtr<EVP_PKEY> pkey(EVP_PKEY_new());
    if (pkey.get() == nullptr) {
        conscrypt::jniutil::throwRuntimeException(env, "EVP_PKEY_new failed");
        return 0;
    }
    if (EVP_PKEY_assign_RSA(pkey.get(), rsa.get()) != 1) {
        conscrypt::jniutil::throwRuntimeException(env, "EVP_PKEY_new failed");
        ERR_clear_error();
        return 0;
    }
    OWNERSHIP_TRANSFERRED(rsa);
    JNI_TRACE("EVP_PKEY_new_RSA(n=%p, e=%p, d=%p, p=%p, q=%p dmp1=%p, dmq1=%p, iqmp=%p) => %p", n,
              e, d, p, q, dmp1, dmq1, iqmp, pkey.get());
    return reinterpret_cast<uintptr_t>(pkey.release());
}

static jlong NativeCrypto_EVP_PKEY_new_EC_KEY(JNIEnv* env, jclass, jobject groupRef,
                                              jobject pubkeyRef, jbyteArray keyJavaBytes) {
    CHECK_ERROR_QUEUE_ON_RETURN;
    JNI_TRACE("EVP_PKEY_new_EC_KEY(%p, %p, %p)", groupRef, pubkeyRef, keyJavaBytes);
    const EC_GROUP* group = fromContextObject<EC_GROUP>(env, groupRef);
    if (group == nullptr) {
        return 0;
    }
    const EC_POINT* pubkey =
            pubkeyRef == nullptr ? nullptr : fromContextObject<EC_POINT>(env, pubkeyRef);
    JNI_TRACE("EVP_PKEY_new_EC_KEY(%p, %p, %p) <- ptr", group, pubkey, keyJavaBytes);

    bssl::UniquePtr<BIGNUM> key(nullptr);
    if (keyJavaBytes != nullptr) {
        key = arrayToBignum(env, keyJavaBytes);
        if (!key) {
            return 0;
        }
    }

    bssl::UniquePtr<EC_KEY> eckey(EC_KEY_new());
    if (eckey.get() == nullptr) {
        conscrypt::jniutil::throwRuntimeException(env, "EC_KEY_new failed");
        return 0;
    }

    if (EC_KEY_set_group(eckey.get(), group) != 1) {
        JNI_TRACE("EVP_PKEY_new_EC_KEY(%p, %p, %p) > EC_KEY_set_group failed", group, pubkey,
                  keyJavaBytes);
        conscrypt::jniutil::throwExceptionFromBoringSSLError(env, "EC_KEY_set_group");
        return 0;
    }

    if (pubkey != nullptr) {
        if (EC_KEY_set_public_key(eckey.get(), pubkey) != 1) {
            JNI_TRACE("EVP_PKEY_new_EC_KEY(%p, %p, %p) => EC_KEY_set_private_key failed", group,
                      pubkey, keyJavaBytes);
            conscrypt::jniutil::throwExceptionFromBoringSSLError(env, "EC_KEY_set_public_key");
            return 0;
        }
    }

    if (key.get() != nullptr) {
        if (EC_KEY_set_private_key(eckey.get(), key.get()) != 1) {
            JNI_TRACE("EVP_PKEY_new_EC_KEY(%p, %p, %p) => EC_KEY_set_private_key failed", group,
                      pubkey, keyJavaBytes);
            conscrypt::jniutil::throwExceptionFromBoringSSLError(env, "EC_KEY_set_private_key");
            return 0;
        }
        if (pubkey == nullptr) {
            bssl::UniquePtr<EC_POINT> calcPubkey(EC_POINT_new(group));
            if (!EC_POINT_mul(group, calcPubkey.get(), key.get(), nullptr, nullptr, nullptr)) {
                JNI_TRACE("EVP_PKEY_new_EC_KEY(%p, %p, %p) => can't calculate public key", group,
                          pubkey, keyJavaBytes);
                conscrypt::jniutil::throwExceptionFromBoringSSLError(env, "EC_KEY_set_private_key");
                return 0;
            }
            EC_KEY_set_public_key(eckey.get(), calcPubkey.get());
        }
    }

    if (!EC_KEY_check_key(eckey.get())) {
        JNI_TRACE("EVP_KEY_new_EC_KEY(%p, %p, %p) => invalid key created", group, pubkey,
                  keyJavaBytes);
        conscrypt::jniutil::throwExceptionFromBoringSSLError(env, "EC_KEY_check_key");
        return 0;
    }

    bssl::UniquePtr<EVP_PKEY> pkey(EVP_PKEY_new());
    if (pkey.get() == nullptr) {
        JNI_TRACE("EVP_PKEY_new_EC(%p, %p, %p) => threw error", group, pubkey, keyJavaBytes);
        conscrypt::jniutil::throwExceptionFromBoringSSLError(env, "EVP_PKEY_new failed");
        return 0;
    }
    if (EVP_PKEY_assign_EC_KEY(pkey.get(), eckey.get()) != 1) {
        JNI_TRACE("EVP_PKEY_new_EC(%p, %p, %p) => threw error", group, pubkey, keyJavaBytes);
        conscrypt::jniutil::throwRuntimeException(env, "EVP_PKEY_assign_EC_KEY failed");
        ERR_clear_error();
        return 0;
    }
    OWNERSHIP_TRANSFERRED(eckey);

    JNI_TRACE("EVP_PKEY_new_EC_KEY(%p, %p, %p) => %p", group, pubkey, keyJavaBytes, pkey.get());
    return reinterpret_cast<uintptr_t>(pkey.release());
}

static int NativeCrypto_EVP_PKEY_type(JNIEnv* env, jclass, jobject pkeyRef) {
    CHECK_ERROR_QUEUE_ON_RETURN;
    EVP_PKEY* pkey = fromContextObject<EVP_PKEY>(env, pkeyRef);
    JNI_TRACE("EVP_PKEY_type(%p)", pkey);

    if (pkey == nullptr) {
        return -1;
    }

    int result = EVP_PKEY_id(pkey);
    JNI_TRACE("EVP_PKEY_type(%p) => %d", pkey, result);
    return result;
}

typedef int print_func(BIO*, const EVP_PKEY*, int, ASN1_PCTX*);

static jstring evp_print_func(JNIEnv* env, jobject pkeyRef, print_func* func,
                              const char* debug_name) {
    EVP_PKEY* pkey = fromContextObject<EVP_PKEY>(env, pkeyRef);
    JNI_TRACE("%s(%p)", debug_name, pkey);

    if (pkey == nullptr) {
        return nullptr;
    }

    bssl::UniquePtr<BIO> buffer(BIO_new(BIO_s_mem()));
    if (buffer.get() == nullptr) {
        conscrypt::jniutil::throwOutOfMemory(env, "Unable to allocate BIO");
        return nullptr;
    }

    if (func(buffer.get(), pkey, 0, nullptr) != 1) {
        conscrypt::jniutil::throwExceptionFromBoringSSLError(env, debug_name);
        return nullptr;
    }
    // Null terminate this
    BIO_write(buffer.get(), "\0", 1);

    char* tmp;
    BIO_get_mem_data(buffer.get(), &tmp);
    jstring description = env->NewStringUTF(tmp);

    JNI_TRACE("%s(%p) => \"%s\"", debug_name, pkey, tmp);
    return description;
}

static jstring NativeCrypto_EVP_PKEY_print_public(JNIEnv* env, jclass, jobject pkeyRef) {
    CHECK_ERROR_QUEUE_ON_RETURN;
    return evp_print_func(env, pkeyRef, EVP_PKEY_print_public, "EVP_PKEY_print_public");
}

static jstring NativeCrypto_EVP_PKEY_print_params(JNIEnv* env, jclass, jobject pkeyRef) {
    CHECK_ERROR_QUEUE_ON_RETURN;
    return evp_print_func(env, pkeyRef, EVP_PKEY_print_params, "EVP_PKEY_print_params");
}

static void NativeCrypto_EVP_PKEY_free(JNIEnv* env, jclass, jlong pkeyRef) {
    CHECK_ERROR_QUEUE_ON_RETURN;
    EVP_PKEY* pkey = reinterpret_cast<EVP_PKEY*>(pkeyRef);
    JNI_TRACE("EVP_PKEY_free(%p)", pkey);

    if (pkey != nullptr) {
        EVP_PKEY_free(pkey);
    }
}

static jint NativeCrypto_EVP_PKEY_cmp(JNIEnv* env, jclass, jobject pkey1Ref, jobject pkey2Ref) {
    CHECK_ERROR_QUEUE_ON_RETURN;
    JNI_TRACE("EVP_PKEY_cmp(%p, %p)", pkey1Ref, pkey2Ref);
    EVP_PKEY* pkey1 = fromContextObject<EVP_PKEY>(env, pkey1Ref);
    if (pkey1 == nullptr) {
        JNI_TRACE("EVP_PKEY_cmp => pkey1 == null");
        return 0;
    }
    EVP_PKEY* pkey2 = fromContextObject<EVP_PKEY>(env, pkey2Ref);
    if (pkey2 == nullptr) {
        JNI_TRACE("EVP_PKEY_cmp => pkey2 == null");
        return 0;
    }
    JNI_TRACE("EVP_PKEY_cmp(%p, %p) <- ptr", pkey1, pkey2);

    int result = EVP_PKEY_cmp(pkey1, pkey2);
    JNI_TRACE("EVP_PKEY_cmp(%p, %p) => %d", pkey1, pkey2, result);
    return result;
}

/*
 * static native byte[] EVP_marshal_private_key(long)
 */
static jbyteArray NativeCrypto_EVP_marshal_private_key(JNIEnv* env, jclass, jobject pkeyRef) {
    CHECK_ERROR_QUEUE_ON_RETURN;
    EVP_PKEY* pkey = fromContextObject<EVP_PKEY>(env, pkeyRef);
    JNI_TRACE("EVP_marshal_private_key(%p)", pkey);

    if (pkey == nullptr) {
        return nullptr;
    }

    bssl::ScopedCBB cbb;
    if (!CBB_init(cbb.get(), 64)) {
        conscrypt::jniutil::throwOutOfMemory(env, "CBB_init failed");
        JNI_TRACE("CBB_init failed");
        return nullptr;
    }

    if (!EVP_marshal_private_key(cbb.get(), pkey)) {
        conscrypt::jniutil::throwExceptionFromBoringSSLError(env, "EVP_marshal_private_key");
        JNI_TRACE("key=%p EVP_marshal_private_key => error", pkey);
        return nullptr;
    }

    return CBBToByteArray(env, cbb.get());
}

/*
 * static native long EVP_parse_private_key(byte[])
 */
static jlong NativeCrypto_EVP_parse_private_key(JNIEnv* env, jclass, jbyteArray keyJavaBytes) {
    CHECK_ERROR_QUEUE_ON_RETURN;
    JNI_TRACE("EVP_parse_private_key(%p)", keyJavaBytes);

    ScopedByteArrayRO bytes(env, keyJavaBytes);
    if (bytes.get() == nullptr) {
        JNI_TRACE("bytes=%p EVP_parse_private_key => threw exception", keyJavaBytes);
        return 0;
    }

    CBS cbs;
    CBS_init(&cbs, reinterpret_cast<const uint8_t*>(bytes.get()), bytes.size());
    bssl::UniquePtr<EVP_PKEY> pkey(EVP_parse_private_key(&cbs));
    // We intentionally do not check that cbs is exhausted, as JCA providers typically
    // allow parsing keys from buffers that are larger than the contained key structure
    // so we do the same for compatibility.
    if (!pkey) {
        conscrypt::jniutil::throwParsingException(env, "Error parsing private key");
        ERR_clear_error();
        JNI_TRACE("bytes=%p EVP_parse_private_key => threw exception", keyJavaBytes);
        return 0;
    }

    JNI_TRACE("bytes=%p EVP_parse_private_key => %p", keyJavaBytes, pkey.get());
    return reinterpret_cast<uintptr_t>(pkey.release());
}


static jbyteArray NativeCrypto_EVP_raw_X25519_private_key(
        JNIEnv* env, jclass cls, jbyteArray keyJavaBytes) {
    CHECK_ERROR_QUEUE_ON_RETURN;
    JNI_TRACE("NativeCrypto_EVP_raw_X25519_private_key(%p)", keyJavaBytes);

    jlong key_ptr = NativeCrypto_EVP_parse_private_key(env, cls, keyJavaBytes);
    if (key_ptr == 0) {
        return nullptr;
    }
    bssl::UniquePtr<EVP_PKEY> pkey(reinterpret_cast<EVP_PKEY*>(key_ptr));
    if (EVP_PKEY_id(pkey.get()) != EVP_PKEY_X25519) {
        conscrypt::jniutil::throwInvalidKeyException(env, "Invalid key type");
        return nullptr;
    }

    size_t key_length = X25519_PRIVATE_KEY_LEN;
    ScopedLocalRef<jbyteArray> byteArray(env, env->NewByteArray(static_cast<jsize>(key_length)));
    if (byteArray.get() == nullptr) {
        conscrypt::jniutil::throwOutOfMemory(env, "Allocating byte[]");
        JNI_TRACE("NativeCrypto_EVP_raw_X25519_private_key: byte array creation failed");
        return nullptr;
    }

    ScopedByteArrayRW bytes(env, byteArray.get());
    if (bytes.get() == nullptr) {
        conscrypt::jniutil::throwOutOfMemory(env, "Allocating scoped byte array");
        JNI_TRACE("NativeCrypto_EVP_raw_X25519_private_key: scoped byte array failed");
        return nullptr;
    }

    if (EVP_PKEY_get_raw_private_key(
            pkey.get(), reinterpret_cast<uint8_t *>(bytes.get()), &key_length) == 0) {
        conscrypt::jniutil::throwExceptionFromBoringSSLError(env, "EVP_PKEY_get_raw_private_key");
        return nullptr;
    }
    jbyteArray result = byteArray.release();
    JNI_TRACE("bytes=%p NativeCrypto_EVP_raw_X25519_private_key => %p", keyJavaBytes, result);
    return result;
}

/*
 * static native byte[] EVP_marshal_public_key(long)
 */
static jbyteArray NativeCrypto_EVP_marshal_public_key(JNIEnv* env, jclass, jobject pkeyRef) {
    CHECK_ERROR_QUEUE_ON_RETURN;
    EVP_PKEY* pkey = fromContextObject<EVP_PKEY>(env, pkeyRef);
    JNI_TRACE("EVP_marshal_public_key(%p)", pkey);

    if (pkey == nullptr) {
        return nullptr;
    }

    bssl::ScopedCBB cbb;
    if (!CBB_init(cbb.get(), 64)) {
        conscrypt::jniutil::throwOutOfMemory(env, "CBB_init failed");
        JNI_TRACE("CBB_init failed");
        return nullptr;
    }

    if (!EVP_marshal_public_key(cbb.get(), pkey)) {
        conscrypt::jniutil::throwExceptionFromBoringSSLError(env, "EVP_marshal_public_key");
        JNI_TRACE("key=%p EVP_marshal_public_key => error", pkey);
        return nullptr;
    }

    return CBBToByteArray(env, cbb.get());
}

/*
 * static native long EVP_parse_public_key(byte[])
 */
static jlong NativeCrypto_EVP_parse_public_key(JNIEnv* env, jclass, jbyteArray keyJavaBytes) {
    CHECK_ERROR_QUEUE_ON_RETURN;
    JNI_TRACE("EVP_parse_public_key(%p)", keyJavaBytes);

    ScopedByteArrayRO bytes(env, keyJavaBytes);
    if (bytes.get() == nullptr) {
        JNI_TRACE("bytes=%p EVP_parse_public_key => threw exception", keyJavaBytes);
        return 0;
    }

    CBS cbs;
    CBS_init(&cbs, reinterpret_cast<const uint8_t*>(bytes.get()), bytes.size());
    bssl::UniquePtr<EVP_PKEY> pkey(EVP_parse_public_key(&cbs));
    // We intentionally do not check that cbs is exhausted, as JCA providers typically
    // allow parsing keys from buffers that are larger than the contained key structure
    // so we do the same for compatibility.
    if (!pkey) {
        conscrypt::jniutil::throwParsingException(env, "Error parsing public key");
        ERR_clear_error();
        JNI_TRACE("bytes=%p EVP_parse_public_key => threw exception", keyJavaBytes);
        return 0;
    }

    JNI_TRACE("bytes=%p EVP_parse_public_key => %p", keyJavaBytes, pkey.get());
    return reinterpret_cast<uintptr_t>(pkey.release());
}

static jlong NativeCrypto_getRSAPrivateKeyWrapper(JNIEnv* env, jclass, jobject javaKey,
                                                  jbyteArray modulusBytes) {
    CHECK_ERROR_QUEUE_ON_RETURN;
    JNI_TRACE("getRSAPrivateKeyWrapper(%p, %p)", javaKey, modulusBytes);

    ensure_engine_globals();

#if BORINGSSL_API_VERSION >= 20
    // The PSS padding code needs access to the actual n, so set it even though we
    // don't set any other parts of the key
    bssl::UniquePtr<BIGNUM> n = arrayToBignum(env, modulusBytes);
    if (n == nullptr) {
        return 0;
    }

    // TODO(crbug.com/boringssl/602): RSA_METHOD is not the ideal abstraction to use here.
    bssl::UniquePtr<RSA> rsa(RSA_new_method_no_e(g_engine, n.get()));
    if (rsa == nullptr) {
        conscrypt::jniutil::throwOutOfMemory(env, "Unable to allocate RSA key");
        return 0;
    }
#else
    bssl::UniquePtr<RSA> rsa(RSA_new_method(g_engine));
    if (rsa == nullptr) {
        conscrypt::jniutil::throwOutOfMemory(env, "Unable to allocate RSA key");
        return 0;
    }

    // The PSS padding code needs access to the actual n, so set it even though we
    // don't set any other parts of the key
    if (!arrayToBignum(env, modulusBytes, &rsa->n)) {
        return 0;
    }
#endif

    auto ex_data = new KeyExData;
    ex_data->private_key = env->NewGlobalRef(javaKey);
    RSA_set_ex_data(rsa.get(), g_rsa_exdata_index, ex_data);

    bssl::UniquePtr<EVP_PKEY> pkey(EVP_PKEY_new());
    if (pkey.get() == nullptr) {
        JNI_TRACE("getRSAPrivateKeyWrapper failed");
        conscrypt::jniutil::throwRuntimeException(env,
                                                  "NativeCrypto_getRSAPrivateKeyWrapper failed");
        ERR_clear_error();
        return 0;
    }

    if (EVP_PKEY_assign_RSA(pkey.get(), rsa.get()) != 1) {
        conscrypt::jniutil::throwRuntimeException(env, "getRSAPrivateKeyWrapper failed");
        ERR_clear_error();
        return 0;
    }
    OWNERSHIP_TRANSFERRED(rsa);
    JNI_TRACE("getRSAPrivateKeyWrapper(%p, %p) => %p", javaKey, modulusBytes, pkey.get());
    return reinterpret_cast<uintptr_t>(pkey.release());
}

static jlong NativeCrypto_getECPrivateKeyWrapper(JNIEnv* env, jclass, jobject javaKey,
                                                 jobject groupRef) {
    CHECK_ERROR_QUEUE_ON_RETURN;
    EC_GROUP* group = fromContextObject<EC_GROUP>(env, groupRef);
    JNI_TRACE("getECPrivateKeyWrapper(%p, %p)", javaKey, group);
    if (group == nullptr) {
        return 0;
    }

    ensure_engine_globals();

    bssl::UniquePtr<EC_KEY> ecKey(EC_KEY_new_method(g_engine));
    if (ecKey.get() == nullptr) {
        conscrypt::jniutil::throwOutOfMemory(env, "Unable to allocate EC key");
        return 0;
    }

    if (EC_KEY_set_group(ecKey.get(), group) != 1) {
        JNI_TRACE("getECPrivateKeyWrapper(%p, %p) => EC_KEY_set_group error", javaKey, group);
        conscrypt::jniutil::throwExceptionFromBoringSSLError(env, "EC_KEY_set_group");
        return 0;
    }

    auto ex_data = new KeyExData;
    ex_data->private_key = env->NewGlobalRef(javaKey);

    if (!EC_KEY_set_ex_data(ecKey.get(), g_ecdsa_exdata_index, ex_data)) {
        env->DeleteGlobalRef(ex_data->private_key);
        delete ex_data;
        conscrypt::jniutil::throwRuntimeException(env, "EC_KEY_set_ex_data");
        ERR_clear_error();
        return 0;
    }

    bssl::UniquePtr<EVP_PKEY> pkey(EVP_PKEY_new());
    if (pkey.get() == nullptr) {
        JNI_TRACE("getECPrivateKeyWrapper failed");
        conscrypt::jniutil::throwRuntimeException(env,
                                                  "NativeCrypto_getECPrivateKeyWrapper failed");
        ERR_clear_error();
        return 0;
    }

    if (EVP_PKEY_assign_EC_KEY(pkey.get(), ecKey.get()) != 1) {
        conscrypt::jniutil::throwRuntimeException(env, "getECPrivateKeyWrapper failed");
        ERR_clear_error();
        return 0;
    }
    OWNERSHIP_TRANSFERRED(ecKey);
    return reinterpret_cast<uintptr_t>(pkey.release());
}

/*
 * public static native int RSA_generate_key(int modulusBits, byte[] publicExponent);
 */
static jlong NativeCrypto_RSA_generate_key_ex(JNIEnv* env, jclass, jint modulusBits,
                                              jbyteArray publicExponent) {
    CHECK_ERROR_QUEUE_ON_RETURN;
    JNI_TRACE("RSA_generate_key_ex(%d, %p)", modulusBits, publicExponent);

    bssl::UniquePtr<BIGNUM> e = arrayToBignum(env, publicExponent);
    if (e == nullptr) {
        return 0;
    }

    bssl::UniquePtr<RSA> rsa(RSA_new());
    if (rsa.get() == nullptr) {
        conscrypt::jniutil::throwOutOfMemory(env, "Unable to allocate RSA key");
        return 0;
    }

    if (RSA_generate_key_ex(rsa.get(), modulusBits, e.get(), nullptr) != 1) {
        conscrypt::jniutil::throwExceptionFromBoringSSLError(env, "RSA_generate_key_ex failed");
        return 0;
    }

    bssl::UniquePtr<EVP_PKEY> pkey(EVP_PKEY_new());
    if (pkey.get() == nullptr) {
        conscrypt::jniutil::throwOutOfMemory(env, "Unable to allocate RSA key");
        return 0;
    }

    if (EVP_PKEY_assign_RSA(pkey.get(), rsa.get()) != 1) {
        conscrypt::jniutil::throwRuntimeException(env, "RSA_generate_key_ex failed");
        ERR_clear_error();
        return 0;
    }

    OWNERSHIP_TRANSFERRED(rsa);
    JNI_TRACE("RSA_generate_key_ex(n=%d, e=%p) => %p", modulusBits, publicExponent, pkey.get());
    return reinterpret_cast<uintptr_t>(pkey.release());
}

static jint NativeCrypto_RSA_size(JNIEnv* env, jclass, jobject pkeyRef) {
    CHECK_ERROR_QUEUE_ON_RETURN;
    EVP_PKEY* pkey = fromContextObject<EVP_PKEY>(env, pkeyRef);
    JNI_TRACE("RSA_size(%p)", pkey);

    if (pkey == nullptr) {
        return 0;
    }

    bssl::UniquePtr<RSA> rsa(EVP_PKEY_get1_RSA(pkey));
    if (rsa.get() == nullptr) {
        conscrypt::jniutil::throwRuntimeException(env, "RSA_size failed");
        ERR_clear_error();
        return 0;
    }

    return static_cast<jint>(RSA_size(rsa.get()));
}

typedef int RSACryptOperation(size_t flen, const unsigned char* from, unsigned char* to, RSA* rsa,
                              int padding);

static jint RSA_crypt_operation(RSACryptOperation operation, const char* caller, JNIEnv* env,
                                jint flen, jbyteArray fromJavaBytes, jbyteArray toJavaBytes,
                                jobject pkeyRef, jint padding) {
    CHECK_ERROR_QUEUE_ON_RETURN;
    EVP_PKEY* pkey = fromContextObject<EVP_PKEY>(env, pkeyRef);
    JNI_TRACE("%s(%d, %p, %p, %p)", caller, flen, fromJavaBytes, toJavaBytes, pkey);

    if (pkey == nullptr) {
        return -1;
    }

    bssl::UniquePtr<RSA> rsa(EVP_PKEY_get1_RSA(pkey));
    if (rsa.get() == nullptr) {
        return -1;
    }

    ScopedByteArrayRO from(env, fromJavaBytes);
    if (from.get() == nullptr) {
        return -1;
    }

    ScopedByteArrayRW to(env, toJavaBytes);
    if (to.get() == nullptr) {
        return -1;
    }

    int resultSize =
            operation(static_cast<size_t>(flen), reinterpret_cast<const unsigned char*>(from.get()),
                      reinterpret_cast<unsigned char*>(to.get()), rsa.get(), padding);
    if (resultSize == -1) {
        conscrypt::jniutil::throwExceptionFromBoringSSLError(env, caller,
                conscrypt::jniutil::throwBadPaddingException);
        JNI_TRACE("%s => threw error", caller);
        return -1;
    }

    JNI_TRACE("%s(%d, %p, %p, %p) => %d", caller, flen, fromJavaBytes, toJavaBytes, pkey,
              resultSize);
    return static_cast<jint>(resultSize);
}

static jint NativeCrypto_RSA_private_encrypt(JNIEnv* env, jclass, jint flen,
                                             jbyteArray fromJavaBytes, jbyteArray toJavaBytes,
                                             jobject pkeyRef, jint padding) {
    CHECK_ERROR_QUEUE_ON_RETURN;
    return RSA_crypt_operation(RSA_private_encrypt, __FUNCTION__, env, flen, fromJavaBytes,
                               toJavaBytes, pkeyRef, padding);
}
static jint NativeCrypto_RSA_public_decrypt(JNIEnv* env, jclass, jint flen,
                                            jbyteArray fromJavaBytes, jbyteArray toJavaBytes,
                                            jobject pkeyRef, jint padding) {
    CHECK_ERROR_QUEUE_ON_RETURN;
    return RSA_crypt_operation(RSA_public_decrypt, __FUNCTION__, env, flen, fromJavaBytes,
                               toJavaBytes, pkeyRef, padding);
}
static jint NativeCrypto_RSA_public_encrypt(JNIEnv* env, jclass, jint flen,
                                            jbyteArray fromJavaBytes, jbyteArray toJavaBytes,
                                            jobject pkeyRef, jint padding) {
    CHECK_ERROR_QUEUE_ON_RETURN;
    return RSA_crypt_operation(RSA_public_encrypt, __FUNCTION__, env, flen, fromJavaBytes,
                               toJavaBytes, pkeyRef, padding);
}
static jint NativeCrypto_RSA_private_decrypt(JNIEnv* env, jclass, jint flen,
                                             jbyteArray fromJavaBytes, jbyteArray toJavaBytes,
                                             jobject pkeyRef, jint padding) {
    CHECK_ERROR_QUEUE_ON_RETURN;
    return RSA_crypt_operation(RSA_private_decrypt, __FUNCTION__, env, flen, fromJavaBytes,
                               toJavaBytes, pkeyRef, padding);
}

/*
 * public static native byte[][] get_RSA_public_params(long);
 */
static jobjectArray NativeCrypto_get_RSA_public_params(JNIEnv* env, jclass, jobject pkeyRef) {
    CHECK_ERROR_QUEUE_ON_RETURN;
    EVP_PKEY* pkey = fromContextObject<EVP_PKEY>(env, pkeyRef);
    JNI_TRACE("get_RSA_public_params(%p)", pkey);

    if (pkey == nullptr) {
        return nullptr;
    }

    bssl::UniquePtr<RSA> rsa(EVP_PKEY_get1_RSA(pkey));
    if (rsa.get() == nullptr) {
        conscrypt::jniutil::throwExceptionFromBoringSSLError(env, "get_RSA_public_params failed");
        return nullptr;
    }

    jobjectArray joa = env->NewObjectArray(2, conscrypt::jniutil::byteArrayClass, nullptr);
    if (joa == nullptr) {
        return nullptr;
    }

    jbyteArray n = bignumToArray(env, RSA_get0_n(rsa.get()), "n");
    if (env->ExceptionCheck()) {
        return nullptr;
    }
    env->SetObjectArrayElement(joa, 0, n);

    jbyteArray e = bignumToArray(env, RSA_get0_e(rsa.get()), "e");
    if (env->ExceptionCheck()) {
        return nullptr;
    }
    env->SetObjectArrayElement(joa, 1, e);

    return joa;
}

/*
 * public static native byte[][] get_RSA_private_params(long);
 */
static jobjectArray NativeCrypto_get_RSA_private_params(JNIEnv* env, jclass, jobject pkeyRef) {
    CHECK_ERROR_QUEUE_ON_RETURN;
    EVP_PKEY* pkey = fromContextObject<EVP_PKEY>(env, pkeyRef);
    JNI_TRACE("get_RSA_public_params(%p)", pkey);

    if (pkey == nullptr) {
        return nullptr;
    }

    bssl::UniquePtr<RSA> rsa(EVP_PKEY_get1_RSA(pkey));
    if (rsa.get() == nullptr) {
        conscrypt::jniutil::throwExceptionFromBoringSSLError(env, "get_RSA_public_params failed");
        return nullptr;
    }

    jobjectArray joa = env->NewObjectArray(8, conscrypt::jniutil::byteArrayClass, nullptr);
    if (joa == nullptr) {
        return nullptr;
    }

    jbyteArray n = bignumToArray(env, RSA_get0_n(rsa.get()), "n");
    if (env->ExceptionCheck()) {
        return nullptr;
    }
    env->SetObjectArrayElement(joa, 0, n);

    if (RSA_get0_e(rsa.get()) != nullptr) {
        jbyteArray e = bignumToArray(env, RSA_get0_e(rsa.get()), "e");
        if (env->ExceptionCheck()) {
            return nullptr;
        }
        env->SetObjectArrayElement(joa, 1, e);
    }

    if (RSA_get0_d(rsa.get()) != nullptr) {
        jbyteArray d = bignumToArray(env, RSA_get0_d(rsa.get()), "d");
        if (env->ExceptionCheck()) {
            return nullptr;
        }
        env->SetObjectArrayElement(joa, 2, d);
    }

    if (RSA_get0_p(rsa.get()) != nullptr) {
        jbyteArray p = bignumToArray(env, RSA_get0_p(rsa.get()), "p");
        if (env->ExceptionCheck()) {
            return nullptr;
        }
        env->SetObjectArrayElement(joa, 3, p);
    }

    if (RSA_get0_q(rsa.get()) != nullptr) {
        jbyteArray q = bignumToArray(env, RSA_get0_q(rsa.get()), "q");
        if (env->ExceptionCheck()) {
            return nullptr;
        }
        env->SetObjectArrayElement(joa, 4, q);
    }

    if (RSA_get0_dmp1(rsa.get()) != nullptr) {
        jbyteArray dmp1 = bignumToArray(env, RSA_get0_dmp1(rsa.get()), "dmp1");
        if (env->ExceptionCheck()) {
            return nullptr;
        }
        env->SetObjectArrayElement(joa, 5, dmp1);
    }

    if (RSA_get0_dmq1(rsa.get()) != nullptr) {
        jbyteArray dmq1 = bignumToArray(env, RSA_get0_dmq1(rsa.get()), "dmq1");
        if (env->ExceptionCheck()) {
            return nullptr;
        }
        env->SetObjectArrayElement(joa, 6, dmq1);
    }

    if (RSA_get0_iqmp(rsa.get()) != nullptr) {
        jbyteArray iqmp = bignumToArray(env, RSA_get0_iqmp(rsa.get()), "iqmp");
        if (env->ExceptionCheck()) {
            return nullptr;
        }
        env->SetObjectArrayElement(joa, 7, iqmp);
    }

    return joa;
}

static void NativeCrypto_chacha20_encrypt_decrypt(JNIEnv* env, jclass, jbyteArray inBytes,
        jint inOffset, jbyteArray outBytes, jint outOffset, jint length, jbyteArray keyBytes,
        jbyteArray nonceBytes, jint blockCounter) {
    CHECK_ERROR_QUEUE_ON_RETURN;
    JNI_TRACE("chacha20_encrypt_decrypt");
    ScopedByteArrayRO in(env, inBytes);
    if (in.get() == nullptr) {
        JNI_TRACE("chacha20_encrypt_decrypt => threw exception: could not read input bytes");
        return;
    }
    ScopedByteArrayRW out(env, outBytes);
    if (out.get() == nullptr) {
        JNI_TRACE("chacha20_encrypt_decrypt => threw exception: could not read output bytes");
        return;
    }
    ScopedByteArrayRO key(env, keyBytes);
    if (key.get() == nullptr) {
        JNI_TRACE("chacha20_encrypt_decrypt => threw exception: could not read key bytes");
        return;
    }
    ScopedByteArrayRO nonce(env, nonceBytes);
    if (nonce.get() == nullptr) {
        JNI_TRACE("chacha20_encrypt_decrypt => threw exception: could not read nonce bytes");
        return;
    }

    CRYPTO_chacha_20(
            reinterpret_cast<unsigned char*>(out.get()) + outOffset,
            reinterpret_cast<const unsigned char*>(in.get()) + inOffset,
            length,
            reinterpret_cast<const unsigned char*>(key.get()),
            reinterpret_cast<const unsigned char*>(nonce.get()),
            blockCounter);
}

static jlong NativeCrypto_EC_GROUP_new_by_curve_name(JNIEnv* env, jclass, jstring curveNameJava) {
    CHECK_ERROR_QUEUE_ON_RETURN;
    JNI_TRACE("EC_GROUP_new_by_curve_name(%p)", curveNameJava);

    ScopedUtfChars curveName(env, curveNameJava);
    if (curveName.c_str() == nullptr) {
        return 0;
    }
    JNI_TRACE("EC_GROUP_new_by_curve_name(%s)", curveName.c_str());

    int nid = OBJ_sn2nid(curveName.c_str());
    if (nid == NID_undef) {
        JNI_TRACE("EC_GROUP_new_by_curve_name(%s) => unknown NID name", curveName.c_str());
        return 0;
    }

    EC_GROUP* group = EC_GROUP_new_by_curve_name(nid);
    if (group == nullptr) {
        JNI_TRACE("EC_GROUP_new_by_curve_name(%s) => unknown NID %d", curveName.c_str(), nid);
        ERR_clear_error();
        return 0;
    }

    JNI_TRACE("EC_GROUP_new_by_curve_name(%s) => %p", curveName.c_str(), group);
    return reinterpret_cast<uintptr_t>(group);
}

static jlong NativeCrypto_EC_GROUP_new_arbitrary(JNIEnv* env, jclass, jbyteArray pBytes,
                                                 jbyteArray aBytes, jbyteArray bBytes,
                                                 jbyteArray xBytes, jbyteArray yBytes,
                                                 jbyteArray orderBytes, jint cofactorInt) {
    CHECK_ERROR_QUEUE_ON_RETURN;
    JNI_TRACE("EC_GROUP_new_arbitrary");

    if (cofactorInt < 1) {
        conscrypt::jniutil::throwException(env, "java/lang/IllegalArgumentException",
                                           "cofactor < 1");
        return 0;
    }

    bssl::UniquePtr<BIGNUM> p = arrayToBignum(env, pBytes);
    if (p == nullptr) {
        return 0;
    }
    bssl::UniquePtr<BIGNUM> a = arrayToBignum(env, aBytes);
    if (a == nullptr) {
        return 0;
    }
    bssl::UniquePtr<BIGNUM> b = arrayToBignum(env, bBytes);
    if (b == nullptr) {
        return 0;
    }
    bssl::UniquePtr<BIGNUM> x = arrayToBignum(env, xBytes);
    if (x == nullptr) {
        return 0;
    }
    bssl::UniquePtr<BIGNUM> y = arrayToBignum(env, yBytes);
    if (y == nullptr) {
        return 0;
    }
    bssl::UniquePtr<BIGNUM> order = arrayToBignum(env, orderBytes);
    if (order == nullptr) {
        return 0;
    }
    bssl::UniquePtr<BIGNUM> cofactor(BN_new());
    if (cofactor == nullptr || !BN_set_word(cofactor.get(), static_cast<uint32_t>(cofactorInt))) {
        return 0;
    }

    bssl::UniquePtr<BN_CTX> ctx(BN_CTX_new());
    bssl::UniquePtr<EC_GROUP> group(EC_GROUP_new_curve_GFp(p.get(), a.get(), b.get(), ctx.get()));
    if (group.get() == nullptr) {
        JNI_TRACE("EC_GROUP_new_curve_GFp => null");
        conscrypt::jniutil::throwExceptionFromBoringSSLError(env, "EC_GROUP_new_curve_GFp");
        return 0;
    }

    bssl::UniquePtr<EC_POINT> generator(EC_POINT_new(group.get()));
    if (generator.get() == nullptr) {
        JNI_TRACE("EC_POINT_new => null");
        ERR_clear_error();
        return 0;
    }

    if (!EC_POINT_set_affine_coordinates_GFp(group.get(), generator.get(), x.get(), y.get(), ctx.get())) {
        JNI_TRACE("EC_POINT_set_affine_coordinates_GFp => error");
        conscrypt::jniutil::throwExceptionFromBoringSSLError(env,
                                                             "EC_POINT_set_affine_coordinates_GFp");
        return 0;
    }

    if (!EC_GROUP_set_generator(group.get(), generator.get(), order.get(), cofactor.get())) {
        JNI_TRACE("EC_GROUP_set_generator => error");
        conscrypt::jniutil::throwExceptionFromBoringSSLError(env, "EC_GROUP_set_generator");
        return 0;
    }

    JNI_TRACE("EC_GROUP_new_arbitrary => %p", group.get());
    return reinterpret_cast<uintptr_t>(group.release());
}

static jstring NativeCrypto_EC_GROUP_get_curve_name(JNIEnv* env, jclass, jobject groupRef) {
    CHECK_ERROR_QUEUE_ON_RETURN;
    const EC_GROUP* group = fromContextObject<EC_GROUP>(env, groupRef);
    JNI_TRACE("EC_GROUP_get_curve_name(%p)", group);

    if (group == nullptr) {
        JNI_TRACE("EC_GROUP_get_curve_name => group == null");
        return nullptr;
    }

    int nid = EC_GROUP_get_curve_name(group);
    if (nid == NID_undef) {
        JNI_TRACE("EC_GROUP_get_curve_name(%p) => unnamed curve", group);
        return nullptr;
    }

    const char* shortName = OBJ_nid2sn(nid);
    JNI_TRACE("EC_GROUP_get_curve_name(%p) => \"%s\"", group, shortName);
    return env->NewStringUTF(shortName);
}

static jobjectArray NativeCrypto_EC_GROUP_get_curve(JNIEnv* env, jclass, jobject groupRef) {
    CHECK_ERROR_QUEUE_ON_RETURN;
    const EC_GROUP* group = fromContextObject<EC_GROUP>(env, groupRef);
    JNI_TRACE("EC_GROUP_get_curve(%p)", group);
    if (group == nullptr) {
        JNI_TRACE("EC_GROUP_get_curve => group == null");
        return nullptr;
    }

    bssl::UniquePtr<BIGNUM> p(BN_new());
    bssl::UniquePtr<BIGNUM> a(BN_new());
    bssl::UniquePtr<BIGNUM> b(BN_new());

    int ret = EC_GROUP_get_curve_GFp(group, p.get(), a.get(), b.get(), nullptr);
    if (ret != 1) {
        conscrypt::jniutil::throwExceptionFromBoringSSLError(env, "EC_GROUP_get_curve");
        return nullptr;
    }

    jobjectArray joa = env->NewObjectArray(3, conscrypt::jniutil::byteArrayClass, nullptr);
    if (joa == nullptr) {
        return nullptr;
    }

    jbyteArray pArray = bignumToArray(env, p.get(), "p");
    if (env->ExceptionCheck()) {
        return nullptr;
    }
    env->SetObjectArrayElement(joa, 0, pArray);

    jbyteArray aArray = bignumToArray(env, a.get(), "a");
    if (env->ExceptionCheck()) {
        return nullptr;
    }
    env->SetObjectArrayElement(joa, 1, aArray);

    jbyteArray bArray = bignumToArray(env, b.get(), "b");
    if (env->ExceptionCheck()) {
        return nullptr;
    }
    env->SetObjectArrayElement(joa, 2, bArray);

    JNI_TRACE("EC_GROUP_get_curve(%p) => %p", group, joa);
    return joa;
}

static jbyteArray NativeCrypto_EC_GROUP_get_order(JNIEnv* env, jclass, jobject groupRef) {
    CHECK_ERROR_QUEUE_ON_RETURN;
    const EC_GROUP* group = fromContextObject<EC_GROUP>(env, groupRef);
    JNI_TRACE("EC_GROUP_get_order(%p)", group);
    if (group == nullptr) {
        return nullptr;
    }

    bssl::UniquePtr<BIGNUM> order(BN_new());
    if (order.get() == nullptr) {
        JNI_TRACE("EC_GROUP_get_order(%p) => can't create BN", group);
        conscrypt::jniutil::throwOutOfMemory(env, "BN_new");
        return nullptr;
    }

    if (EC_GROUP_get_order(group, order.get(), nullptr) != 1) {
        JNI_TRACE("EC_GROUP_get_order(%p) => threw error", group);
        conscrypt::jniutil::throwExceptionFromBoringSSLError(env, "EC_GROUP_get_order");
        return nullptr;
    }

    jbyteArray orderArray = bignumToArray(env, order.get(), "order");
    if (env->ExceptionCheck()) {
        return nullptr;
    }

    JNI_TRACE("EC_GROUP_get_order(%p) => %p", group, orderArray);
    return orderArray;
}

static jint NativeCrypto_EC_GROUP_get_degree(JNIEnv* env, jclass, jobject groupRef) {
    CHECK_ERROR_QUEUE_ON_RETURN;
    const EC_GROUP* group = fromContextObject<EC_GROUP>(env, groupRef);
    JNI_TRACE("EC_GROUP_get_degree(%p)", group);
    if (group == nullptr) {
        return 0;
    }

    jint degree = static_cast<jint>(EC_GROUP_get_degree(group));
    if (degree == 0) {
        JNI_TRACE("EC_GROUP_get_degree(%p) => unsupported", group);
        conscrypt::jniutil::throwRuntimeException(env, "not supported");
        ERR_clear_error();
        return 0;
    }

    JNI_TRACE("EC_GROUP_get_degree(%p) => %d", group, degree);
    return degree;
}

static jbyteArray NativeCrypto_EC_GROUP_get_cofactor(JNIEnv* env, jclass, jobject groupRef) {
    CHECK_ERROR_QUEUE_ON_RETURN;
    const EC_GROUP* group = fromContextObject<EC_GROUP>(env, groupRef);
    JNI_TRACE("EC_GROUP_get_cofactor(%p)", group);
    if (group == nullptr) {
        return nullptr;
    }

    bssl::UniquePtr<BIGNUM> cofactor(BN_new());
    if (cofactor.get() == nullptr) {
        JNI_TRACE("EC_GROUP_get_cofactor(%p) => can't create BN", group);
        conscrypt::jniutil::throwOutOfMemory(env, "BN_new");
        return nullptr;
    }

    if (EC_GROUP_get_cofactor(group, cofactor.get(), nullptr) != 1) {
        JNI_TRACE("EC_GROUP_get_cofactor(%p) => threw error", group);
        conscrypt::jniutil::throwExceptionFromBoringSSLError(env, "EC_GROUP_get_cofactor");
        return nullptr;
    }

    jbyteArray cofactorArray = bignumToArray(env, cofactor.get(), "cofactor");
    if (env->ExceptionCheck()) {
        return nullptr;
    }

    JNI_TRACE("EC_GROUP_get_cofactor(%p) => %p", group, cofactorArray);
    return cofactorArray;
}

static void NativeCrypto_EC_GROUP_clear_free(JNIEnv* env, jclass, jlong groupRef) {
    CHECK_ERROR_QUEUE_ON_RETURN;
    EC_GROUP* group = reinterpret_cast<EC_GROUP*>(groupRef);
    JNI_TRACE("EC_GROUP_clear_free(%p)", group);

    if (group == nullptr) {
        JNI_TRACE("EC_GROUP_clear_free => group == null");
        conscrypt::jniutil::throwNullPointerException(env, "group == null");
        return;
    }

    EC_GROUP_free(group);
    JNI_TRACE("EC_GROUP_clear_free(%p) => success", group);
}

static jlong NativeCrypto_EC_GROUP_get_generator(JNIEnv* env, jclass, jobject groupRef) {
    CHECK_ERROR_QUEUE_ON_RETURN;
    const EC_GROUP* group = fromContextObject<EC_GROUP>(env, groupRef);
    JNI_TRACE("EC_GROUP_get_generator(%p)", group);

    if (group == nullptr) {
        JNI_TRACE("EC_POINT_get_generator(%p) => group == null", group);
        return 0;
    }

    const EC_POINT* generator = EC_GROUP_get0_generator(group);

    bssl::UniquePtr<EC_POINT> dup(EC_POINT_dup(generator, group));
    if (dup.get() == nullptr) {
        JNI_TRACE("EC_GROUP_get_generator(%p) => oom error", group);
        conscrypt::jniutil::throwOutOfMemory(env, "unable to dupe generator");
        return 0;
    }

    JNI_TRACE("EC_GROUP_get_generator(%p) => %p", group, dup.get());
    return reinterpret_cast<uintptr_t>(dup.release());
}

static jlong NativeCrypto_EC_POINT_new(JNIEnv* env, jclass, jobject groupRef) {
    CHECK_ERROR_QUEUE_ON_RETURN;
    const EC_GROUP* group = fromContextObject<EC_GROUP>(env, groupRef);
    JNI_TRACE("EC_POINT_new(%p)", group);

    if (group == nullptr) {
        JNI_TRACE("EC_POINT_new(%p) => group == null", group);
        return 0;
    }

    EC_POINT* point = EC_POINT_new(group);
    if (point == nullptr) {
        conscrypt::jniutil::throwOutOfMemory(env, "Unable create an EC_POINT");
        return 0;
    }

    return reinterpret_cast<uintptr_t>(point);
}

static void NativeCrypto_EC_POINT_clear_free(JNIEnv* env, jclass, jlong groupRef) {
    CHECK_ERROR_QUEUE_ON_RETURN;
    EC_POINT* group = reinterpret_cast<EC_POINT*>(groupRef);
    JNI_TRACE("EC_POINT_clear_free(%p)", group);

    if (group == nullptr) {
        JNI_TRACE("EC_POINT_clear_free => group == null");
        conscrypt::jniutil::throwNullPointerException(env, "group == null");
        return;
    }

    EC_POINT_free(group);
    JNI_TRACE("EC_POINT_clear_free(%p) => success", group);
}

static void NativeCrypto_EC_POINT_set_affine_coordinates(JNIEnv* env, jclass, jobject groupRef,
                                                         jobject pointRef, jbyteArray xjavaBytes,
                                                         jbyteArray yjavaBytes) {
    CHECK_ERROR_QUEUE_ON_RETURN;
    JNI_TRACE("EC_POINT_set_affine_coordinates(%p, %p, %p, %p)", groupRef, pointRef, xjavaBytes,
              yjavaBytes);
    const EC_GROUP* group = fromContextObject<EC_GROUP>(env, groupRef);
    if (group == nullptr) {
        return;
    }
    EC_POINT* point = fromContextObject<EC_POINT>(env, pointRef);
    if (point == nullptr) {
        return;
    }
    JNI_TRACE("EC_POINT_set_affine_coordinates(%p, %p, %p, %p) <- ptr", group, point, xjavaBytes,
              yjavaBytes);

    bssl::UniquePtr<BIGNUM> x = arrayToBignum(env, xjavaBytes);
    if (x == nullptr) {
        return;
    }

    bssl::UniquePtr<BIGNUM> y = arrayToBignum(env, yjavaBytes);
    if (y == nullptr) {
        return;
    }

    int ret = EC_POINT_set_affine_coordinates_GFp(group, point, x.get(), y.get(), nullptr);
    if (ret != 1) {
        conscrypt::jniutil::throwExceptionFromBoringSSLError(env,
                                                             "EC_POINT_set_affine_coordinates");
        return;
    }

    JNI_TRACE("EC_POINT_set_affine_coordinates(%p, %p, %p, %p) => %d", group, point, xjavaBytes,
              yjavaBytes, ret);
}

static jobjectArray NativeCrypto_EC_POINT_get_affine_coordinates(JNIEnv* env, jclass,
                                                                 jobject groupRef,
                                                                 jobject pointRef) {
    CHECK_ERROR_QUEUE_ON_RETURN;
    JNI_TRACE("EC_POINT_get_affine_coordinates(%p, %p)", groupRef, pointRef);
    const EC_GROUP* group = fromContextObject<EC_GROUP>(env, groupRef);
    if (group == nullptr) {
        return nullptr;
    }
    const EC_POINT* point = fromContextObject<EC_POINT>(env, pointRef);
    if (point == nullptr) {
        return nullptr;
    }
    JNI_TRACE("EC_POINT_get_affine_coordinates(%p, %p) <- ptr", group, point);

    bssl::UniquePtr<BIGNUM> x(BN_new());
    bssl::UniquePtr<BIGNUM> y(BN_new());

    int ret = EC_POINT_get_affine_coordinates_GFp(group, point, x.get(), y.get(), nullptr);
    if (ret != 1) {
        JNI_TRACE("EC_POINT_get_affine_coordinates(%p, %p)", group, point);
        conscrypt::jniutil::throwExceptionFromBoringSSLError(env,
                                                             "EC_POINT_get_affine_coordinates");
        return nullptr;
    }

    jobjectArray joa = env->NewObjectArray(2, conscrypt::jniutil::byteArrayClass, nullptr);
    if (joa == nullptr) {
        return nullptr;
    }

    jbyteArray xBytes = bignumToArray(env, x.get(), "x");
    if (env->ExceptionCheck()) {
        return nullptr;
    }
    env->SetObjectArrayElement(joa, 0, xBytes);

    jbyteArray yBytes = bignumToArray(env, y.get(), "y");
    if (env->ExceptionCheck()) {
        return nullptr;
    }
    env->SetObjectArrayElement(joa, 1, yBytes);

    JNI_TRACE("EC_POINT_get_affine_coordinates(%p, %p) => %p", group, point, joa);
    return joa;
}

static jlong NativeCrypto_EC_KEY_generate_key(JNIEnv* env, jclass, jobject groupRef) {
    CHECK_ERROR_QUEUE_ON_RETURN;
    const EC_GROUP* group = fromContextObject<EC_GROUP>(env, groupRef);
    JNI_TRACE("EC_KEY_generate_key(%p)", group);
    if (group == nullptr) {
        return 0;
    }

    bssl::UniquePtr<EC_KEY> eckey(EC_KEY_new());
    if (eckey.get() == nullptr) {
        JNI_TRACE("EC_KEY_generate_key(%p) => EC_KEY_new() oom", group);
        conscrypt::jniutil::throwOutOfMemory(env, "Unable to create an EC_KEY");
        return 0;
    }

    if (EC_KEY_set_group(eckey.get(), group) != 1) {
        JNI_TRACE("EC_KEY_generate_key(%p) => EC_KEY_set_group error", group);
        conscrypt::jniutil::throwExceptionFromBoringSSLError(env, "EC_KEY_set_group");
        return 0;
    }

    if (EC_KEY_generate_key(eckey.get()) != 1) {
        JNI_TRACE("EC_KEY_generate_key(%p) => EC_KEY_generate_key error", group);
        conscrypt::jniutil::throwExceptionFromBoringSSLError(env, "EC_KEY_set_group");
        return 0;
    }

    bssl::UniquePtr<EVP_PKEY> pkey(EVP_PKEY_new());
    if (pkey.get() == nullptr) {
        JNI_TRACE("EC_KEY_generate_key(%p) => threw error", group);
        conscrypt::jniutil::throwExceptionFromBoringSSLError(env, "EC_KEY_generate_key");
        return 0;
    }
    if (EVP_PKEY_assign_EC_KEY(pkey.get(), eckey.get()) != 1) {
        conscrypt::jniutil::throwRuntimeException(env, "EVP_PKEY_assign_EC_KEY failed");
        ERR_clear_error();
        return 0;
    }
    OWNERSHIP_TRANSFERRED(eckey);

    JNI_TRACE("EC_KEY_generate_key(%p) => %p", group, pkey.get());
    return reinterpret_cast<uintptr_t>(pkey.release());
}

static jlong NativeCrypto_EC_KEY_get1_group(JNIEnv* env, jclass, jobject pkeyRef) {
    CHECK_ERROR_QUEUE_ON_RETURN;
    EVP_PKEY* pkey = fromContextObject<EVP_PKEY>(env, pkeyRef);
    JNI_TRACE("EC_KEY_get1_group(%p)", pkey);

    if (pkey == nullptr) {
        JNI_TRACE("EC_KEY_get1_group(%p) => pkey == null", pkey);
        return 0;
    }

    if (EVP_PKEY_id(pkey) != EVP_PKEY_EC) {
        conscrypt::jniutil::throwRuntimeException(env, "not EC key");
        JNI_TRACE("EC_KEY_get1_group(%p) => not EC key (type == %d)", pkey, EVP_PKEY_id(pkey));
        return 0;
    }

    EC_GROUP* group = EC_GROUP_dup(EC_KEY_get0_group(EVP_PKEY_get0_EC_KEY(pkey)));
    JNI_TRACE("EC_KEY_get1_group(%p) => %p", pkey, group);
    return reinterpret_cast<uintptr_t>(group);
}

static jbyteArray NativeCrypto_EC_KEY_get_private_key(JNIEnv* env, jclass, jobject pkeyRef) {
    CHECK_ERROR_QUEUE_ON_RETURN;
    EVP_PKEY* pkey = fromContextObject<EVP_PKEY>(env, pkeyRef);
    JNI_TRACE("EC_KEY_get_private_key(%p)", pkey);

    if (pkey == nullptr) {
        JNI_TRACE("EC_KEY_get_private_key => pkey == null");
        return nullptr;
    }

    bssl::UniquePtr<EC_KEY> eckey(EVP_PKEY_get1_EC_KEY(pkey));
    if (eckey.get() == nullptr) {
        conscrypt::jniutil::throwExceptionFromBoringSSLError(env, "EVP_PKEY_get1_EC_KEY");
        return nullptr;
    }

    const BIGNUM* privkey = EC_KEY_get0_private_key(eckey.get());

    jbyteArray privBytes = bignumToArray(env, privkey, "privkey");
    if (env->ExceptionCheck()) {
        JNI_TRACE("EC_KEY_get_private_key(%p) => threw error", pkey);
        return nullptr;
    }

    JNI_TRACE("EC_KEY_get_private_key(%p) => %p", pkey, privBytes);
    return privBytes;
}

static jlong NativeCrypto_EC_KEY_get_public_key(JNIEnv* env, jclass, jobject pkeyRef) {
    CHECK_ERROR_QUEUE_ON_RETURN;
    EVP_PKEY* pkey = fromContextObject<EVP_PKEY>(env, pkeyRef);
    JNI_TRACE("EC_KEY_get_public_key(%p)", pkey);

    if (pkey == nullptr) {
        JNI_TRACE("EC_KEY_get_public_key => pkey == null");
        return 0;
    }

    bssl::UniquePtr<EC_KEY> eckey(EVP_PKEY_get1_EC_KEY(pkey));
    if (eckey.get() == nullptr) {
        conscrypt::jniutil::throwExceptionFromBoringSSLError(env, "EVP_PKEY_get1_EC_KEY");
        return 0;
    }

    bssl::UniquePtr<EC_POINT> dup(
            EC_POINT_dup(EC_KEY_get0_public_key(eckey.get()), EC_KEY_get0_group(eckey.get())));
    if (dup.get() == nullptr) {
        JNI_TRACE("EC_KEY_get_public_key(%p) => can't dup public key", pkey);
        conscrypt::jniutil::throwRuntimeException(env, "EC_POINT_dup");
        ERR_clear_error();
        return 0;
    }

    JNI_TRACE("EC_KEY_get_public_key(%p) => %p", pkey, dup.get());
    return reinterpret_cast<uintptr_t>(dup.release());
}

static jbyteArray NativeCrypto_EC_KEY_marshal_curve_name(JNIEnv* env, jclass, jobject groupRef) {
    CHECK_ERROR_QUEUE_ON_RETURN;
    const EC_GROUP* group = fromContextObject<EC_GROUP>(env, groupRef);
    JNI_TRACE("EC_KEY_marshal_curve_name(%p)", group);
    if (group == nullptr) {
        env->ExceptionClear();
        conscrypt::jniutil::throwIOException(env, "Invalid group pointer");
        JNI_TRACE("group=%p EC_KEY_marshal_curve_name => Invalid group pointer", group);
        return nullptr;
    }

    bssl::ScopedCBB cbb;
    if (!CBB_init(cbb.get(), 64)) {
        conscrypt::jniutil::throwOutOfMemory(env, "CBB_init failed");
        JNI_TRACE("CBB_init failed");
        return nullptr;
    }

    if (!EC_KEY_marshal_curve_name(cbb.get(), group)) {
        conscrypt::jniutil::throwIOException(env, "Error writing ASN.1 encoding");
        ERR_clear_error();
        JNI_TRACE("group=%p EC_KEY_marshal_curve_name => error", group);
        return nullptr;
    }

    return CBBToByteArray(env, cbb.get());
}

static jlong NativeCrypto_EC_KEY_parse_curve_name(JNIEnv* env, jclass, jbyteArray curveNameBytes) {
    CHECK_ERROR_QUEUE_ON_RETURN;
    JNI_TRACE("EC_KEY_parse_curve_name(%p)", curveNameBytes);

    ScopedByteArrayRO bytes(env, curveNameBytes);
    if (bytes.get() == nullptr) {
        env->ExceptionClear();
        conscrypt::jniutil::throwIOException(env, "Null EC curve name");
        JNI_TRACE("bytes=%p EC_KEY_parse_curve_name => curveNameBytes == null ", curveNameBytes);
        return 0;
    }

    CBS cbs;
    CBS_init(&cbs, reinterpret_cast<const uint8_t*>(bytes.get()), bytes.size());
    bssl::UniquePtr<EC_GROUP> group(EC_KEY_parse_curve_name(&cbs));
    if (!group || CBS_len(&cbs) != 0) {
        conscrypt::jniutil::throwIOException(env, "Error reading ASN.1 encoding");
        ERR_clear_error();
        JNI_TRACE("bytes=%p EC_KEY_parse_curve_name => threw exception", curveNameBytes);
        return 0;
    }

    JNI_TRACE("bytes=%p EC_KEY_parse_curve_name => %p", curveNameBytes, group.get());
    return reinterpret_cast<uintptr_t>(group.release());
}

static jint NativeCrypto_ECDH_compute_key(JNIEnv* env, jclass, jbyteArray outArray, jint outOffset,
                                          jobject pubkeyRef, jobject privkeyRef) {
    CHECK_ERROR_QUEUE_ON_RETURN;
    JNI_TRACE("ECDH_compute_key(%p, %d, %p, %p)", outArray, outOffset, pubkeyRef, privkeyRef);
    EVP_PKEY* pubPkey = fromContextObject<EVP_PKEY>(env, pubkeyRef);
    if (pubPkey == nullptr) {
        JNI_TRACE("ECDH_compute_key => pubPkey == null");
        return -1;
    }
    EVP_PKEY* privPkey = fromContextObject<EVP_PKEY>(env, privkeyRef);
    if (privPkey == nullptr) {
        JNI_TRACE("ECDH_compute_key => privPkey == null");
        return -1;
    }
    JNI_TRACE("ECDH_compute_key(%p, %d, %p, %p) <- ptr", outArray, outOffset, pubPkey, privPkey);

    ScopedByteArrayRW out(env, outArray);
    if (out.get() == nullptr) {
        JNI_TRACE("ECDH_compute_key(%p, %d, %p, %p) can't get output buffer", outArray, outOffset,
                  pubPkey, privPkey);
        return -1;
    }

    if (ARRAY_OFFSET_INVALID(out, outOffset)) {
        conscrypt::jniutil::throwException(env, "java/lang/ArrayIndexOutOfBoundsException",
                                           nullptr);
        return -1;
    }

    if (pubPkey == nullptr) {
        JNI_TRACE("ECDH_compute_key(%p) => pubPkey == null", pubPkey);
        conscrypt::jniutil::throwNullPointerException(env, "pubPkey == null");
        return -1;
    }

    bssl::UniquePtr<EC_KEY> pubkey(EVP_PKEY_get1_EC_KEY(pubPkey));
    if (pubkey.get() == nullptr) {
        JNI_TRACE("ECDH_compute_key(%p) => can't get public key", pubPkey);
        conscrypt::jniutil::throwExceptionFromBoringSSLError(env, "EVP_PKEY_get1_EC_KEY public",
                                                      conscrypt::jniutil::throwInvalidKeyException);
        return -1;
    }

    const EC_POINT* pubkeyPoint = EC_KEY_get0_public_key(pubkey.get());
    if (pubkeyPoint == nullptr) {
        JNI_TRACE("ECDH_compute_key(%p) => can't get public key point", pubPkey);
        conscrypt::jniutil::throwExceptionFromBoringSSLError(env, "EVP_PKEY_get1_EC_KEY public",
                                                      conscrypt::jniutil::throwInvalidKeyException);
        return -1;
    }

    if (privPkey == nullptr) {
        JNI_TRACE("ECDH_compute_key(%p) => privKey == null", pubPkey);
        conscrypt::jniutil::throwNullPointerException(env, "privPkey == null");
        return -1;
    }

    bssl::UniquePtr<EC_KEY> privkey(EVP_PKEY_get1_EC_KEY(privPkey));
    if (privkey.get() == nullptr) {
        conscrypt::jniutil::throwExceptionFromBoringSSLError(env, "EVP_PKEY_get1_EC_KEY private",
                                                      conscrypt::jniutil::throwInvalidKeyException);
        return -1;
    }

    std::size_t stdOutOffset = static_cast<std::size_t>(outOffset);
    int outputLength = ECDH_compute_key(&out[stdOutOffset], out.size() - stdOutOffset, pubkeyPoint,
                                        privkey.get(), nullptr /* No KDF */);
    if (outputLength == -1) {
        JNI_TRACE("ECDH_compute_key(%p) => outputLength = -1", pubPkey);
        conscrypt::jniutil::throwExceptionFromBoringSSLError(env, "ECDH_compute_key",
                                                      conscrypt::jniutil::throwInvalidKeyException);
        return -1;
    }

    JNI_TRACE("ECDH_compute_key(%p) => outputLength=%d", pubPkey, outputLength);
    return outputLength;
}

static jint NativeCrypto_ECDSA_size(JNIEnv* env, jclass, jobject pkeyRef) {
    CHECK_ERROR_QUEUE_ON_RETURN;
    EVP_PKEY* pkey = fromContextObject<EVP_PKEY>(env, pkeyRef);
    JNI_TRACE("ECDSA_size(%p)", pkey);

    if (pkey == nullptr) {
        return 0;
    }

    bssl::UniquePtr<EC_KEY> ec_key(EVP_PKEY_get1_EC_KEY(pkey));
    if (ec_key.get() == nullptr) {
        conscrypt::jniutil::throwRuntimeException(env, "ECDSA_size failed");
        ERR_clear_error();
        return 0;
    }

    size_t size = ECDSA_size(ec_key.get());

    JNI_TRACE("ECDSA_size(%p) => %zu", pkey, size);
    return static_cast<jint>(size);
}

static jint NativeCrypto_ECDSA_sign(JNIEnv* env, jclass, jbyteArray data, jbyteArray sig,
                                    jobject pkeyRef) {
    CHECK_ERROR_QUEUE_ON_RETURN;
    EVP_PKEY* pkey = fromContextObject<EVP_PKEY>(env, pkeyRef);
    JNI_TRACE("ECDSA_sign(%p, %p, %p)", data, sig, pkey);

    if (pkey == nullptr) {
        return -1;
    }

    bssl::UniquePtr<EC_KEY> ec_key(EVP_PKEY_get1_EC_KEY(pkey));
    if (ec_key.get() == nullptr) {
        return -1;
    }

    ScopedByteArrayRO data_array(env, data);
    if (data_array.get() == nullptr) {
        return -1;
    }

    ScopedByteArrayRW sig_array(env, sig);
    if (sig_array.get() == nullptr) {
        return -1;
    }

    unsigned int sig_size;
    int result = ECDSA_sign(0, reinterpret_cast<const unsigned char*>(data_array.get()),
                            data_array.size(), reinterpret_cast<unsigned char*>(sig_array.get()),
                            &sig_size, ec_key.get());
    if (result == 0) {
        conscrypt::jniutil::throwExceptionFromBoringSSLError(env, "ECDSA_sign");
        JNI_TRACE("ECDSA_sign => threw error");
        return -1;
    }

    JNI_TRACE("ECDSA_sign(%p, %p, %p) => %d", data, sig, pkey, sig_size);
    return static_cast<jint>(sig_size);
}

static jint NativeCrypto_ECDSA_verify(JNIEnv* env, jclass, jbyteArray data, jbyteArray sig,
                                      jobject pkeyRef) {
    CHECK_ERROR_QUEUE_ON_RETURN;
    EVP_PKEY* pkey = fromContextObject<EVP_PKEY>(env, pkeyRef);
    JNI_TRACE("ECDSA_verify(%p, %p, %p)", data, sig, pkey);

    if (pkey == nullptr) {
        return -1;
    }

    bssl::UniquePtr<EC_KEY> ec_key(EVP_PKEY_get1_EC_KEY(pkey));
    if (ec_key.get() == nullptr) {
        return -1;
    }

    ScopedByteArrayRO data_array(env, data);
    if (data_array.get() == nullptr) {
        return -1;
    }

    ScopedByteArrayRO sig_array(env, sig);
    if (sig_array.get() == nullptr) {
        return -1;
    }

    int result =
            ECDSA_verify(0, reinterpret_cast<const unsigned char*>(data_array.get()),
                         data_array.size(), reinterpret_cast<const unsigned char*>(sig_array.get()),
                         sig_array.size(), ec_key.get());

    if (result == 0) {
        // NOLINTNEXTLINE(runtime/int)
        unsigned long error = ERR_peek_last_error();
        if ((ERR_GET_LIB(error) == ERR_LIB_ECDSA) &&
            (ERR_GET_REASON(error) == ECDSA_R_BAD_SIGNATURE)) {
            // This error just means the signature didn't verify, so clear the error and return
            // a failed verification
            ERR_clear_error();
            JNI_TRACE("ECDSA_verify(%p, %p, %p) => %d", data, sig, pkey, result);
            return 0;
        }
        if (error != 0) {
            conscrypt::jniutil::throwExceptionFromBoringSSLError(env, "ECDSA_verify");
            JNI_TRACE("ECDSA_verify => threw error");
            return -1;
        }
        return 0;
    }

    JNI_TRACE("ECDSA_verify(%p, %p, %p) => %d", data, sig, pkey, result);
    return static_cast<jint>(result);
}

static jbyteArray NativeCrypto_MLDSA65_public_key_from_seed(JNIEnv* env, jclass,
                                                            jbyteArray privateKeySeed) {
    CHECK_ERROR_QUEUE_ON_RETURN;

    ScopedByteArrayRO seedArray(env, privateKeySeed);
    if (seedArray.get() == nullptr) {
        JNI_TRACE("NativeCrypto_MLDSA65_public_key_from_seed => privateKeySeed == null");
        return nullptr;
    }

    MLDSA65_private_key privateKey;
    if (!MLDSA65_private_key_from_seed(
                &privateKey, reinterpret_cast<const uint8_t*>(seedArray.get()), seedArray.size())) {
        JNI_TRACE("MLDSA65_private_key_from_seed failed");
        conscrypt::jniutil::throwExceptionFromBoringSSLError(env, "MLDSA65_private_key_from_seed");
        return nullptr;
    }

    MLDSA65_public_key publicKey;
    if (!MLDSA65_public_from_private(&publicKey, &privateKey)) {
        JNI_TRACE("MLDSA65_public_from_private failed");
        conscrypt::jniutil::throwExceptionFromBoringSSLError(env, "MLDSA65_public_from_private");
        return nullptr;
    }

    CBB cbb;
    size_t size;
    uint8_t public_key_bytes[MLDSA65_PUBLIC_KEY_BYTES];
    if (!CBB_init_fixed(&cbb, public_key_bytes, MLDSA65_PUBLIC_KEY_BYTES) ||
        !MLDSA65_marshal_public_key(&cbb, &publicKey) || !CBB_finish(&cbb, nullptr, &size) ||
        size != MLDSA65_PUBLIC_KEY_BYTES) {
        JNI_TRACE("Failed to serialize ML-DSA public key.");
        conscrypt::jniutil::throwExceptionFromBoringSSLError(env, "MLDSA65_marshal_public_key");
        return nullptr;
    }

    ScopedLocalRef<jbyteArray> publicKeyRef(
            env, env->NewByteArray(static_cast<jsize>(MLDSA65_PUBLIC_KEY_BYTES)));
    if (publicKeyRef.get() == nullptr) {
        return nullptr;
    }

    ScopedByteArrayRW publicKeyArray(env, publicKeyRef.get());
    if (publicKeyArray.get() == nullptr) {
        return nullptr;
    }
    memcpy(publicKeyArray.get(), public_key_bytes, MLDSA65_PUBLIC_KEY_BYTES);
    return publicKeyRef.release();
}

static jbyteArray NativeCrypto_MLDSA65_sign(JNIEnv* env, jclass, jbyteArray data,
                                            jbyteArray privateKeySeed) {
    CHECK_ERROR_QUEUE_ON_RETURN;

    ScopedByteArrayRO seedArray(env, privateKeySeed);
    if (seedArray.get() == nullptr) {
        JNI_TRACE("NativeCrypto_MLDSA65_sign => privateKeySeed == null");
        return nullptr;
    }

    MLDSA65_private_key privateKey;
    if (!MLDSA65_private_key_from_seed(
                &privateKey, reinterpret_cast<const uint8_t*>(seedArray.get()), seedArray.size())) {
        JNI_TRACE("MLDSA65_private_key_from_seed failed");
        conscrypt::jniutil::throwExceptionFromBoringSSLError(env, "MLDSA65_private_key_from_seed");
        return nullptr;
    }

    ScopedByteArrayRO dataArray(env, data);
    if (dataArray.get() == nullptr) {
        return nullptr;
    }

    uint8_t result[MLDSA65_SIGNATURE_BYTES];
    if (!MLDSA65_sign(result, &privateKey, reinterpret_cast<const unsigned char*>(dataArray.get()),
                      dataArray.size(), /* context */ NULL, /* context_len */ 0)) {
        JNI_TRACE("MLDSA65_sign failed");
        conscrypt::jniutil::throwExceptionFromBoringSSLError(env, "MLDSA65_sign");
        return nullptr;
    }

    ScopedLocalRef<jbyteArray> resultRef(
            env, env->NewByteArray(static_cast<jsize>(MLDSA65_SIGNATURE_BYTES)));
    if (resultRef.get() == nullptr) {
        return nullptr;
    }

    ScopedByteArrayRW resultArray(env, resultRef.get());
    if (resultArray.get() == nullptr) {
        return nullptr;
    }
    memcpy(resultArray.get(), result, MLDSA65_SIGNATURE_BYTES);
    return resultRef.release();
}

static jint NativeCrypto_MLDSA65_verify(JNIEnv* env, jclass, jbyteArray data, jbyteArray sig,
                                        jbyteArray publicKey) {
    CHECK_ERROR_QUEUE_ON_RETURN;

    ScopedByteArrayRO publicKeyArray(env, publicKey);
    if (publicKeyArray.get() == nullptr) {
        JNI_TRACE("NativeCrypto_MLDSA65_verify => publicKey == null");
        return -1;
    }

    CBS cbs;
    CBS_init(&cbs, reinterpret_cast<const uint8_t*>(publicKeyArray.get()), publicKeyArray.size());
    MLDSA65_public_key pubkey;
    if (!MLDSA65_parse_public_key(&pubkey, &cbs)) {
        JNI_TRACE("MLDSA65_parse_public_key failed");
        return -1;
    }

    ScopedByteArrayRO dataArray(env, data);
    if (dataArray.get() == nullptr) {
        return -1;
    }

    ScopedByteArrayRO sigArray(env, sig);
    if (sigArray.get() == nullptr) {
        return -1;
    }

    int result =
            MLDSA65_verify(&pubkey, reinterpret_cast<const unsigned char*>(sigArray.get()),
                           sigArray.size(), reinterpret_cast<const unsigned char*>(dataArray.get()),
                           dataArray.size(), /*context=*/NULL, /*context_len=*/0);

    JNI_TRACE("MLDSA65_verify(%p, %p, %p) => %d", publicKey, sig, data, result);
    return static_cast<jint>(result);
}

static void NativeCrypto_SLHDSA_SHA2_128S_generate_key(JNIEnv* env, jclass,
                                                       jbyteArray outPublicArray,
                                                       jbyteArray outPrivateArray) {
    CHECK_ERROR_QUEUE_ON_RETURN;
    JNI_TRACE("SLHDSA_SHA2_128S_generate_key(%p, %p)", outPublicArray, outPrivateArray);

    ScopedByteArrayRW outPublic(env, outPublicArray);
    if (outPublic.get() == nullptr) {
        JNI_TRACE(
                "SLHDSA_SHA2_128S_generate_key(%p, %p) can't get output public key "
                "buffer",
                outPublicArray, outPrivateArray);
        return;
    }

    ScopedByteArrayRW outPrivate(env, outPrivateArray);
    if (outPrivate.get() == nullptr) {
        JNI_TRACE(
                "SLHDSA_SHA2_128S_generate_key(%p, %p) can't get output private key "
                "buffer",
                outPublicArray, outPrivateArray);
        return;
    }

    if (outPublic.size() != SLHDSA_SHA2_128S_PUBLIC_KEY_BYTES) {
        conscrypt::jniutil::throwIllegalArgumentException(env,
                                                          "Output public key array length != 32");
        return;
    }

    if (outPrivate.size() != SLHDSA_SHA2_128S_PRIVATE_KEY_BYTES) {
        conscrypt::jniutil::throwIllegalArgumentException(env,
                                                          "Output private key array length != 64");
        return;
    }

    SLHDSA_SHA2_128S_generate_key(reinterpret_cast<uint8_t*>(outPublic.get()),
                                  reinterpret_cast<uint8_t*>(outPrivate.get()));
    JNI_TRACE("SLHDSA_SHA2_128S_generate_key(%p, %p) => success", outPublicArray, outPrivateArray);
}

static jbyteArray NativeCrypto_SLHDSA_SHA2_128S_sign(JNIEnv* env, jclass, jbyteArray data,
                                                     jbyteArray privateKey) {
    CHECK_ERROR_QUEUE_ON_RETURN;

    ScopedByteArrayRO privateKeyArray(env, privateKey);
    if (privateKeyArray.get() == nullptr) {
        JNI_TRACE("NativeCrypto_SLHDSA_SHA2_128S_sign => privateKey == null");
        return nullptr;
    }

    if (privateKeyArray.size() != SLHDSA_SHA2_128S_PRIVATE_KEY_BYTES) {
        conscrypt::jniutil::throwException(env, "java/lang/IllegalArgumentException",
                                           "Private key array length != 64");
        return nullptr;
    }

    ScopedByteArrayRO dataArray(env, data);
    if (dataArray.get() == nullptr) {
        return nullptr;
    }

    uint8_t result[SLHDSA_SHA2_128S_SIGNATURE_BYTES];
    if (!SLHDSA_SHA2_128S_sign(result,
                               reinterpret_cast<const unsigned char*>(privateKeyArray.get()),
                               reinterpret_cast<const unsigned char*>(dataArray.get()),
                               dataArray.size(), /* context */ NULL, /* context_len */ 0)) {
        JNI_TRACE("SLHDSA_SHA2_128S_sign failed");
        conscrypt::jniutil::throwExceptionFromBoringSSLError(env, "SLHDSA_SHA2_128S_sign");
        return nullptr;
    }

    ScopedLocalRef<jbyteArray> resultRef(
            env, env->NewByteArray(static_cast<jsize>(SLHDSA_SHA2_128S_SIGNATURE_BYTES)));
    if (resultRef.get() == nullptr) {
        return nullptr;
    }

    ScopedByteArrayRW resultArray(env, resultRef.get());
    if (resultArray.get() == nullptr) {
        return nullptr;
    }
    memcpy(resultArray.get(), result, SLHDSA_SHA2_128S_SIGNATURE_BYTES);
    return resultRef.release();
}

static jint NativeCrypto_SLHDSA_SHA2_128S_verify(JNIEnv* env, jclass, jbyteArray data,
                                                 jbyteArray sig, jbyteArray publicKey) {
    CHECK_ERROR_QUEUE_ON_RETURN;

    ScopedByteArrayRO publicKeyArray(env, publicKey);
    if (publicKeyArray.get() == nullptr) {
        JNI_TRACE("NativeCrypto_SLHDSA_SHA2_128S_verify => publicKey == null");
        return -1;
    }

    if (publicKeyArray.size() != SLHDSA_SHA2_128S_PUBLIC_KEY_BYTES) {
        conscrypt::jniutil::throwException(env, "java/lang/IllegalArgumentException",
                                           "Public key array length != 32");
        return -1;
    }

    ScopedByteArrayRO dataArray(env, data);
    if (dataArray.get() == nullptr) {
        return -1;
    }

    ScopedByteArrayRO sigArray(env, sig);
    if (sigArray.get() == nullptr) {
        return -1;
    }

    int result = SLHDSA_SHA2_128S_verify(
            reinterpret_cast<const unsigned char*>(sigArray.get()), sigArray.size(),
            reinterpret_cast<const unsigned char*>(publicKeyArray.get()),
            reinterpret_cast<const unsigned char*>(dataArray.get()), dataArray.size(),
            /*context=*/NULL, /*context_len=*/0);

    JNI_TRACE("NativeCrypto_SLHDSA_SHA2_128S_verify(%p, %p, %p) => %d", publicKey, sig, data,
              result);
    return static_cast<jint>(result);
}

static jboolean NativeCrypto_X25519(JNIEnv* env, jclass, jbyteArray outArray,
                                          jbyteArray privkeyArray, jbyteArray pubkeyArray) {
    CHECK_ERROR_QUEUE_ON_RETURN;
    JNI_TRACE("X25519(%p, %p, %p)", outArray, privkeyArray, pubkeyArray);

    ScopedByteArrayRW out(env, outArray);
    if (out.get() == nullptr) {
        JNI_TRACE("X25519(%p, %p, %p) can't get output buffer", outArray, privkeyArray, pubkeyArray);
        return JNI_FALSE;
    }

    ScopedByteArrayRO privkey(env, privkeyArray);
    if (privkey.get() == nullptr) {
        JNI_TRACE("X25519(%p) => privkey == null", outArray);
        return JNI_FALSE;
    }

    ScopedByteArrayRO pubkey(env, pubkeyArray);
    if (pubkey.get() == nullptr) {
        JNI_TRACE("X25519(%p) => pubkey == null", outArray);
        return JNI_FALSE;
    }

    if (X25519(reinterpret_cast<uint8_t*>(out.get()),
               reinterpret_cast<const uint8_t*>(privkey.get()),
               reinterpret_cast<const uint8_t*>(pubkey.get())) != 1) {
        JNI_TRACE("X25519(%p) => failure", outArray);
        conscrypt::jniutil::throwExceptionFromBoringSSLError(env, "X25519",
                                                      conscrypt::jniutil::throwInvalidKeyException);
        return JNI_FALSE;
    }

    JNI_TRACE("X25519(%p) => success", outArray);
    return JNI_TRUE;
}

static void NativeCrypto_X25519_keypair(JNIEnv* env, jclass, jbyteArray outPublicArray, jbyteArray outPrivateArray) {
    CHECK_ERROR_QUEUE_ON_RETURN;
    JNI_TRACE("X25519_keypair(%p, %p)", outPublicArray, outPrivateArray);

    ScopedByteArrayRW outPublic(env, outPublicArray);
    if (outPublic.get() == nullptr) {
        JNI_TRACE("X25519_keypair(%p, %p) can't get output public key buffer", outPublicArray, outPrivateArray);
        return;
    }

    ScopedByteArrayRW outPrivate(env, outPrivateArray);
    if (outPrivate.get() == nullptr) {
        JNI_TRACE("X25519_keypair(%p, %p) can't get output private key buffer", outPublicArray, outPrivateArray);
        return;
    }

    if (outPublic.size() != X25519_PUBLIC_VALUE_LEN || outPrivate.size() != X25519_PRIVATE_KEY_LEN) {
        conscrypt::jniutil::throwException(env, "java/lang/IllegalArgumentException", "Output key array length != 32");
        return;
    }

    X25519_keypair(reinterpret_cast<uint8_t*>(outPublic.get()), reinterpret_cast<uint8_t*>(outPrivate.get()));
    JNI_TRACE("X25519_keypair(%p, %p) => success", outPublicArray, outPrivateArray);
}

static void NativeCrypto_ED25519_keypair(JNIEnv* env, jclass, jbyteArray outPublicArray,
                                         jbyteArray outPrivateArray) {
    CHECK_ERROR_QUEUE_ON_RETURN;
    JNI_TRACE("ED25519_keypair(%p, %p)", outPublicArray, outPrivateArray);

    ScopedByteArrayRW outPublic(env, outPublicArray);
    if (outPublic.get() == nullptr) {
        JNI_TRACE("ED25519_keypair(%p, %p) can't get output public key buffer", outPublicArray,
                  outPrivateArray);
        return;
    }

    ScopedByteArrayRW outPrivate(env, outPrivateArray);
    if (outPrivate.get() == nullptr) {
        JNI_TRACE("ED25519_keypair(%p, %p) can't get output private key buffer", outPublicArray,
                  outPrivateArray);
        return;
    }

    if (outPublic.size() != ED25519_PUBLIC_KEY_LEN) {
        conscrypt::jniutil::throwIllegalArgumentException(env,
                                                          "Output public key array length != 32");
        return;
    }

    if (outPrivate.size() != ED25519_PRIVATE_KEY_LEN) {
        conscrypt::jniutil::throwIllegalArgumentException(env,
                                                          "Output private key array length != 64");
        return;
    }

    ED25519_keypair(reinterpret_cast<uint8_t*>(outPublic.get()),
                    reinterpret_cast<uint8_t*>(outPrivate.get()));
    JNI_TRACE("ED25519_keypair(%p, %p) => success", outPublicArray, outPrivateArray);
}

static jlong NativeCrypto_EVP_MD_CTX_create(JNIEnv* env, jclass) {
    CHECK_ERROR_QUEUE_ON_RETURN;
    JNI_TRACE_MD("EVP_MD_CTX_create()");

    bssl::UniquePtr<EVP_MD_CTX> ctx(EVP_MD_CTX_create());
    if (ctx.get() == nullptr) {
        conscrypt::jniutil::throwOutOfMemory(env, "Unable create a EVP_MD_CTX");
        return 0;
    }

    JNI_TRACE_MD("EVP_MD_CTX_create() => %p", ctx.get());
    return reinterpret_cast<uintptr_t>(ctx.release());
}

static void NativeCrypto_EVP_MD_CTX_cleanup(JNIEnv* env, jclass, jobject ctxRef) {
    CHECK_ERROR_QUEUE_ON_RETURN;
    EVP_MD_CTX* ctx = fromContextObject<EVP_MD_CTX>(env, ctxRef);
    JNI_TRACE_MD("EVP_MD_CTX_cleanup(%p)", ctx);

    if (ctx != nullptr) {
        EVP_MD_CTX_cleanup(ctx);
    }
}

static void NativeCrypto_EVP_MD_CTX_destroy(JNIEnv* env, jclass, jlong ctxRef) {
    CHECK_ERROR_QUEUE_ON_RETURN;
    EVP_MD_CTX* ctx = reinterpret_cast<EVP_MD_CTX*>(ctxRef);
    JNI_TRACE_MD("EVP_MD_CTX_destroy(%p)", ctx);

    if (ctx != nullptr) {
        EVP_MD_CTX_destroy(ctx);
    }
}

static jint NativeCrypto_EVP_MD_CTX_copy_ex(JNIEnv* env, jclass, jobject dstCtxRef,
                                            jobject srcCtxRef) {
    CHECK_ERROR_QUEUE_ON_RETURN;
    JNI_TRACE_MD("EVP_MD_CTX_copy_ex(%p. %p)", dstCtxRef, srcCtxRef);
    EVP_MD_CTX* dst_ctx = fromContextObject<EVP_MD_CTX>(env, dstCtxRef);
    if (dst_ctx == nullptr) {
        JNI_TRACE_MD("EVP_MD_CTX_copy_ex => dst_ctx == null");
        return 0;
    }
    const EVP_MD_CTX* src_ctx = fromContextObject<EVP_MD_CTX>(env, srcCtxRef);
    if (src_ctx == nullptr) {
        JNI_TRACE_MD("EVP_MD_CTX_copy_ex => src_ctx == null");
        return 0;
    }
    JNI_TRACE_MD("EVP_MD_CTX_copy_ex(%p. %p) <- ptr", dst_ctx, src_ctx);

    int result = EVP_MD_CTX_copy_ex(dst_ctx, src_ctx);
    if (result == 0) {
        conscrypt::jniutil::throwRuntimeException(env, "Unable to copy EVP_MD_CTX");
        ERR_clear_error();
    }

    JNI_TRACE_MD("EVP_MD_CTX_copy_ex(%p, %p) => %d", dst_ctx, src_ctx, result);
    return result;
}

/*
 * public static native int EVP_DigestFinal_ex(long, byte[], int)
 */
static jint NativeCrypto_EVP_DigestFinal_ex(JNIEnv* env, jclass, jobject ctxRef, jbyteArray hash,
                                            jint offset) {
    CHECK_ERROR_QUEUE_ON_RETURN;
    EVP_MD_CTX* ctx = fromContextObject<EVP_MD_CTX>(env, ctxRef);
    JNI_TRACE_MD("EVP_DigestFinal_ex(%p, %p, %d)", ctx, hash, offset);

    if (ctx == nullptr) {
        JNI_TRACE("EVP_DigestFinal_ex => ctx == null");
        return -1;
    } else if (hash == nullptr) {
        conscrypt::jniutil::throwNullPointerException(env, "hash == null");
        return -1;
    }

    ScopedByteArrayRW hashBytes(env, hash);
    if (hashBytes.get() == nullptr) {
        return -1;
    }
    unsigned int bytesWritten = static_cast<unsigned int>(-1);
    int ok = EVP_DigestFinal_ex(ctx, reinterpret_cast<unsigned char*>(hashBytes.get() + offset),
                                &bytesWritten);
    if (ok == 0) {
        conscrypt::jniutil::throwExceptionFromBoringSSLError(env, "EVP_DigestFinal_ex");
        return -1;
    }

    JNI_TRACE_MD("EVP_DigestFinal_ex(%p, %p, %d) => %d (%d)", ctx, hash, offset, bytesWritten, ok);
    return static_cast<jint>(bytesWritten);
}

static jint NativeCrypto_EVP_DigestInit_ex(JNIEnv* env, jclass, jobject evpMdCtxRef,
                                           jlong evpMdRef) {
    CHECK_ERROR_QUEUE_ON_RETURN;
    EVP_MD_CTX* ctx = fromContextObject<EVP_MD_CTX>(env, evpMdCtxRef);
    const EVP_MD* evp_md = reinterpret_cast<const EVP_MD*>(evpMdRef);
    JNI_TRACE_MD("EVP_DigestInit_ex(%p, %p)", ctx, evp_md);

    if (ctx == nullptr) {
        JNI_TRACE("EVP_DigestInit_ex(%p) => ctx == null", evp_md);
        return 0;
    } else if (evp_md == nullptr) {
        conscrypt::jniutil::throwNullPointerException(env, "evp_md == null");
        return 0;
    }

    int ok = EVP_DigestInit_ex(ctx, evp_md, nullptr);
    if (ok == 0) {
        conscrypt::jniutil::throwExceptionFromBoringSSLError(env, "EVP_DigestInit_ex");
        JNI_TRACE("EVP_DigestInit_ex(%p) => threw exception", evp_md);
        return 0;
    }
    JNI_TRACE_MD("EVP_DigestInit_ex(%p, %p) => %d", ctx, evp_md, ok);
    return ok;
}

/*
 * public static native int EVP_get_digestbyname(java.lang.String)
 */
static jlong NativeCrypto_EVP_get_digestbyname(JNIEnv* env, jclass, jstring algorithm) {
    CHECK_ERROR_QUEUE_ON_RETURN;
    JNI_TRACE("NativeCrypto_EVP_get_digestbyname(%p)", algorithm);

    if (algorithm == nullptr) {
        conscrypt::jniutil::throwNullPointerException(env, nullptr);
        return -1;
    }

    ScopedUtfChars algorithmChars(env, algorithm);
    if (algorithmChars.c_str() == nullptr) {
        return 0;
    }
    JNI_TRACE("NativeCrypto_EVP_get_digestbyname(%s)", algorithmChars.c_str());

    const char* alg = algorithmChars.c_str();
    const EVP_MD* md;

    if (strcasecmp(alg, "md4") == 0) {
        md = EVP_md4();
    } else if (strcasecmp(alg, "md5") == 0) {
        md = EVP_md5();
    } else if (strcasecmp(alg, "sha1") == 0) {
        md = EVP_sha1();
    } else if (strcasecmp(alg, "sha224") == 0) {
        md = EVP_sha224();
    } else if (strcasecmp(alg, "sha256") == 0) {
        md = EVP_sha256();
    } else if (strcasecmp(alg, "sha384") == 0) {
        md = EVP_sha384();
    } else if (strcasecmp(alg, "sha512") == 0) {
        md = EVP_sha512();
    } else {
        JNI_TRACE("NativeCrypto_EVP_get_digestbyname(%s) => error", alg);
        conscrypt::jniutil::throwRuntimeException(env, "Hash algorithm not found");
        return 0;
    }

    return reinterpret_cast<uintptr_t>(md);
}

/*
 * public static native int EVP_MD_size(long)
 */
static jint NativeCrypto_EVP_MD_size(JNIEnv* env, jclass, jlong evpMdRef) {
    CHECK_ERROR_QUEUE_ON_RETURN;
    EVP_MD* evp_md = reinterpret_cast<EVP_MD*>(evpMdRef);
    JNI_TRACE("NativeCrypto_EVP_MD_size(%p)", evp_md);

    if (evp_md == nullptr) {
        conscrypt::jniutil::throwNullPointerException(env, nullptr);
        return -1;
    }

    jint result = static_cast<jint>(EVP_MD_size(evp_md));
    JNI_TRACE("NativeCrypto_EVP_MD_size(%p) => %d", evp_md, result);
    return result;
}

static jlong evpDigestSignVerifyInit(JNIEnv* env,
                                     int (*init_func)(EVP_MD_CTX*, EVP_PKEY_CTX**, const EVP_MD*,
                                                      ENGINE*, EVP_PKEY*),
                                     const char* jniName, jobject evpMdCtxRef, jlong evpMdRef,
                                     jobject pkeyRef) {
    EVP_MD_CTX* mdCtx = fromContextObject<EVP_MD_CTX>(env, evpMdCtxRef);
    if (mdCtx == nullptr) {
        JNI_TRACE("%s => mdCtx == null", jniName);
        return 0;
    }
    const EVP_MD* md = reinterpret_cast<const EVP_MD*>(evpMdRef);
    EVP_PKEY* pkey = fromContextObject<EVP_PKEY>(env, pkeyRef);
    if (pkey == nullptr) {
        JNI_TRACE("ctx=%p %s => pkey == null", mdCtx, jniName);
        return 0;
    }
    JNI_TRACE("%s(%p, %p, %p) <- ptr", jniName, mdCtx, md, pkey);

    // For ED25519, md must be null, see
    // https://github.com/google/boringssl/blob/main/include/openssl/evp.h
    if (md == nullptr && (EVP_PKEY_id(pkey) != EVP_PKEY_ED25519)) {
        JNI_TRACE("ctx=%p %s => md == null", mdCtx, jniName);
        conscrypt::jniutil::throwNullPointerException(env, "md == null");
        return 0;
    }

    EVP_PKEY_CTX* pctx = nullptr;
    if (init_func(mdCtx, &pctx, md, nullptr, pkey) <= 0) {
        JNI_TRACE("ctx=%p %s => threw exception", mdCtx, jniName);
        conscrypt::jniutil::throwExceptionFromBoringSSLError(env, jniName);
        return 0;
    }

    JNI_TRACE("%s(%p, %p, %p) => success", jniName, mdCtx, md, pkey);
    return reinterpret_cast<jlong>(pctx);
}

static jlong NativeCrypto_EVP_DigestSignInit(JNIEnv* env, jclass, jobject evpMdCtxRef,
                                             const jlong evpMdRef, jobject pkeyRef) {
    CHECK_ERROR_QUEUE_ON_RETURN;
    return evpDigestSignVerifyInit(env, EVP_DigestSignInit, "EVP_DigestSignInit", evpMdCtxRef,
                                   evpMdRef, pkeyRef);
}

static jlong NativeCrypto_EVP_DigestVerifyInit(JNIEnv* env, jclass, jobject evpMdCtxRef,
                                               const jlong evpMdRef, jobject pkeyRef) {
    CHECK_ERROR_QUEUE_ON_RETURN;
    return evpDigestSignVerifyInit(env, EVP_DigestVerifyInit, "EVP_DigestVerifyInit", evpMdCtxRef,
                                   evpMdRef, pkeyRef);
}

static void evpUpdate(JNIEnv* env, jobject evpMdCtxRef, jlong inPtr, jint inLength,
                      const char* jniName, int (*update_func)(EVP_MD_CTX*, const void*, size_t)) {
    EVP_MD_CTX* mdCtx = fromContextObject<EVP_MD_CTX>(env, evpMdCtxRef);
    const void* p = reinterpret_cast<const void*>(inPtr);
    JNI_TRACE_MD("%s(%p, %p, %d)", jniName, mdCtx, p, inLength);

    if (mdCtx == nullptr) {
        return;
    }

    if (p == nullptr) {
        conscrypt::jniutil::throwNullPointerException(env, nullptr);
        return;
    }

    if (!update_func(mdCtx, p, static_cast<std::size_t>(inLength))) {
        JNI_TRACE("ctx=%p %s => threw exception", mdCtx, jniName);
        conscrypt::jniutil::throwExceptionFromBoringSSLError(env, jniName);
        return;
    }

    JNI_TRACE_MD("%s(%p, %p, %d) => success", jniName, mdCtx, p, inLength);
}

static void evpUpdate(JNIEnv* env, jobject evpMdCtxRef, jbyteArray inJavaBytes, jint inOffset,
                      jint inLength, const char* jniName,
                      int (*update_func)(EVP_MD_CTX*, const void*, size_t)) {
    EVP_MD_CTX* mdCtx = fromContextObject<EVP_MD_CTX>(env, evpMdCtxRef);
    JNI_TRACE_MD("%s(%p, %p, %d, %d)", jniName, mdCtx, inJavaBytes, inOffset, inLength);

    if (mdCtx == nullptr) {
        return;
    }

    if (inJavaBytes == nullptr) {
        conscrypt::jniutil::throwNullPointerException(env, "inBytes");
        return;
    }

    size_t array_size = static_cast<size_t>(env->GetArrayLength(inJavaBytes));
    if (ARRAY_CHUNK_INVALID(array_size, inOffset, inLength)) {
        conscrypt::jniutil::throwException(env, "java/lang/ArrayIndexOutOfBoundsException",
                                           "inBytes");
        return;
    }
    if (inLength == 0) {
        return;
    }
    jint in_offset = inOffset;
    jint in_size = inLength;

    int update_func_result = -1;
    if (conscrypt::jniutil::isGetByteArrayElementsLikelyToReturnACopy(array_size)) {
        // GetByteArrayElements is expected to return a copy. Use GetByteArrayRegion instead, to
        // avoid copying the whole array.
        if (in_size <= 1024) {
            // For small chunk, it's more efficient to use a bit more space on the stack instead of
            // allocating a new buffer.
            jbyte buf[1024];
            env->GetByteArrayRegion(inJavaBytes, in_offset, in_size, buf);
            update_func_result = update_func(mdCtx, reinterpret_cast<const unsigned char*>(buf),
                                             static_cast<size_t>(in_size));
        } else {
            // For large chunk, allocate a 64 kB buffer and stream the chunk into update_func
            // through the buffer, stopping as soon as update_func fails.
            jint remaining = in_size;
            jint buf_size = (remaining >= 65536) ? 65536 : remaining;
            std::unique_ptr<jbyte[]> buf(new jbyte[static_cast<unsigned int>(buf_size)]);
            if (buf.get() == nullptr) {
                conscrypt::jniutil::throwOutOfMemory(env, "Unable to allocate chunk buffer");
                return;
            }
            while (remaining > 0) {
                jint chunk_size = (remaining >= buf_size) ? buf_size : remaining;
                env->GetByteArrayRegion(inJavaBytes, in_offset, chunk_size, buf.get());
                update_func_result =
                        update_func(mdCtx, reinterpret_cast<const unsigned char*>(buf.get()),
                                    static_cast<size_t>(chunk_size));
                if (!update_func_result) {
                    // update_func failed. This will be handled later in this method.
                    break;
                }
                in_offset += chunk_size;
                remaining -= chunk_size;
            }
        }
    } else {
        // GetByteArrayElements is expected to not return a copy. Use GetByteArrayElements.
        // We're not using ScopedByteArrayRO here because its an implementation detail whether it'll
        // use GetByteArrayElements or another approach.
        jbyte* array_elements = env->GetByteArrayElements(inJavaBytes, nullptr);
        if (array_elements == nullptr) {
            conscrypt::jniutil::throwOutOfMemory(env, "Unable to obtain elements of inBytes");
            return;
        }
        const unsigned char* buf = reinterpret_cast<const unsigned char*>(array_elements);
        update_func_result = update_func(mdCtx, buf + in_offset, static_cast<size_t>(in_size));
        env->ReleaseByteArrayElements(inJavaBytes, array_elements, JNI_ABORT);
    }

    if (!update_func_result) {
        JNI_TRACE("ctx=%p %s => threw exception", mdCtx, jniName);
        conscrypt::jniutil::throwExceptionFromBoringSSLError(env, jniName);
        return;
    }

    JNI_TRACE_MD("%s(%p, %p, %d, %d) => success", jniName, mdCtx, inJavaBytes, inOffset, inLength);
}

static void NativeCrypto_EVP_DigestUpdateDirect(JNIEnv* env, jclass, jobject evpMdCtxRef,
                                                jlong inPtr, jint inLength) {
    CHECK_ERROR_QUEUE_ON_RETURN;
    evpUpdate(env, evpMdCtxRef, inPtr, inLength, "EVP_DigestUpdateDirect", EVP_DigestUpdate);
}

static void NativeCrypto_EVP_DigestUpdate(JNIEnv* env, jclass, jobject evpMdCtxRef,
                                          jbyteArray inJavaBytes, jint inOffset, jint inLength) {
    CHECK_ERROR_QUEUE_ON_RETURN;
    evpUpdate(env, evpMdCtxRef, inJavaBytes, inOffset, inLength, "EVP_DigestUpdate",
              EVP_DigestUpdate);
}

static void NativeCrypto_EVP_DigestSignUpdate(JNIEnv* env, jclass, jobject evpMdCtxRef,
                                              jbyteArray inJavaBytes, jint inOffset,
                                              jint inLength) {
    CHECK_ERROR_QUEUE_ON_RETURN;
    evpUpdate(env, evpMdCtxRef, inJavaBytes, inOffset, inLength, "EVP_DigestSignUpdate",
            EVP_DigestSignUpdate);
}

static void NativeCrypto_EVP_DigestSignUpdateDirect(JNIEnv* env, jclass, jobject evpMdCtxRef,
        jlong inPtr, jint inLength) {
    CHECK_ERROR_QUEUE_ON_RETURN;
    evpUpdate(env, evpMdCtxRef, inPtr, inLength, "EVP_DigestSignUpdateDirect",
            EVP_DigestSignUpdate);
}

static void NativeCrypto_EVP_DigestVerifyUpdate(JNIEnv* env, jclass, jobject evpMdCtxRef,
                                                jbyteArray inJavaBytes, jint inOffset,
                                                jint inLength) {
    CHECK_ERROR_QUEUE_ON_RETURN;
    evpUpdate(env, evpMdCtxRef, inJavaBytes, inOffset, inLength, "EVP_DigestVerifyUpdate",
              EVP_DigestVerifyUpdate);
}

static void NativeCrypto_EVP_DigestVerifyUpdateDirect(JNIEnv* env, jclass, jobject evpMdCtxRef,
                                                      jlong inPtr, jint inLength) {
    CHECK_ERROR_QUEUE_ON_RETURN;
    evpUpdate(env, evpMdCtxRef, inPtr, inLength, "EVP_DigestVerifyUpdateDirect",
              EVP_DigestVerifyUpdate);
}

static jbyteArray NativeCrypto_EVP_DigestSignFinal(JNIEnv* env, jclass, jobject evpMdCtxRef) {
    CHECK_ERROR_QUEUE_ON_RETURN;
    EVP_MD_CTX* mdCtx = fromContextObject<EVP_MD_CTX>(env, evpMdCtxRef);
    JNI_TRACE("EVP_DigestSignFinal(%p)", mdCtx);

    if (mdCtx == nullptr) {
        return nullptr;
    }

    size_t maxLen;
    if (EVP_DigestSignFinal(mdCtx, nullptr, &maxLen) != 1) {
        JNI_TRACE("ctx=%p EVP_DigestSignFinal => threw exception", mdCtx);
        conscrypt::jniutil::throwExceptionFromBoringSSLError(env, "EVP_DigestSignFinal");
        return nullptr;
    }

    std::unique_ptr<unsigned char[]> buffer(new unsigned char[maxLen]);
    if (buffer.get() == nullptr) {
        conscrypt::jniutil::throwOutOfMemory(env, "Unable to allocate signature buffer");
        return nullptr;
    }
    size_t actualLen(maxLen);
    if (EVP_DigestSignFinal(mdCtx, buffer.get(), &actualLen) != 1) {
        JNI_TRACE("ctx=%p EVP_DigestSignFinal => threw exception", mdCtx);
        conscrypt::jniutil::throwExceptionFromBoringSSLError(env, "EVP_DigestSignFinal");
        return nullptr;
    }
    if (actualLen > maxLen) {
        JNI_TRACE("ctx=%p EVP_DigestSignFinal => signature too long: %zd vs %zd", mdCtx, actualLen,
                  maxLen);
        conscrypt::jniutil::throwRuntimeException(env, "EVP_DigestSignFinal signature too long");
        return nullptr;
    }

    ScopedLocalRef<jbyteArray> sigJavaBytes(env, env->NewByteArray(static_cast<jint>(actualLen)));
    if (sigJavaBytes.get() == nullptr) {
        conscrypt::jniutil::throwOutOfMemory(env, "Failed to allocate signature byte[]");
        return nullptr;
    }
    env->SetByteArrayRegion(sigJavaBytes.get(), 0, static_cast<jint>(actualLen),
                            reinterpret_cast<jbyte*>(buffer.get()));

    JNI_TRACE("EVP_DigestSignFinal(%p) => %p", mdCtx, sigJavaBytes.get());
    return sigJavaBytes.release();
}

static jboolean NativeCrypto_EVP_DigestVerifyFinal(JNIEnv* env, jclass, jobject evpMdCtxRef,
                                                   jbyteArray signature, jint offset, jint len) {
    CHECK_ERROR_QUEUE_ON_RETURN;
    EVP_MD_CTX* mdCtx = fromContextObject<EVP_MD_CTX>(env, evpMdCtxRef);
    JNI_TRACE("EVP_DigestVerifyFinal(%p)", mdCtx);

    if (mdCtx == nullptr) {
        return 0;
    }

    ScopedByteArrayRO sigBytes(env, signature);
    if (sigBytes.get() == nullptr) {
        return 0;
    }

    if (ARRAY_OFFSET_LENGTH_INVALID(sigBytes, offset, len)) {
        conscrypt::jniutil::throwException(env, "java/lang/ArrayIndexOutOfBoundsException",
                                           "signature");
        return 0;
    }

    const unsigned char* sigBuf = reinterpret_cast<const unsigned char*>(sigBytes.get());
    int err = EVP_DigestVerifyFinal(mdCtx, sigBuf + offset, static_cast<size_t>(len));
    jboolean result;
    if (err == 1) {
        // Signature verified
        result = 1;
    } else if (err == 0) {
        // Signature did not verify
        result = 0;
    } else {
        // Error while verifying signature
        JNI_TRACE("ctx=%p EVP_DigestVerifyFinal => threw exception", mdCtx);
        conscrypt::jniutil::throwExceptionFromBoringSSLError(env, "EVP_DigestVerifyFinal");
        return 0;
    }

    // If the signature did not verify, BoringSSL error queue contains an error (BAD_SIGNATURE).
    // Clear the error queue to prevent its state from affecting future operations.
    ERR_clear_error();

    JNI_TRACE("EVP_DigestVerifyFinal(%p) => %d", mdCtx, result);
    return result;
}

static jbyteArray NativeCrypto_EVP_DigestSign(JNIEnv* env, jclass, jobject evpMdCtxRef,
                                              jbyteArray inJavaBytes, jint inOffset,
                                              jint inLength) {
    CHECK_ERROR_QUEUE_ON_RETURN;

    EVP_MD_CTX* mdCtx = fromContextObject<EVP_MD_CTX>(env, evpMdCtxRef);
    JNI_TRACE_MD("%s(%p, %p, %d, %d)", "EVP_DigestSign", mdCtx, inJavaBytes, inOffset, inLength);

    if (mdCtx == nullptr) {
        return nullptr;
    }

    if (inJavaBytes == nullptr) {
        conscrypt::jniutil::throwNullPointerException(env, "inBytes");
        return nullptr;
    }

    size_t array_size = static_cast<size_t>(env->GetArrayLength(inJavaBytes));
    if (ARRAY_CHUNK_INVALID(array_size, inOffset, inLength)) {
        conscrypt::jniutil::throwException(env, "java/lang/ArrayIndexOutOfBoundsException",
                                           "inBytes");
        return nullptr;
    }

    jint in_offset = inOffset;
    jint in_size = inLength;

    jbyte* array_elements = env->GetByteArrayElements(inJavaBytes, nullptr);
    if (array_elements == nullptr) {
        conscrypt::jniutil::throwOutOfMemory(env, "Unable to obtain elements of inBytes");
        return nullptr;
    }
    const unsigned char* buf = reinterpret_cast<const unsigned char*>(array_elements);
    const unsigned char* inStart = buf + in_offset;
    size_t inLen = static_cast<size_t>(in_size);

    size_t maxLen;
    if (EVP_DigestSign(mdCtx, nullptr, &maxLen, inStart, inLen) != 1) {
        JNI_TRACE("ctx=%p EVP_DigestSign => threw exception", mdCtx);
        conscrypt::jniutil::throwExceptionFromBoringSSLError(env, "EVP_DigestSign");
        return nullptr;
    }

    std::unique_ptr<unsigned char[]> buffer(new unsigned char[maxLen]);
    if (buffer.get() == nullptr) {
        conscrypt::jniutil::throwOutOfMemory(env, "Unable to allocate signature buffer");
        return nullptr;
    }
    size_t actualLen(maxLen);
    if (EVP_DigestSign(mdCtx, buffer.get(), &actualLen, inStart, inLen) != 1) {
        JNI_TRACE("ctx=%p EVP_DigestSign => threw exception", mdCtx);
        conscrypt::jniutil::throwExceptionFromBoringSSLError(env, "EVP_DigestSign");
        return nullptr;
    }
    if (actualLen > maxLen) {
        JNI_TRACE("ctx=%p EVP_DigestSign => signature too long: %zd vs %zd", mdCtx, actualLen,
                  maxLen);
        conscrypt::jniutil::throwRuntimeException(env, "EVP_DigestSign signature too long");
        return nullptr;
    }

    ScopedLocalRef<jbyteArray> sigJavaBytes(env, env->NewByteArray(static_cast<jint>(actualLen)));
    if (sigJavaBytes.get() == nullptr) {
        conscrypt::jniutil::throwOutOfMemory(env, "Failed to allocate signature byte[]");
        return nullptr;
    }
    env->SetByteArrayRegion(sigJavaBytes.get(), 0, static_cast<jint>(actualLen),
                            reinterpret_cast<jbyte*>(buffer.get()));

    JNI_TRACE("EVP_DigestSign(%p) => %p", mdCtx, sigJavaBytes.get());
    return sigJavaBytes.release();
}

static jboolean NativeCrypto_EVP_DigestVerify(JNIEnv* env, jclass, jobject evpMdCtxRef,
                                              jbyteArray signature, jint sigOffset, jint sigLen,
                                              jbyteArray data, jint dataOffset, jint dataLen) {
    CHECK_ERROR_QUEUE_ON_RETURN;
    EVP_MD_CTX* mdCtx = fromContextObject<EVP_MD_CTX>(env, evpMdCtxRef);
    JNI_TRACE("EVP_DigestVerify(%p)", mdCtx);

    if (mdCtx == nullptr) {
        return 0;
    }

    ScopedByteArrayRO sigBytes(env, signature);
    if (sigBytes.get() == nullptr) {
        return 0;
    }

    if (ARRAY_OFFSET_LENGTH_INVALID(sigBytes, sigOffset, sigLen)) {
        conscrypt::jniutil::throwException(env, "java/lang/ArrayIndexOutOfBoundsException",
                                           "signature");
        return 0;
    }

    ScopedByteArrayRO dataBytes(env, data);
    if (dataBytes.get() == nullptr) {
        return 0;
    }

    if (ARRAY_OFFSET_LENGTH_INVALID(dataBytes, dataOffset, dataLen)) {
        conscrypt::jniutil::throwException(env, "java/lang/ArrayIndexOutOfBoundsException", "data");
        return 0;
    }

    const unsigned char* sigBuf = reinterpret_cast<const unsigned char*>(sigBytes.get());
    const unsigned char* dataBuf = reinterpret_cast<const unsigned char*>(dataBytes.get());
    int err = EVP_DigestVerify(mdCtx, sigBuf + sigOffset, static_cast<size_t>(sigLen),
                               dataBuf + dataOffset, static_cast<size_t>(dataLen));
    jboolean result;
    if (err == 1) {
        // Signature verified
        result = 1;
    } else if (err == 0) {
        // Signature did not verify
        result = 0;
    } else {
        // Error while verifying signature
        JNI_TRACE("ctx=%p EVP_DigestVerify => threw exception", mdCtx);
        conscrypt::jniutil::throwExceptionFromBoringSSLError(env, "EVP_DigestVerify");
        return 0;
    }

    // If the signature did not verify, BoringSSL error queue contains an error (BAD_SIGNATURE).
    // Clear the error queue to prevent its state from affecting future operations.
    ERR_clear_error();

    JNI_TRACE("EVP_DigestVerify(%p) => %d", mdCtx, result);
    return result;
}

static jint evpPkeyEncryptDecrypt(JNIEnv* env,
                                  int (*encrypt_decrypt_func)(EVP_PKEY_CTX*, uint8_t*, size_t*,
                                                              const uint8_t*, size_t),
                                  const char* jniName, jobject evpPkeyCtxRef,
                                  jbyteArray outJavaBytes, jint outOffset, jbyteArray inJavaBytes,
                                  jint inOffset, jint inLength) {
    EVP_PKEY_CTX* pkeyCtx = fromContextObject<EVP_PKEY_CTX>(env, evpPkeyCtxRef);
    JNI_TRACE_MD("%s(%p, %p, %d, %p, %d, %d)", jniName, pkeyCtx, outJavaBytes, outOffset,
                 inJavaBytes, inOffset, inLength);

    if (pkeyCtx == nullptr) {
        return 0;
    }

    ScopedByteArrayRW outBytes(env, outJavaBytes);
    if (outBytes.get() == nullptr) {
        return 0;
    }

    ScopedByteArrayRO inBytes(env, inJavaBytes);
    if (inBytes.get() == nullptr) {
        return 0;
    }

    if (ARRAY_OFFSET_INVALID(outBytes, outOffset)) {
        conscrypt::jniutil::throwException(env, "java/lang/ArrayIndexOutOfBoundsException",
                                           "outBytes");
        return 0;
    }

    if (ARRAY_OFFSET_LENGTH_INVALID(inBytes, inOffset, inLength)) {
        conscrypt::jniutil::throwException(env, "java/lang/ArrayIndexOutOfBoundsException",
                                           "inBytes");
        return 0;
    }

    uint8_t* outBuf = reinterpret_cast<uint8_t*>(outBytes.get());
    const uint8_t* inBuf = reinterpret_cast<const uint8_t*>(inBytes.get());
    size_t outLength = outBytes.size() - outOffset;
    if (!encrypt_decrypt_func(pkeyCtx, outBuf + outOffset, &outLength, inBuf + inOffset,
                              static_cast<size_t>(inLength))) {
        JNI_TRACE("ctx=%p %s => threw exception", pkeyCtx, jniName);
        conscrypt::jniutil::throwExceptionFromBoringSSLError(
                env, jniName, conscrypt::jniutil::throwBadPaddingException);
        return 0;
    }

    JNI_TRACE("%s(%p, %p, %d, %p, %d, %d) => success (%zd bytes)", jniName, pkeyCtx, outJavaBytes,
              outOffset, inJavaBytes, inOffset, inLength, outLength);
    return static_cast<jint>(outLength);
}

static jint NativeCrypto_EVP_PKEY_encrypt(JNIEnv* env, jclass, jobject evpPkeyCtxRef,
                                          jbyteArray out, jint outOffset, jbyteArray inBytes,
                                          jint inOffset, jint inLength) {
    CHECK_ERROR_QUEUE_ON_RETURN;
    return evpPkeyEncryptDecrypt(env, EVP_PKEY_encrypt, "EVP_PKEY_encrypt", evpPkeyCtxRef, out,
                                 outOffset, inBytes, inOffset, inLength);
}

static jint NativeCrypto_EVP_PKEY_decrypt(JNIEnv* env, jclass, jobject evpPkeyCtxRef,
                                          jbyteArray out, jint outOffset, jbyteArray inBytes,
                                          jint inOffset, jint inLength) {
    CHECK_ERROR_QUEUE_ON_RETURN;
    return evpPkeyEncryptDecrypt(env, EVP_PKEY_decrypt, "EVP_PKEY_decrypt", evpPkeyCtxRef, out,
                                 outOffset, inBytes, inOffset, inLength);
}

static jlong evpPkeyEcryptDecryptInit(JNIEnv* env, jobject evpPkeyRef,
                                      int (*real_func)(EVP_PKEY_CTX*), const char* opType) {
    EVP_PKEY* pkey = fromContextObject<EVP_PKEY>(env, evpPkeyRef);
    JNI_TRACE("EVP_PKEY_%s_init(%p)", opType, pkey);
    if (pkey == nullptr) {
        JNI_TRACE("EVP_PKEY_%s_init(%p) => pkey == null", opType, pkey);
        return 0;
    }

    bssl::UniquePtr<EVP_PKEY_CTX> pkeyCtx(EVP_PKEY_CTX_new(pkey, nullptr));
    if (pkeyCtx.get() == nullptr) {
        JNI_TRACE("EVP_PKEY_%s_init(%p) => threw exception", opType, pkey);
        conscrypt::jniutil::throwExceptionFromBoringSSLError(
                env, "EVP_PKEY_CTX_new", conscrypt::jniutil::throwInvalidKeyException);
        return 0;
    }

    if (!real_func(pkeyCtx.get())) {
        JNI_TRACE("EVP_PKEY_%s_init(%p) => threw exception", opType, pkey);
        conscrypt::jniutil::throwExceptionFromBoringSSLError(
                env, opType, conscrypt::jniutil::throwInvalidKeyException);
        return 0;
    }

    JNI_TRACE("EVP_PKEY_%s_init(%p) => pkeyCtx=%p", opType, pkey, pkeyCtx.get());
    return reinterpret_cast<uintptr_t>(pkeyCtx.release());
}

static jlong NativeCrypto_EVP_PKEY_encrypt_init(JNIEnv* env, jclass, jobject evpPkeyRef) {
    CHECK_ERROR_QUEUE_ON_RETURN;
    return evpPkeyEcryptDecryptInit(env, evpPkeyRef, EVP_PKEY_encrypt_init, "encrypt");
}

static jlong NativeCrypto_EVP_PKEY_decrypt_init(JNIEnv* env, jclass, jobject evpPkeyRef) {
    CHECK_ERROR_QUEUE_ON_RETURN;
    return evpPkeyEcryptDecryptInit(env, evpPkeyRef, EVP_PKEY_decrypt_init, "decrypt");
}

static void NativeCrypto_EVP_PKEY_CTX_free(JNIEnv* env, jclass, jlong pkeyCtxRef) {
    CHECK_ERROR_QUEUE_ON_RETURN;
    EVP_PKEY_CTX* pkeyCtx = reinterpret_cast<EVP_PKEY_CTX*>(pkeyCtxRef);
    JNI_TRACE("EVP_PKEY_CTX_free(%p)", pkeyCtx);

    if (pkeyCtx != nullptr) {
        EVP_PKEY_CTX_free(pkeyCtx);
    }
}

static void NativeCrypto_EVP_PKEY_CTX_set_rsa_padding(JNIEnv* env, jclass, jlong ctx, jint pad) {
    CHECK_ERROR_QUEUE_ON_RETURN;
    EVP_PKEY_CTX* pkeyCtx = reinterpret_cast<EVP_PKEY_CTX*>(ctx);
    JNI_TRACE("EVP_PKEY_CTX_set_rsa_padding(%p, %d)", pkeyCtx, pad);
    if (pkeyCtx == nullptr) {
        conscrypt::jniutil::throwNullPointerException(env, "ctx == null");
        return;
    }

    int result = EVP_PKEY_CTX_set_rsa_padding(pkeyCtx, static_cast<int>(pad));
    if (result <= 0) {
        JNI_TRACE("ctx=%p EVP_PKEY_CTX_set_rsa_padding => threw exception", pkeyCtx);
        conscrypt::jniutil::throwExceptionFromBoringSSLError(
                env, "EVP_PKEY_CTX_set_rsa_padding",
                conscrypt::jniutil::throwInvalidAlgorithmParameterException);
        return;
    }

    JNI_TRACE("EVP_PKEY_CTX_set_rsa_padding(%p, %d) => success", pkeyCtx, pad);
}

static void NativeCrypto_EVP_PKEY_CTX_set_rsa_pss_saltlen(JNIEnv* env, jclass, jlong ctx,
                                                          jint len) {
    CHECK_ERROR_QUEUE_ON_RETURN;
    EVP_PKEY_CTX* pkeyCtx = reinterpret_cast<EVP_PKEY_CTX*>(ctx);
    JNI_TRACE("EVP_PKEY_CTX_set_rsa_pss_saltlen(%p, %d)", pkeyCtx, len);
    if (pkeyCtx == nullptr) {
        conscrypt::jniutil::throwNullPointerException(env, "ctx == null");
        return;
    }

    int result = EVP_PKEY_CTX_set_rsa_pss_saltlen(pkeyCtx, static_cast<int>(len));
    if (result <= 0) {
        JNI_TRACE("ctx=%p EVP_PKEY_CTX_set_rsa_pss_saltlen => threw exception", pkeyCtx);
        conscrypt::jniutil::throwExceptionFromBoringSSLError(
                env, "EVP_PKEY_CTX_set_rsa_pss_saltlen",
                conscrypt::jniutil::throwInvalidAlgorithmParameterException);
        return;
    }

    JNI_TRACE("EVP_PKEY_CTX_set_rsa_pss_saltlen(%p, %d) => success", pkeyCtx, len);
}

static void evpPkeyCtxCtrlMdOp(JNIEnv* env, jlong pkeyCtxRef, jlong mdRef, const char* jniName,
                               int (*ctrl_func)(EVP_PKEY_CTX*, const EVP_MD*)) {
    EVP_PKEY_CTX* pkeyCtx = reinterpret_cast<EVP_PKEY_CTX*>(pkeyCtxRef);
    EVP_MD* md = reinterpret_cast<EVP_MD*>(mdRef);
    JNI_TRACE("%s(%p, %p)", jniName, pkeyCtx, md);
    if (pkeyCtx == nullptr) {
        conscrypt::jniutil::throwNullPointerException(env, "pkeyCtx == null");
        return;
    }
    if (md == nullptr) {
        conscrypt::jniutil::throwNullPointerException(env, "md == null");
        return;
    }

    int result = ctrl_func(pkeyCtx, md);
    if (result <= 0) {
        JNI_TRACE("ctx=%p %s => threw exception", pkeyCtx, jniName);
        conscrypt::jniutil::throwExceptionFromBoringSSLError(
                env, jniName, conscrypt::jniutil::throwInvalidAlgorithmParameterException);
        return;
    }

    JNI_TRACE("%s(%p, %p) => success", jniName, pkeyCtx, md);
}

static void NativeCrypto_EVP_PKEY_CTX_set_rsa_mgf1_md(JNIEnv* env, jclass, jlong pkeyCtxRef,
                                                      jlong mdRef) {
    CHECK_ERROR_QUEUE_ON_RETURN;
    evpPkeyCtxCtrlMdOp(env, pkeyCtxRef, mdRef, "EVP_PKEY_CTX_set_rsa_mgf1_md",
                       EVP_PKEY_CTX_set_rsa_mgf1_md);
}

static void NativeCrypto_EVP_PKEY_CTX_set_rsa_oaep_md(JNIEnv* env, jclass, jlong pkeyCtxRef,
                                                      jlong mdRef) {
    CHECK_ERROR_QUEUE_ON_RETURN;
    evpPkeyCtxCtrlMdOp(env, pkeyCtxRef, mdRef, "EVP_PKEY_CTX_set_rsa_oaep_md",
                       EVP_PKEY_CTX_set_rsa_oaep_md);
}

static void NativeCrypto_EVP_PKEY_CTX_set_rsa_oaep_label(JNIEnv* env, jclass, jlong pkeyCtxRef,
                                                         jbyteArray labelJava) {
    CHECK_ERROR_QUEUE_ON_RETURN;
    EVP_PKEY_CTX* pkeyCtx = reinterpret_cast<EVP_PKEY_CTX*>(pkeyCtxRef);
    JNI_TRACE("EVP_PKEY_CTX_set_rsa_oaep_label(%p, %p)", pkeyCtx, labelJava);
    if (pkeyCtx == nullptr) {
        conscrypt::jniutil::throwNullPointerException(env, "pkeyCtx == null");
        return;
    }

    ScopedByteArrayRO labelBytes(env, labelJava);
    if (labelBytes.get() == nullptr) {
        return;
    }

    bssl::UniquePtr<uint8_t> label(reinterpret_cast<uint8_t*>(OPENSSL_malloc(labelBytes.size())));
    memcpy(label.get(), labelBytes.get(), labelBytes.size());

    int result = EVP_PKEY_CTX_set0_rsa_oaep_label(pkeyCtx, label.get(), labelBytes.size());
    if (result <= 0) {
        JNI_TRACE("ctx=%p EVP_PKEY_CTX_set_rsa_oaep_label => threw exception", pkeyCtx);
        conscrypt::jniutil::throwExceptionFromBoringSSLError(
                env, "EVP_PKEY_CTX_set_rsa_oaep_label",
                conscrypt::jniutil::throwInvalidAlgorithmParameterException);
        return;
    }
    OWNERSHIP_TRANSFERRED(label);

    JNI_TRACE("EVP_PKEY_CTX_set_rsa_oaep_label(%p, %p) => success", pkeyCtx, labelJava);
}

static jlong NativeCrypto_EVP_get_cipherbyname(JNIEnv* env, jclass, jstring algorithm) {
    CHECK_ERROR_QUEUE_ON_RETURN;
    JNI_TRACE("EVP_get_cipherbyname(%p)", algorithm);

    if (algorithm == nullptr) {
        conscrypt::jniutil::throwNullPointerException(env, "algorithm == null");
        JNI_TRACE("EVP_get_cipherbyname(%p) => algorithm == null", algorithm);
        return -1;
    }

    ScopedUtfChars scoped_alg(env, algorithm);
    const char* alg = scoped_alg.c_str();
    const EVP_CIPHER* cipher;

    if (strcasecmp(alg, "rc4") == 0) {
        cipher = EVP_rc4();
    } else if (strcasecmp(alg, "des-cbc") == 0) {
        cipher = EVP_des_cbc();
    } else if (strcasecmp(alg, "des-ede-cbc") == 0) {
        cipher = EVP_des_ede_cbc();
    } else if (strcasecmp(alg, "des-ede3-cbc") == 0) {
        cipher = EVP_des_ede3_cbc();
    } else if (strcasecmp(alg, "aes-128-ecb") == 0) {
        cipher = EVP_aes_128_ecb();
    } else if (strcasecmp(alg, "aes-128-cbc") == 0) {
        cipher = EVP_aes_128_cbc();
    } else if (strcasecmp(alg, "aes-128-ctr") == 0) {
        cipher = EVP_aes_128_ctr();
    } else if (strcasecmp(alg, "aes-128-gcm") == 0) {
        cipher = EVP_aes_128_gcm();
    } else if (strcasecmp(alg, "aes-192-ecb") == 0) {
        cipher = EVP_aes_192_ecb();
    } else if (strcasecmp(alg, "aes-192-cbc") == 0) {
        cipher = EVP_aes_192_cbc();
    } else if (strcasecmp(alg, "aes-192-ctr") == 0) {
        cipher = EVP_aes_192_ctr();
    } else if (strcasecmp(alg, "aes-192-gcm") == 0) {
        cipher = EVP_aes_192_gcm();
    } else if (strcasecmp(alg, "aes-256-ecb") == 0) {
        cipher = EVP_aes_256_ecb();
    } else if (strcasecmp(alg, "aes-256-cbc") == 0) {
        cipher = EVP_aes_256_cbc();
    } else if (strcasecmp(alg, "aes-256-ctr") == 0) {
        cipher = EVP_aes_256_ctr();
    } else if (strcasecmp(alg, "aes-256-gcm") == 0) {
        cipher = EVP_aes_256_gcm();
    } else {
        JNI_TRACE("NativeCrypto_EVP_get_cipherbyname(%s) => error", alg);
        return 0;
    }

    return reinterpret_cast<uintptr_t>(cipher);
}

static void NativeCrypto_EVP_CipherInit_ex(JNIEnv* env, jclass, jobject ctxRef, jlong evpCipherRef,
                                           jbyteArray keyArray, jbyteArray ivArray,
                                           jboolean encrypting) {
    CHECK_ERROR_QUEUE_ON_RETURN;
    EVP_CIPHER_CTX* ctx = fromContextObject<EVP_CIPHER_CTX>(env, ctxRef);
    const EVP_CIPHER* evpCipher = reinterpret_cast<const EVP_CIPHER*>(evpCipherRef);
    JNI_TRACE("EVP_CipherInit_ex(%p, %p, %p, %p, %d)", ctx, evpCipher, keyArray, ivArray,
              encrypting ? 1 : 0);

    if (ctx == nullptr) {
        JNI_TRACE("EVP_CipherUpdate => ctx == null");
        return;
    }

    // The key can be null if we need to set extra parameters.
    std::unique_ptr<unsigned char[]> keyPtr;
    if (keyArray != nullptr) {
        ScopedByteArrayRO keyBytes(env, keyArray);
        if (keyBytes.get() == nullptr) {
            return;
        }

        keyPtr.reset(new unsigned char[keyBytes.size()]);
        memcpy(keyPtr.get(), keyBytes.get(), keyBytes.size());
    }

    // The IV can be null if we're using ECB.
    std::unique_ptr<unsigned char[]> ivPtr;
    if (ivArray != nullptr) {
        ScopedByteArrayRO ivBytes(env, ivArray);
        if (ivBytes.get() == nullptr) {
            return;
        }

        ivPtr.reset(new unsigned char[ivBytes.size()]);
        memcpy(ivPtr.get(), ivBytes.get(), ivBytes.size());
    }

    if (!EVP_CipherInit_ex(ctx, evpCipher, nullptr, keyPtr.get(), ivPtr.get(),
                           encrypting ? 1 : 0)) {
        conscrypt::jniutil::throwExceptionFromBoringSSLError(env, "EVP_CipherInit_ex");
        JNI_TRACE("EVP_CipherInit_ex => error initializing cipher");
        return;
    }

    JNI_TRACE("EVP_CipherInit_ex(%p, %p, %p, %p, %d) => success", ctx, evpCipher, keyArray, ivArray,
              encrypting ? 1 : 0);
}

/*
 *  public static native int EVP_CipherUpdate(long ctx, byte[] out, int outOffset, byte[] in,
 *          int inOffset, int inLength);
 */
static jint NativeCrypto_EVP_CipherUpdate(JNIEnv* env, jclass, jobject ctxRef, jbyteArray outArray,
                                          jint outOffset, jbyteArray inArray, jint inOffset,
                                          jint inLength) {
    CHECK_ERROR_QUEUE_ON_RETURN;
    EVP_CIPHER_CTX* ctx = fromContextObject<EVP_CIPHER_CTX>(env, ctxRef);
    JNI_TRACE("EVP_CipherUpdate(%p, %p, %d, %p, %d)", ctx, outArray, outOffset, inArray, inOffset);

    if (ctx == nullptr) {
        JNI_TRACE("ctx=%p EVP_CipherUpdate => ctx == null", ctx);
        return 0;
    }

    ScopedByteArrayRO inBytes(env, inArray);
    if (inBytes.get() == nullptr) {
        return 0;
    }
    if (ARRAY_OFFSET_LENGTH_INVALID(inBytes, inOffset, inLength)) {
        conscrypt::jniutil::throwException(env, "java/lang/ArrayIndexOutOfBoundsException",
                                           "inBytes");
        return 0;
    }

    ScopedByteArrayRW outBytes(env, outArray);
    if (outBytes.get() == nullptr) {
        return 0;
    }
    if (ARRAY_OFFSET_LENGTH_INVALID(outBytes, outOffset, inLength)) {
        conscrypt::jniutil::throwException(env, "java/lang/ArrayIndexOutOfBoundsException",
                                           "outBytes");
        return 0;
    }

    JNI_TRACE(
            "ctx=%p EVP_CipherUpdate in=%p in.length=%zd inOffset=%d inLength=%d out=%p "
            "out.length=%zd outOffset=%d",
            ctx, inBytes.get(), inBytes.size(), inOffset, inLength, outBytes.get(), outBytes.size(),
            outOffset);

    unsigned char* out = reinterpret_cast<unsigned char*>(outBytes.get());
    const unsigned char* in = reinterpret_cast<const unsigned char*>(inBytes.get());

    int outl;
    if (!EVP_CipherUpdate(ctx, out + outOffset, &outl, in + inOffset, inLength)) {
        conscrypt::jniutil::throwExceptionFromBoringSSLError(env, "EVP_CipherUpdate");
        JNI_TRACE("ctx=%p EVP_CipherUpdate => threw error", ctx);
        return 0;
    }

    JNI_TRACE("EVP_CipherUpdate(%p, %p, %d, %p, %d) => %d", ctx, outArray, outOffset, inArray,
              inOffset, outl);
    return outl;
}

static jint NativeCrypto_EVP_CipherFinal_ex(JNIEnv* env, jclass, jobject ctxRef,
                                            jbyteArray outArray, jint outOffset) {
    CHECK_ERROR_QUEUE_ON_RETURN;
    EVP_CIPHER_CTX* ctx = fromContextObject<EVP_CIPHER_CTX>(env, ctxRef);
    JNI_TRACE("EVP_CipherFinal_ex(%p, %p, %d)", ctx, outArray, outOffset);

    if (ctx == nullptr) {
        JNI_TRACE("ctx=%p EVP_CipherFinal_ex => ctx == null", ctx);
        return 0;
    }

    ScopedByteArrayRW outBytes(env, outArray);
    if (outBytes.get() == nullptr) {
        return 0;
    }

    unsigned char* out = reinterpret_cast<unsigned char*>(outBytes.get());

    int outl;
    if (!EVP_CipherFinal_ex(ctx, out + outOffset, &outl)) {
        conscrypt::jniutil::throwExceptionFromBoringSSLError(env, "EVP_CipherFinal_ex",
                conscrypt::jniutil::throwBadPaddingException);
        JNI_TRACE("ctx=%p EVP_CipherFinal_ex => threw error", ctx);
        return 0;
    }

    JNI_TRACE("EVP_CipherFinal(%p, %p, %d) => %d", ctx, outArray, outOffset, outl);
    return outl;
}

static jint NativeCrypto_EVP_CIPHER_iv_length(JNIEnv* env, jclass, jlong evpCipherRef) {
    CHECK_ERROR_QUEUE_ON_RETURN;
    const EVP_CIPHER* evpCipher = reinterpret_cast<const EVP_CIPHER*>(evpCipherRef);
    JNI_TRACE("EVP_CIPHER_iv_length(%p)", evpCipher);

    if (evpCipher == nullptr) {
        conscrypt::jniutil::throwNullPointerException(env, "evpCipher == null");
        JNI_TRACE("EVP_CIPHER_iv_length => evpCipher == null");
        return 0;
    }

    jint ivLength = static_cast<jint>(EVP_CIPHER_iv_length(evpCipher));
    JNI_TRACE("EVP_CIPHER_iv_length(%p) => %d", evpCipher, ivLength);
    return ivLength;
}

static jlong NativeCrypto_EVP_CIPHER_CTX_new(JNIEnv* env, jclass) {
    CHECK_ERROR_QUEUE_ON_RETURN;
    JNI_TRACE("EVP_CIPHER_CTX_new()");

    bssl::UniquePtr<EVP_CIPHER_CTX> ctx(EVP_CIPHER_CTX_new());
    if (ctx.get() == nullptr) {
        conscrypt::jniutil::throwOutOfMemory(env, "Unable to allocate cipher context");
        JNI_TRACE("EVP_CipherInit_ex => context allocation error");
        return 0;
    }

    JNI_TRACE("EVP_CIPHER_CTX_new() => %p", ctx.get());
    return reinterpret_cast<uintptr_t>(ctx.release());
}

static jint NativeCrypto_EVP_CIPHER_CTX_block_size(JNIEnv* env, jclass, jobject ctxRef) {
    CHECK_ERROR_QUEUE_ON_RETURN;
    EVP_CIPHER_CTX* ctx = fromContextObject<EVP_CIPHER_CTX>(env, ctxRef);
    JNI_TRACE("EVP_CIPHER_CTX_block_size(%p)", ctx);

    if (ctx == nullptr) {
        JNI_TRACE("ctx=%p EVP_CIPHER_CTX_block_size => ctx == null", ctx);
        return 0;
    }

    jint blockSize = static_cast<jint>(EVP_CIPHER_CTX_block_size(ctx));
    JNI_TRACE("EVP_CIPHER_CTX_block_size(%p) => %d", ctx, blockSize);
    return blockSize;
}

static jint NativeCrypto_get_EVP_CIPHER_CTX_buf_len(JNIEnv* env, jclass, jobject ctxRef) {
    CHECK_ERROR_QUEUE_ON_RETURN;
    EVP_CIPHER_CTX* ctx = fromContextObject<EVP_CIPHER_CTX>(env, ctxRef);
    JNI_TRACE("get_EVP_CIPHER_CTX_buf_len(%p)", ctx);

    if (ctx == nullptr) {
        JNI_TRACE("ctx=%p get_EVP_CIPHER_CTX_buf_len => ctx == null", ctx);
        return 0;
    }

    int buf_len = ctx->buf_len;
    JNI_TRACE("get_EVP_CIPHER_CTX_buf_len(%p) => %d", ctx, buf_len);
    return buf_len;
}

static jboolean NativeCrypto_get_EVP_CIPHER_CTX_final_used(JNIEnv* env, jclass, jobject ctxRef) {
    CHECK_ERROR_QUEUE_ON_RETURN;
    EVP_CIPHER_CTX* ctx = fromContextObject<EVP_CIPHER_CTX>(env, ctxRef);
    JNI_TRACE("get_EVP_CIPHER_CTX_final_used(%p)", ctx);

    if (ctx == nullptr) {
        JNI_TRACE("ctx=%p get_EVP_CIPHER_CTX_final_used => ctx == null", ctx);
        return 0;
    }

    bool final_used = ctx->final_used != 0;
    JNI_TRACE("get_EVP_CIPHER_CTX_final_used(%p) => %d", ctx, final_used);
    return static_cast<jboolean>(final_used);
}

static void NativeCrypto_EVP_CIPHER_CTX_set_padding(JNIEnv* env, jclass, jobject ctxRef,
                                                    jboolean enablePaddingBool) {
    CHECK_ERROR_QUEUE_ON_RETURN;
    EVP_CIPHER_CTX* ctx = fromContextObject<EVP_CIPHER_CTX>(env, ctxRef);
    jint enablePadding = enablePaddingBool ? 1 : 0;
    JNI_TRACE("EVP_CIPHER_CTX_set_padding(%p, %d)", ctx, enablePadding);

    if (ctx == nullptr) {
        JNI_TRACE("ctx=%p EVP_CIPHER_CTX_set_padding => ctx == null", ctx);
        return;
    }

    EVP_CIPHER_CTX_set_padding(ctx, enablePadding);  // Not void, but always returns 1.
    JNI_TRACE("EVP_CIPHER_CTX_set_padding(%p, %d) => success", ctx, enablePadding);
}

static void NativeCrypto_EVP_CIPHER_CTX_set_key_length(JNIEnv* env, jclass, jobject ctxRef,
                                                       jint keySizeBits) {
    CHECK_ERROR_QUEUE_ON_RETURN;
    EVP_CIPHER_CTX* ctx = fromContextObject<EVP_CIPHER_CTX>(env, ctxRef);
    JNI_TRACE("EVP_CIPHER_CTX_set_key_length(%p, %d)", ctx, keySizeBits);

    if (ctx == nullptr) {
        JNI_TRACE("ctx=%p EVP_CIPHER_CTX_set_key_length => ctx == null", ctx);
        return;
    }

    if (!EVP_CIPHER_CTX_set_key_length(ctx, static_cast<unsigned int>(keySizeBits))) {
        conscrypt::jniutil::throwExceptionFromBoringSSLError(
                env, "NativeCrypto_EVP_CIPHER_CTX_set_key_length");
        JNI_TRACE("NativeCrypto_EVP_CIPHER_CTX_set_key_length => threw error");
        return;
    }
    JNI_TRACE("EVP_CIPHER_CTX_set_key_length(%p, %d) => success", ctx, keySizeBits);
}

static void NativeCrypto_EVP_CIPHER_CTX_free(JNIEnv* env, jclass, jlong ctxRef) {
    CHECK_ERROR_QUEUE_ON_RETURN;
    EVP_CIPHER_CTX* ctx = reinterpret_cast<EVP_CIPHER_CTX*>(ctxRef);
    JNI_TRACE("EVP_CIPHER_CTX_free(%p)", ctx);

    EVP_CIPHER_CTX_free(ctx);
}

static jlong NativeCrypto_EVP_aead_aes_128_gcm(JNIEnv* env, jclass) {
    CHECK_ERROR_QUEUE_ON_RETURN;
    const EVP_AEAD* ctx = EVP_aead_aes_128_gcm();
    JNI_TRACE("EVP_aead_aes_128_gcm => ctx=%p", ctx);
    return reinterpret_cast<jlong>(ctx);
}

static jlong NativeCrypto_EVP_aead_aes_256_gcm(JNIEnv* env, jclass) {
    CHECK_ERROR_QUEUE_ON_RETURN;
    const EVP_AEAD* ctx = EVP_aead_aes_256_gcm();
    JNI_TRACE("EVP_aead_aes_256_gcm => ctx=%p", ctx);
    return reinterpret_cast<jlong>(ctx);
}

static jlong NativeCrypto_EVP_aead_chacha20_poly1305(JNIEnv* env, jclass) {
    CHECK_ERROR_QUEUE_ON_RETURN;
    const EVP_AEAD* ctx = EVP_aead_chacha20_poly1305();
    JNI_TRACE("EVP_aead_chacha20_poly1305 => ctx=%p", ctx);
    return reinterpret_cast<jlong>(ctx);
}

static jlong NativeCrypto_EVP_aead_aes_128_gcm_siv(JNIEnv* env, jclass) {
    CHECK_ERROR_QUEUE_ON_RETURN;
    const EVP_AEAD* ctx = EVP_aead_aes_128_gcm_siv();
    JNI_TRACE("EVP_aead_aes_128_gcm_siv => ctx=%p", ctx);
    return reinterpret_cast<jlong>(ctx);
}

static jlong NativeCrypto_EVP_aead_aes_256_gcm_siv(JNIEnv* env, jclass) {
    CHECK_ERROR_QUEUE_ON_RETURN;
    const EVP_AEAD* ctx = EVP_aead_aes_256_gcm_siv();
    JNI_TRACE("EVP_aead_aes_256_gcm_siv => ctx=%p", ctx);
    return reinterpret_cast<jlong>(ctx);
}

static jint NativeCrypto_EVP_AEAD_max_overhead(JNIEnv* env, jclass, jlong evpAeadRef) {
    CHECK_ERROR_QUEUE_ON_RETURN;
    const EVP_AEAD* evpAead = reinterpret_cast<const EVP_AEAD*>(evpAeadRef);
    JNI_TRACE("EVP_AEAD_max_overhead(%p)", evpAead);
    if (evpAead == nullptr) {
        conscrypt::jniutil::throwNullPointerException(env, "evpAead == null");
        return 0;
    }
    jint maxOverhead = static_cast<jint>(EVP_AEAD_max_overhead(evpAead));
    JNI_TRACE("EVP_AEAD_max_overhead(%p) => %d", evpAead, maxOverhead);
    return maxOverhead;
}

static jint NativeCrypto_EVP_AEAD_nonce_length(JNIEnv* env, jclass, jlong evpAeadRef) {
    CHECK_ERROR_QUEUE_ON_RETURN;
    const EVP_AEAD* evpAead = reinterpret_cast<const EVP_AEAD*>(evpAeadRef);
    JNI_TRACE("EVP_AEAD_nonce_length(%p)", evpAead);
    if (evpAead == nullptr) {
        conscrypt::jniutil::throwNullPointerException(env, "evpAead == null");
        return 0;
    }
    jint nonceLength = static_cast<jint>(EVP_AEAD_nonce_length(evpAead));
    JNI_TRACE("EVP_AEAD_nonce_length(%p) => %d", evpAead, nonceLength);
    return nonceLength;
}

typedef int (*evp_aead_ctx_op_func)(const EVP_AEAD_CTX* ctx, uint8_t* out, size_t* out_len,
                                    size_t max_out_len, const uint8_t* nonce, size_t nonce_len,
                                    const uint8_t* in, size_t in_len, const uint8_t* ad,
                                    size_t ad_len);

static jint evp_aead_ctx_op_common(JNIEnv* env, jlong evpAeadRef, jbyteArray keyArray, jint tagLen,
                               uint8_t* outBuf, jbyteArray nonceArray,
                               const uint8_t* inBuf, jbyteArray aadArray,
                               evp_aead_ctx_op_func realFunc, jobject inBuffer, jobject outBuffer, jint outRange, jint inRange)  {
    const EVP_AEAD* evpAead = reinterpret_cast<const EVP_AEAD*>(evpAeadRef);

    ScopedByteArrayRO keyBytes(env, keyArray);
    if (keyBytes.get() == nullptr) {
        return 0;
    }

    std::unique_ptr<ScopedByteArrayRO> aad;
    const uint8_t* aad_chars = nullptr;
    size_t aad_chars_size = 0;
    if (aadArray != nullptr) {
        aad.reset(new ScopedByteArrayRO(env, aadArray));
        aad_chars = reinterpret_cast<const uint8_t*>(aad->get());
        if (aad_chars == nullptr) {
            return 0;
        }
        aad_chars_size = aad->size();
    }

    ScopedByteArrayRO nonceBytes(env, nonceArray);
    if (nonceBytes.get() == nullptr) {
        return 0;
    }

    bssl::ScopedEVP_AEAD_CTX aeadCtx;
    const uint8_t* keyTmp = reinterpret_cast<const uint8_t*>(keyBytes.get());
    if (!EVP_AEAD_CTX_init(aeadCtx.get(), evpAead, keyTmp, keyBytes.size(),
                           static_cast<size_t>(tagLen), nullptr)) {
        conscrypt::jniutil::throwExceptionFromBoringSSLError(env,
                                                             "failure initializing AEAD context");
        JNI_TRACE(
                "evp_aead_ctx_op(%p, %p, %d, %p, %p, %p, %p) => fail EVP_AEAD_CTX_init",
                evpAead, keyArray, tagLen, outBuffer, nonceArray, inBuffer,
                aadArray);
        return 0;
    }

    const uint8_t* nonceTmp = reinterpret_cast<const uint8_t*>(nonceBytes.get());
    size_t actualOutLength;

    if (!realFunc(aeadCtx.get(), outBuf, &actualOutLength, outRange,
                  nonceTmp, nonceBytes.size(), inBuf, static_cast<size_t>(inRange),
                  aad_chars, aad_chars_size)) {
        conscrypt::jniutil::throwExceptionFromBoringSSLError(env, "evp_aead_ctx_op");
        return 0;
    }

    JNI_TRACE("evp_aead_ctx_op(%p, %p, %d, %p, %p, %p, %p) => success outlength=%zd",
              evpAead, keyArray, tagLen, outBuffer, nonceArray, inBuffer,
              aadArray, actualOutLength);
    return static_cast<jint>(actualOutLength);
}

static jint evp_aead_ctx_op(JNIEnv* env, jlong evpAeadRef, jbyteArray keyArray, jint tagLen,
                            jbyteArray outArray, jint outOffset, jbyteArray nonceArray,
                            jbyteArray inArray, jint inOffset, jint inLength, jbyteArray aadArray,
                            evp_aead_ctx_op_func realFunc) {
    const EVP_AEAD* evpAead = reinterpret_cast<const EVP_AEAD*>(evpAeadRef);
    JNI_TRACE("evp_aead_ctx_op(%p, %p, %d, %p, %d, %p, %p, %d, %d, %p)", evpAead, keyArray, tagLen,
              outArray, outOffset, nonceArray, inArray, inOffset, inLength, aadArray);


    ScopedByteArrayRW outBytes(env, outArray);
    if (outBytes.get() == nullptr) {
        return 0;
    }

    if (ARRAY_OFFSET_INVALID(outBytes, outOffset)) {
        JNI_TRACE("evp_aead_ctx_op(%p, %p, %d, %p, %d, %p, %p, %d, %d, %p) => out offset invalid",
                  evpAead, keyArray, tagLen, outArray, outOffset, nonceArray, inArray, inOffset,
                  inLength, aadArray);
        conscrypt::jniutil::throwException(env, "java/lang/ArrayIndexOutOfBoundsException", "out");
        return 0;
    }

    ScopedByteArrayRO inBytes(env, inArray);
    if (inBytes.get() == nullptr) {
        return 0;
    }

    if (ARRAY_OFFSET_LENGTH_INVALID(inBytes, inOffset, inLength)) {
        JNI_TRACE(
                "evp_aead_ctx_op(%p, %p, %d, %p, %d, %p, %p, %d, %d, %p) => in offset/length "
                "invalid",
                evpAead, keyArray, tagLen, outArray, outOffset, nonceArray, inArray, inOffset,
                inLength, aadArray);
        conscrypt::jniutil::throwException(env, "java/lang/ArrayIndexOutOfBoundsException", "in");
        return 0;
    }

    uint8_t* outTmp = reinterpret_cast<uint8_t*>(outBytes.get());
    const uint8_t* inTmp = reinterpret_cast<const uint8_t*>(inBytes.get());

    return evp_aead_ctx_op_common(env, evpAeadRef, keyArray, tagLen, outTmp + outOffset, nonceArray, inTmp + inOffset,
                            aadArray, realFunc, inArray, outArray, outBytes.size() - outOffset, inLength);
}

static jint evp_aead_ctx_op_buf(JNIEnv* env, jlong evpAeadRef, jbyteArray keyArray, jint tagLen,
                            jobject outBuffer, jbyteArray nonceArray,
                            jobject inBuffer, jbyteArray aadArray,
                            evp_aead_ctx_op_func realFunc) {

    const EVP_AEAD* evpAead = reinterpret_cast<const EVP_AEAD*>(evpAeadRef);
    JNI_TRACE("evp_aead_ctx_op(%p, %p, %d, %p, %p, %p, %p)", evpAead, keyArray, tagLen,
              outBuffer, nonceArray, inBuffer, aadArray);

    if (!conscrypt::jniutil::isDirectByteBufferInstance(env, inBuffer)) {
        conscrypt::jniutil::throwException(env, "java/lang/IllegalArgumentException",
                                           "inBuffer is not a direct ByteBuffer");
        return 0;
    }

    if (!conscrypt::jniutil::isDirectByteBufferInstance(env, outBuffer)) {
        conscrypt::jniutil::throwException(env, "java/lang/IllegalArgumentException",
                                           "outBuffer is not a direct ByteBuffer");
        return 0;
    }

    uint8_t* inBuf;
    jint in_limit;
    jint in_position;

    inBuf = (uint8_t*)(env->GetDirectBufferAddress(inBuffer));
     // limit is the index of the first element that should not be read or written
    in_limit = env->CallIntMethod(inBuffer,conscrypt::jniutil::buffer_limitMethod);
    // position is the index of the next element to be read or written
    in_position = env->CallIntMethod(inBuffer,conscrypt::jniutil::buffer_positionMethod);

    uint8_t* outBuf;
    jint out_limit;
    jint out_position;
    outBuf = (uint8_t*)(env->GetDirectBufferAddress(outBuffer));
    // limit is the index of the first element that should not be read or written
    out_limit = env->CallIntMethod(outBuffer,conscrypt::jniutil::buffer_limitMethod);
    // position is the index of the next element to be read or written
    out_position = env->CallIntMethod(outBuffer,conscrypt::jniutil::buffer_positionMethod);

    // Shifting over of ByteBuffer address to start at true position
    inBuf += in_position;
    outBuf += out_position;

    size_t inSize = in_limit - in_position;
    uint8_t* outBufEnd = outBuf + out_limit - out_position;
    uint8_t* inBufEnd = inBuf + inSize;
    std::unique_ptr<uint8_t[]> inCopy;
    if (outBufEnd >= inBuf && inBufEnd >= outBuf) { // We have an overlap
      inCopy.reset((new(std::nothrow) uint8_t[inSize]));
      if (inCopy.get() == nullptr) {
            conscrypt::jniutil::throwOutOfMemory(env, "Unable to allocate new buffer for overlap");
            return 0;
        }
        memcpy(inCopy.get(), inBuf, inSize);
        inBuf = inCopy.get();
    }

    return evp_aead_ctx_op_common(env, evpAeadRef, keyArray, tagLen, outBuf, nonceArray, inBuf, aadArray, realFunc,
                               inBuffer, outBuffer, out_limit-out_position, in_limit-in_position);
}

static jint NativeCrypto_EVP_AEAD_CTX_seal(JNIEnv* env, jclass, jlong evpAeadRef,
                                           jbyteArray keyArray, jint tagLen, jbyteArray outArray,
                                           jint outOffset, jbyteArray nonceArray,
                                           jbyteArray inArray, jint inOffset, jint inLength,
                                           jbyteArray aadArray) {
    CHECK_ERROR_QUEUE_ON_RETURN;
    return evp_aead_ctx_op(env, evpAeadRef, keyArray, tagLen, outArray, outOffset, nonceArray,
                           inArray, inOffset, inLength, aadArray, EVP_AEAD_CTX_seal);
}

static jint NativeCrypto_EVP_AEAD_CTX_open(JNIEnv* env, jclass, jlong evpAeadRef,
                                           jbyteArray keyArray, jint tagLen, jbyteArray outArray,
                                           jint outOffset, jbyteArray nonceArray,
                                           jbyteArray inArray, jint inOffset, jint inLength,
                                           jbyteArray aadArray) {
    CHECK_ERROR_QUEUE_ON_RETURN;
    return evp_aead_ctx_op(env, evpAeadRef, keyArray, tagLen, outArray, outOffset, nonceArray,
                           inArray, inOffset, inLength, aadArray, EVP_AEAD_CTX_open);
}

static jint NativeCrypto_EVP_AEAD_CTX_seal_buf(JNIEnv* env, jclass, jlong evpAeadRef,
                                           jbyteArray keyArray, jint tagLen, jobject outBuffer,
                                           jbyteArray nonceArray, jobject inBuffer, jbyteArray aadArray) {
    CHECK_ERROR_QUEUE_ON_RETURN;
    return evp_aead_ctx_op_buf(env, evpAeadRef, keyArray, tagLen, outBuffer, nonceArray,
                           inBuffer, aadArray, EVP_AEAD_CTX_seal);
}

static jint NativeCrypto_EVP_AEAD_CTX_open_buf(JNIEnv* env, jclass, jlong evpAeadRef,
                                           jbyteArray keyArray, jint tagLen, jobject outBuffer,
                                           jbyteArray nonceArray, jobject inBuffer, jbyteArray aadArray) {
    CHECK_ERROR_QUEUE_ON_RETURN;
    return evp_aead_ctx_op_buf(env, evpAeadRef, keyArray, tagLen, outBuffer, nonceArray,
                           inBuffer, aadArray, EVP_AEAD_CTX_open);
}

static jbyteArray NativeCrypto_EVP_HPKE_CTX_export(JNIEnv* env, jclass, jobject hpkeCtxRef,
                                                   jbyteArray exporterCtxArray, jint exportedLen) {
    CHECK_ERROR_QUEUE_ON_RETURN;
    EVP_HPKE_CTX* hpkeCtx = fromContextObject<EVP_HPKE_CTX>(env, hpkeCtxRef);
    JNI_TRACE("EVP_HPKE_CTX_export(%p, %p, %d)", hpkeCtx, exporterCtxArray, exportedLen);

    if (hpkeCtx == nullptr) {
        // NullPointerException thrown while calling fromContextObject
        return {};
    }

    std::optional<ScopedByteArrayRO> optionalExporterCtx;
    const uint8_t* exporterCtx = nullptr;
    size_t exporterCtxLen = 0;
    if (exporterCtxArray != nullptr) {
        optionalExporterCtx.emplace(env, exporterCtxArray);
        exporterCtx = reinterpret_cast<const uint8_t*>(optionalExporterCtx->get());
        if (exporterCtx == nullptr) {
            return {};
        }
        exporterCtxLen = optionalExporterCtx->size();
    }

    std::vector<uint8_t> exported(exportedLen);
    if (!EVP_HPKE_CTX_export(/* ctx= */ hpkeCtx,
                             /* out= */ exported.data(),
                             /* secret_len= */ exportedLen,
                             /* context= */ exporterCtx,
                             /* context_len= */ exporterCtxLen)) {
        conscrypt::jniutil::throwExceptionFromBoringSSLError(env, "EVP_HPKE_CTX_export");
        return {};
    }

    ScopedLocalRef<jbyteArray> exportedArray(env, env->NewByteArray(static_cast<jsize>(exportedLen)));
    if (exportedArray.get() == nullptr) {
        return {};
    }
    ScopedByteArrayRW exportedBytes(env, exportedArray.get());
    if (exportedBytes.get() == nullptr) {
        return {};
    }
    memcpy(exportedBytes.get(), reinterpret_cast<const jbyte*>(exported.data()), exportedLen);
    return exportedArray.release();
}

static void NativeCrypto_EVP_HPKE_CTX_free(JNIEnv* env, jclass, jlong hpkeCtxRef) {
    CHECK_ERROR_QUEUE_ON_RETURN;
    EVP_HPKE_CTX* ctx = reinterpret_cast<EVP_HPKE_CTX*>(hpkeCtxRef);
    JNI_TRACE("EVP_HPKE_CTX_free(%p)", ctx);
    if (ctx == nullptr) {
        conscrypt::jniutil::throwNullPointerException(env, "ctx == null");
        return;
    }
    EVP_HPKE_CTX_free(ctx);
}

static jbyteArray NativeCrypto_EVP_HPKE_CTX_open(JNIEnv* env, jclass, jobject recipientHpkeCtxRef,
                                                 jbyteArray ciphertextArray, jbyteArray aadArray) {
    CHECK_ERROR_QUEUE_ON_RETURN;
    EVP_HPKE_CTX* ctx = fromContextObject<EVP_HPKE_CTX>(env, recipientHpkeCtxRef);
    JNI_TRACE("EVP_HPKE_CTX_open(%p, %p, %p)", ctx, ciphertextArray, aadArray);

    if (ctx == nullptr) {
        // NullPointerException thrown while calling fromContextObject
        return {};
    }

    if (ciphertextArray == nullptr) {
        conscrypt::jniutil::throwNullPointerException(env, "ciphertextArray == null");
        return {};
    }

    ScopedByteArrayRO ciphertext(env, ciphertextArray);
    if (ciphertext.get() == nullptr) {
        return {};
    }

    std::optional<ScopedByteArrayRO> optionalAad;
    const uint8_t* aad = nullptr;
    size_t aadLen = 0;
    if (aadArray != nullptr) {
        optionalAad.emplace(env, aadArray);
        aad = reinterpret_cast<const uint8_t*>(optionalAad->get());
        if (aad == nullptr) {
            return {};
        }
        aadLen = optionalAad->size();
    }

    size_t plaintextLen;
    std::vector<uint8_t> plaintext(ciphertext.size());
    if (!EVP_HPKE_CTX_open(/* ctx= */ ctx,
                           /* out= */ plaintext.data(),
                           /* out_len= */ &plaintextLen,
                           /* max_out_len= */ plaintext.size(),
                           /* in= */ reinterpret_cast<const uint8_t*>(ciphertext.get()),
                           /* in_len= */ ciphertext.size(),
                           /* aad= */ aad,
                           /* aad_len= */ aadLen)) {
        conscrypt::jniutil::throwExceptionFromBoringSSLError(env, "EVP_HPKE_CTX_open");
        return {};
    }

    plaintext.resize(plaintextLen);
    ScopedLocalRef<jbyteArray> plaintextArray(env, env->NewByteArray(static_cast<jsize>(plaintextLen)));
    if (plaintextArray.get() == nullptr) {
        return {};
    }
    ScopedByteArrayRW plaintextBytes(env, plaintextArray.get());
    if (plaintextBytes.get() == nullptr) {
        return {};
    }
    memcpy(plaintextBytes.get(), reinterpret_cast<const jbyte*>(plaintext.data()), plaintextLen);
    return plaintextArray.release();
}

static jbyteArray NativeCrypto_EVP_HPKE_CTX_seal(JNIEnv* env, jclass, jobject senderHpkeCtxRef,
                                                 jbyteArray plaintextArray, jbyteArray aadArray) {
    CHECK_ERROR_QUEUE_ON_RETURN;
    EVP_HPKE_CTX* ctx = fromContextObject<EVP_HPKE_CTX>(env, senderHpkeCtxRef);
    JNI_TRACE("EVP_HPKE_CTX_seal(%p, %p, %p)", ctx, plaintextArray, aadArray);

    if (ctx == nullptr) {
        // NullPointerException thrown while calling fromContextObject
        return {};
    }

    if (plaintextArray == nullptr) {
        conscrypt::jniutil::throwNullPointerException(env, "plaintextArray == null");
        return {};
    }

    std::optional<ScopedByteArrayRO> optionalAad;
    const uint8_t* aad = nullptr;
    size_t aadLen = 0;
    if (aadArray != nullptr) {
        optionalAad.emplace(env, aadArray);
        aad = reinterpret_cast<const uint8_t*>(optionalAad->get());
        if (aad == nullptr) {
            return {};
        }
        aadLen = optionalAad->size();
    }

    ScopedByteArrayRO plaintext(env, plaintextArray);
    std::vector<uint8_t> encrypted(env->GetArrayLength(plaintextArray) +
                                   EVP_HPKE_CTX_max_overhead(ctx));
    size_t encryptedLen;
    if (!EVP_HPKE_CTX_seal(/* ctx= */ ctx,
                           /* out= */ encrypted.data(),
                           /* out_len= */ &encryptedLen,
                           /* max_out_len= */ encrypted.size(),
                           /* in= */ reinterpret_cast<const uint8_t*>(plaintext.get()),
                           /* in_len= */ plaintext.size(),
                           /* aad= */ aad,
                           /* aad_len= */ aadLen)) {
        conscrypt::jniutil::throwExceptionFromBoringSSLError(env, "EVP_HPKE_CTX_seal");
        return {};
    }

    ScopedLocalRef<jbyteArray> ciphertextArray(env, env->NewByteArray(static_cast<jsize>(encryptedLen)));
    if (ciphertextArray.get() == nullptr) {
        return {};
    }
    ScopedByteArrayRW ciphertextBytes(env, ciphertextArray.get());
    if (ciphertextBytes.get() == nullptr) {
        return {};
    }
    memcpy(ciphertextBytes.get(), reinterpret_cast<const jbyte*>(encrypted.data()), encryptedLen);
    return ciphertextArray.release();
}

const EVP_HPKE_AEAD* getHpkeAead(JNIEnv* env, jint aeadValue) {
    switch (aeadValue) {
        case EVP_HPKE_AES_128_GCM:
            return EVP_hpke_aes_128_gcm();
        case EVP_HPKE_AES_256_GCM:
            return EVP_hpke_aes_256_gcm();
        case EVP_HPKE_CHACHA20_POLY1305:
            return EVP_hpke_chacha20_poly1305();
        default:
            conscrypt::jniutil::throwException(env, "java/lang/IllegalArgumentException",
                                               "AEAD is not supported");
            return nullptr;
    }
}

const EVP_HPKE_KDF* getHpkeKdf(JNIEnv* env, jint kdfValue) {
    if (kdfValue == EVP_HPKE_HKDF_SHA256) {
        return EVP_hpke_hkdf_sha256();
    } else {
        conscrypt::jniutil::throwException(env, "java/lang/IllegalArgumentException",
                                           "KDF is not supported");
        return nullptr;
    }
}

const EVP_HPKE_KEM* getHpkeKem(JNIEnv* env, jint kemValue) {
    if (kemValue == EVP_HPKE_DHKEM_X25519_HKDF_SHA256) {
        return EVP_hpke_x25519_hkdf_sha256();
    } else {
        conscrypt::jniutil::throwException(env, "java/lang/IllegalArgumentException",
                                           "KEM is not supported");
        return nullptr;
    }
}

static jobject NativeCrypto_EVP_HPKE_CTX_setup_base_mode_recipient(JNIEnv* env, jclass,
                                                                   jint kemValue,jint kdfValue,
                                                                   jint aeadValue,
                                                                   jbyteArray privateKeyArray,
                                                                   jbyteArray encArray,
                                                                   jbyteArray infoArray) {
    CHECK_ERROR_QUEUE_ON_RETURN;
    JNI_TRACE("EVP_HPKE_CTX_setup_recipient(%d, %d, %d, %p, %p, %p)", kemValue, kdfValue, aeadValue,
              privateKeyArray, encArray, infoArray);

    const EVP_HPKE_KEM* kem = getHpkeKem(env, kemValue);
    if (kem == nullptr) {
        return nullptr;
    }
    const EVP_HPKE_KDF* kdf = getHpkeKdf(env, kdfValue);
    if (kdf == nullptr) {
        return nullptr;
    }
    const EVP_HPKE_AEAD* aead = getHpkeAead(env, aeadValue);
    if (aead == nullptr) {
        return nullptr;
    }
    if (privateKeyArray == nullptr) {
        conscrypt::jniutil::throwNullPointerException(env, "privateKeyArray == null");
        return nullptr;
    }
    if (encArray == nullptr) {
        conscrypt::jniutil::throwNullPointerException(env, "encArray == null");
        return nullptr;
    }

    ScopedByteArrayRO privateKey(env, privateKeyArray);

    bssl::ScopedEVP_HPKE_KEY key;

    if (!EVP_HPKE_KEY_init(/* key= */ key.get(),
                           /* kem= */ kem,
                           /* priv_key= */ reinterpret_cast<const uint8_t*>(privateKey.get()),
                           /* priv_key_len= */ privateKey.size())) {
        conscrypt::jniutil::throwExceptionFromBoringSSLError(env, "EVP_HPKE_CTX_setup_recipient");
        return nullptr;
    }

    std::optional<ScopedByteArrayRO> optionalInfo;
    const uint8_t* info = nullptr;
    size_t infoLen = 0;
    if (infoArray != nullptr) {
        optionalInfo.emplace(env, infoArray);
        info = reinterpret_cast<const uint8_t*>(optionalInfo->get());
        if (info == nullptr) {
            return {};
        }
        infoLen = optionalInfo->size();
    }

    bssl::UniquePtr<EVP_HPKE_CTX> ctx(EVP_HPKE_CTX_new());
    ScopedByteArrayRO enc(env, encArray);
    if (!EVP_HPKE_CTX_setup_recipient(/* ctx= */ ctx.get(),
                                      /* key= */ key.get(),
                                      /* kdf= */ kdf,
                                      /* aead= */ aead,
                                      /* enc= */ reinterpret_cast<const uint8_t*>(enc.get()),
                                      /* enc_len= */ enc.size(),
                                      /* info= */ info,
                                      /* info_len= */ infoLen)) {
        conscrypt::jniutil::throwExceptionFromBoringSSLError(env, "EVP_HPKE_CTX_setup_recipient");
        return nullptr;
    }

    ScopedLocalRef<jobject> ctxObject(
                    env, env->NewObject(conscrypt::jniutil::nativeRefHpkeCtxClass,
                                        conscrypt::jniutil::nativeRefHpkeCtxClass_constructor,
                                        reinterpret_cast<jlong>(ctx.release())));
    return ctxObject.release();
}

static jobjectArray NativeCrypto_EVP_HPKE_CTX_setup_base_mode_sender(JNIEnv* env, jclass,
                                                                     jint kemValue,jint kdfValue,
                                                                     jint aeadValue,
                                                                     jbyteArray publicKeyArray,
                                                                     jbyteArray infoArray) {
    CHECK_ERROR_QUEUE_ON_RETURN;
    JNI_TRACE("EVP_HPKE_CTX_setup_sender(%d, %d, %d, %p, %p)", kemValue, kdfValue, aeadValue,
              publicKeyArray, infoArray);

    const EVP_HPKE_KEM* kem = getHpkeKem(env, kemValue);
    if (kem == nullptr) {
        return nullptr;
    }
    const EVP_HPKE_KDF* kdf = getHpkeKdf(env, kdfValue);
    if (kdf == nullptr) {
        return nullptr;
    }
    const EVP_HPKE_AEAD* aead = getHpkeAead(env, aeadValue);
    if (aead == nullptr) {
        return nullptr;
    }
    if (publicKeyArray == nullptr) {
        conscrypt::jniutil::throwNullPointerException(env, "publicKeyArray == null");
        return {};
    }

    std::optional<ScopedByteArrayRO> optionalInfo;
    const uint8_t* info = nullptr;
    size_t infoLen = 0;
    if (infoArray != nullptr) {
        optionalInfo.emplace(env, infoArray);
        info = reinterpret_cast<const uint8_t*>(optionalInfo->get());
        if (info == nullptr) {
            return {};
        }
        infoLen = optionalInfo->size();
    }

    ScopedByteArrayRO peer_public_key(env, publicKeyArray);

    size_t encapsulatedSharedSecretLen;
    uint8_t encapsulatedSharedSecret[EVP_HPKE_MAX_ENC_LENGTH];

    bssl::UniquePtr<EVP_HPKE_CTX> ctx(EVP_HPKE_CTX_new());

    if (!EVP_HPKE_CTX_setup_sender(/* ctx= */ ctx.get(),
                                   /* out_enc= */ encapsulatedSharedSecret,
                                   /* out_enc_len= */ &encapsulatedSharedSecretLen,
                                   /* max_enc= */ EVP_HPKE_MAX_ENC_LENGTH,
                                   /* kem= */ kem,
                                   /* kdf= */ kdf,
                                   /* aead= */ aead,
                                   /* peer_public_key= */ reinterpret_cast<const uint8_t*>(peer_public_key.get()),
                                   /* peer_public_key_len= */ peer_public_key.size(),
                                   /* info= */ info,
                                   /* info_len= */ infoLen)) {
        conscrypt::jniutil::throwExceptionFromBoringSSLError(env, "EVP_HPKE_CTX_setup_sender");
        return {};
    }

    ScopedLocalRef<jbyteArray> encArray(env, env->NewByteArray(static_cast<jsize>(encapsulatedSharedSecretLen)));
    if (encArray.get() == nullptr) {
        return {};
    }
    ScopedByteArrayRW encBytes(env, encArray.get());
    if (encBytes.get() == nullptr) {
        return {};
    }
    memcpy(encBytes.get(), reinterpret_cast<const jbyte*>(encapsulatedSharedSecret), encapsulatedSharedSecretLen);

    ScopedLocalRef<jobjectArray> result(
            env, env->NewObjectArray(2, conscrypt::jniutil::objectClass, nullptr));

    ScopedLocalRef<jobject> ctxObject(
                env, env->NewObject(conscrypt::jniutil::nativeRefHpkeCtxClass,
                                    conscrypt::jniutil::nativeRefHpkeCtxClass_constructor,
                                    reinterpret_cast<jlong>(ctx.release())));

    env->SetObjectArrayElement(result.get(), 0, ctxObject.release());
    env->SetObjectArrayElement(result.get(), 1, encArray.release());

    return result.release();
}

static jobjectArray NativeCrypto_EVP_HPKE_CTX_setup_base_mode_sender_with_seed_for_testing(
        JNIEnv* env, jclass, jint kemValue, jint kdfValue, jint aeadValue,
        jbyteArray publicKeyArray, jbyteArray infoArray, jbyteArray seedArray) {
    CHECK_ERROR_QUEUE_ON_RETURN;
    JNI_TRACE("EVP_HPKE_CTX_setup_sender_with_seed_for_testing(%d, %d, %d, %p, %p, %p)", kemValue,
              kdfValue, aeadValue, publicKeyArray, infoArray, seedArray);

    const EVP_HPKE_KEM* kem = getHpkeKem(env, kemValue);
    if (kem == nullptr) {
        return nullptr;
    }
    const EVP_HPKE_KDF* kdf = getHpkeKdf(env, kdfValue);
    if (kdf == nullptr) {
        return nullptr;
    }
    const EVP_HPKE_AEAD* aead = getHpkeAead(env, aeadValue);
    if (aead == nullptr) {
        return nullptr;
    }
    if (publicKeyArray == nullptr || seedArray == nullptr) {
        conscrypt::jniutil::throwNullPointerException(env, "publicKeyArray or seedArray == null");
        return {};
    }

    std::optional<ScopedByteArrayRO> optionalInfo;
    const uint8_t* info = nullptr;
    size_t infoLen = 0;
    if (infoArray != nullptr) {
        optionalInfo.emplace(env, infoArray);
        info = reinterpret_cast<const uint8_t*>(optionalInfo->get());
        if (info == nullptr) {
            return {};
        }
        infoLen = optionalInfo->size();
    }

    ScopedByteArrayRO peer_public_key(env, publicKeyArray);

    ScopedByteArrayRO seed(env, seedArray);

    size_t encapsulatedSharedSecretLen;
    uint8_t encapsulatedSharedSecret[EVP_HPKE_MAX_ENC_LENGTH];

    bssl::UniquePtr<EVP_HPKE_CTX> ctx(EVP_HPKE_CTX_new());

    if (!EVP_HPKE_CTX_setup_sender_with_seed_for_testing(
            /* ctx= */ ctx.get(),
            /* out_enc= */ encapsulatedSharedSecret,
            /* out_enc_len= */ &encapsulatedSharedSecretLen,
            /* max_enc= */ EVP_HPKE_MAX_ENC_LENGTH,
            /* kem= */ kem,
            /* kdf= */ kdf,
            /* aead= */ aead,
            /* peer_public_key= */ reinterpret_cast<const uint8_t*>(peer_public_key.get()),
            /* peer_public_key_len= */ peer_public_key.size(),
            /* info= */ info,
            /* info_len= */ infoLen,
            /* seed= */ reinterpret_cast<const uint8_t*>(seed.get()),
            /* seed_len= */ seed.size())) {
        conscrypt::jniutil::throwExceptionFromBoringSSLError(
                env, "EVP_HPKE_CTX_setup_sender_with_seed_for_testing");
        return {};
    }

    ScopedLocalRef<jbyteArray> encArray(env, env->NewByteArray(static_cast<jsize>(encapsulatedSharedSecretLen)));
    if (encArray.get() == nullptr) {
        return {};
    }
    ScopedByteArrayRW encBytes(env, encArray.get());
    if (encBytes.get() == nullptr) {
        return {};
    }
    memcpy(encBytes.get(), reinterpret_cast<const jbyte*>(encapsulatedSharedSecret), encapsulatedSharedSecretLen);

    ScopedLocalRef<jobjectArray> result(
            env, env->NewObjectArray(2, conscrypt::jniutil::objectClass, nullptr));

    ScopedLocalRef<jobject> ctxObject(
                    env, env->NewObject(conscrypt::jniutil::nativeRefHpkeCtxClass,
                                        conscrypt::jniutil::nativeRefHpkeCtxClass_constructor,
                                        reinterpret_cast<jlong>(ctx.release())));

    env->SetObjectArrayElement(result.get(), 0, ctxObject.release());
    env->SetObjectArrayElement(result.get(), 1, encArray.release());

    return result.release();
}

static jlong NativeCrypto_CMAC_CTX_new(JNIEnv* env, jclass) {
    CHECK_ERROR_QUEUE_ON_RETURN;
    JNI_TRACE("CMAC_CTX_new");
    auto cmacCtx = CMAC_CTX_new();
    if (cmacCtx == nullptr) {
        conscrypt::jniutil::throwOutOfMemory(env, "Unable to allocate CMAC_CTX");
        return 0;
    }

    return reinterpret_cast<jlong>(cmacCtx);
}

static void NativeCrypto_CMAC_CTX_free(JNIEnv* env, jclass, jlong cmacCtxRef) {
    CHECK_ERROR_QUEUE_ON_RETURN;
    CMAC_CTX* cmacCtx = reinterpret_cast<CMAC_CTX*>(cmacCtxRef);
    JNI_TRACE("CMAC_CTX_free(%p)", cmacCtx);
    if (cmacCtx == nullptr) {
        conscrypt::jniutil::throwNullPointerException(env, "cmacCtx == null");
        return;
    }
    CMAC_CTX_free(cmacCtx);
}

static void NativeCrypto_CMAC_Init(JNIEnv* env, jclass, jobject cmacCtxRef, jbyteArray keyArray) {
    CHECK_ERROR_QUEUE_ON_RETURN;
    CMAC_CTX* cmacCtx = fromContextObject<CMAC_CTX>(env, cmacCtxRef);
    JNI_TRACE("CMAC_Init(%p, %p)", cmacCtx, keyArray);
    if (cmacCtx == nullptr) {
        return;
    }
    ScopedByteArrayRO keyBytes(env, keyArray);
    if (keyBytes.get() == nullptr) {
        return;
    }

    const uint8_t* keyPtr = reinterpret_cast<const uint8_t*>(keyBytes.get());

    const EVP_CIPHER *cipher;
    switch(keyBytes.size()) {
      case 16:
          cipher = EVP_aes_128_cbc();
          break;
      case 24:
          cipher = EVP_aes_192_cbc();
          break;
      case 32:
          cipher = EVP_aes_256_cbc();
          break;
      default:
          conscrypt::jniutil::throwException(env, "java/lang/IllegalArgumentException",
                                           "CMAC_Init: Unsupported key length");
          return;
    }

    if (!CMAC_Init(cmacCtx, keyPtr, keyBytes.size(), cipher, nullptr)) {
        conscrypt::jniutil::throwExceptionFromBoringSSLError(env, "CMAC_Init");
        JNI_TRACE("CMAC_Init(%p, %p) => fail CMAC_Init_ex", cmacCtx, keyArray);
        return;
    }
}

static void NativeCrypto_CMAC_UpdateDirect(JNIEnv* env, jclass, jobject cmacCtxRef, jlong inPtr,
                                           int inLength) {
    CHECK_ERROR_QUEUE_ON_RETURN;
    CMAC_CTX* cmacCtx = fromContextObject<CMAC_CTX>(env, cmacCtxRef);
    const uint8_t* p = reinterpret_cast<const uint8_t*>(inPtr);
    JNI_TRACE("CMAC_UpdateDirect(%p, %p, %d)", cmacCtx, p, inLength);

    if (cmacCtx == nullptr) {
        return;
    }

    if (p == nullptr) {
        conscrypt::jniutil::throwNullPointerException(env, nullptr);
        return;
    }

    if (!CMAC_Update(cmacCtx, p, static_cast<size_t>(inLength))) {
        JNI_TRACE("CMAC_UpdateDirect(%p, %p, %d) => threw exception", cmacCtx, p, inLength);
        conscrypt::jniutil::throwExceptionFromBoringSSLError(env, "CMAC_UpdateDirect");
        return;
    }
}

static void NativeCrypto_CMAC_Update(JNIEnv* env, jclass, jobject cmacCtxRef, jbyteArray inArray,
                                     jint inOffset, jint inLength) {
    CHECK_ERROR_QUEUE_ON_RETURN;
    CMAC_CTX* cmacCtx = fromContextObject<CMAC_CTX>(env, cmacCtxRef);
    JNI_TRACE("CMAC_Update(%p, %p, %d, %d)", cmacCtx, inArray, inOffset, inLength);

    if (cmacCtx == nullptr) {
        return;
    }

    ScopedByteArrayRO inBytes(env, inArray);
    if (inBytes.get() == nullptr) {
        return;
    }

    if (ARRAY_OFFSET_LENGTH_INVALID(inBytes, inOffset, inLength)) {
        conscrypt::jniutil::throwException(env, "java/lang/ArrayIndexOutOfBoundsException",
                                           "inBytes");
        return;
    }

    const uint8_t* inPtr = reinterpret_cast<const uint8_t*>(inBytes.get());

    if (!CMAC_Update(cmacCtx, inPtr + inOffset, static_cast<size_t>(inLength))) {
        JNI_TRACE("CMAC_Update(%p, %p, %d, %d) => threw exception", cmacCtx, inArray, inOffset,
                  inLength);
        conscrypt::jniutil::throwExceptionFromBoringSSLError(env, "CMAC_Update");
        return;
    }
}

static jbyteArray NativeCrypto_CMAC_Final(JNIEnv* env, jclass, jobject cmacCtxRef) {
    CHECK_ERROR_QUEUE_ON_RETURN;
    CMAC_CTX* cmacCtx = fromContextObject<CMAC_CTX>(env, cmacCtxRef);
    JNI_TRACE("CMAC_Final(%p)", cmacCtx);

    if (cmacCtx == nullptr) {
        return nullptr;
    }

    uint8_t result[EVP_MAX_MD_SIZE];
    size_t len;
    if (!CMAC_Final(cmacCtx, result, &len)) {
        JNI_TRACE("CMAC_Final(%p) => threw exception", cmacCtx);
        conscrypt::jniutil::throwExceptionFromBoringSSLError(env, "CMAC_Final");
        return nullptr;
    }

    ScopedLocalRef<jbyteArray> resultArray(env, env->NewByteArray(static_cast<jsize>(len)));
    if (resultArray.get() == nullptr) {
        return nullptr;
    }
    ScopedByteArrayRW resultBytes(env, resultArray.get());
    if (resultBytes.get() == nullptr) {
        return nullptr;
    }
    memcpy(resultBytes.get(), result, len);
    return resultArray.release();
}

static void NativeCrypto_CMAC_Reset(JNIEnv* env, jclass, jobject cmacCtxRef) {
    CHECK_ERROR_QUEUE_ON_RETURN;
    CMAC_CTX* cmacCtx = fromContextObject<CMAC_CTX>(env, cmacCtxRef);
    JNI_TRACE("CMAC_Reset(%p)", cmacCtx);

    if (cmacCtx == nullptr) {
        return;
    }

    if (!CMAC_Reset(cmacCtx)) {
        JNI_TRACE("CMAC_Reset(%p) => threw exception", cmacCtx);
        conscrypt::jniutil::throwExceptionFromBoringSSLError(env, "CMAC_Reset");
        return;
    }
}

static jlong NativeCrypto_HMAC_CTX_new(JNIEnv* env, jclass) {
    CHECK_ERROR_QUEUE_ON_RETURN;
    JNI_TRACE("HMAC_CTX_new");
    auto hmacCtx = HMAC_CTX_new();
    if (hmacCtx == nullptr) {
        conscrypt::jniutil::throwOutOfMemory(env, "Unable to allocate HMAC_CTX");
        return 0;
    }

    return reinterpret_cast<jlong>(hmacCtx);
}

static void NativeCrypto_HMAC_CTX_free(JNIEnv* env, jclass, jlong hmacCtxRef) {
    CHECK_ERROR_QUEUE_ON_RETURN;
    HMAC_CTX* hmacCtx = reinterpret_cast<HMAC_CTX*>(hmacCtxRef);
    JNI_TRACE("HMAC_CTX_free(%p)", hmacCtx);
    if (hmacCtx == nullptr) {
        conscrypt::jniutil::throwNullPointerException(env, "hmacCtx == null");
        return;
    }
    HMAC_CTX_free(hmacCtx);
}

static void NativeCrypto_HMAC_Init_ex(JNIEnv* env, jclass, jobject hmacCtxRef, jbyteArray keyArray,
                                      jobject evpMdRef) {
    CHECK_ERROR_QUEUE_ON_RETURN;
    HMAC_CTX* hmacCtx = fromContextObject<HMAC_CTX>(env, hmacCtxRef);
    const EVP_MD* md = reinterpret_cast<const EVP_MD*>(evpMdRef);
    JNI_TRACE("HMAC_Init_ex(%p, %p, %p)", hmacCtx, keyArray, md);
    if (hmacCtx == nullptr) {
        return;
    }
    ScopedByteArrayRO keyBytes(env, keyArray);
    if (keyBytes.get() == nullptr) {
        return;
    }

    const uint8_t* keyPtr = reinterpret_cast<const uint8_t*>(keyBytes.get());
    if (!HMAC_Init_ex(hmacCtx, keyPtr, keyBytes.size(), md, nullptr)) {
        conscrypt::jniutil::throwExceptionFromBoringSSLError(env, "HMAC_Init_ex");
        JNI_TRACE("HMAC_Init_ex(%p, %p, %p) => fail HMAC_Init_ex", hmacCtx, keyArray, md);
        return;
    }
}

static void NativeCrypto_HMAC_UpdateDirect(JNIEnv* env, jclass, jobject hmacCtxRef, jlong inPtr,
                                           int inLength) {
    CHECK_ERROR_QUEUE_ON_RETURN;
    HMAC_CTX* hmacCtx = fromContextObject<HMAC_CTX>(env, hmacCtxRef);
    const uint8_t* p = reinterpret_cast<const uint8_t*>(inPtr);
    JNI_TRACE("HMAC_UpdateDirect(%p, %p, %d)", hmacCtx, p, inLength);

    if (hmacCtx == nullptr) {
        return;
    }

    if (p == nullptr) {
        conscrypt::jniutil::throwNullPointerException(env, nullptr);
        return;
    }

    if (!HMAC_Update(hmacCtx, p, static_cast<size_t>(inLength))) {
        JNI_TRACE("HMAC_UpdateDirect(%p, %p, %d) => threw exception", hmacCtx, p, inLength);
        conscrypt::jniutil::throwExceptionFromBoringSSLError(env, "HMAC_UpdateDirect");
        return;
    }
}

static void NativeCrypto_HMAC_Update(JNIEnv* env, jclass, jobject hmacCtxRef, jbyteArray inArray,
                                     jint inOffset, jint inLength) {
    CHECK_ERROR_QUEUE_ON_RETURN;
    HMAC_CTX* hmacCtx = fromContextObject<HMAC_CTX>(env, hmacCtxRef);
    JNI_TRACE("HMAC_Update(%p, %p, %d, %d)", hmacCtx, inArray, inOffset, inLength);

    if (hmacCtx == nullptr) {
        return;
    }

    ScopedByteArrayRO inBytes(env, inArray);
    if (inBytes.get() == nullptr) {
        return;
    }

    if (ARRAY_OFFSET_LENGTH_INVALID(inBytes, inOffset, inLength)) {
        conscrypt::jniutil::throwException(env, "java/lang/ArrayIndexOutOfBoundsException",
                                           "inBytes");
        return;
    }

    const uint8_t* inPtr = reinterpret_cast<const uint8_t*>(inBytes.get());
    if (!HMAC_Update(hmacCtx, inPtr + inOffset, static_cast<size_t>(inLength))) {
        JNI_TRACE("HMAC_Update(%p, %p, %d, %d) => threw exception", hmacCtx, inArray, inOffset,
                  inLength);
        conscrypt::jniutil::throwExceptionFromBoringSSLError(env, "HMAC_Update");
        return;
    }
}

static jbyteArray NativeCrypto_HMAC_Final(JNIEnv* env, jclass, jobject hmacCtxRef) {
    CHECK_ERROR_QUEUE_ON_RETURN;
    HMAC_CTX* hmacCtx = fromContextObject<HMAC_CTX>(env, hmacCtxRef);
    JNI_TRACE("HMAC_Final(%p)", hmacCtx);

    if (hmacCtx == nullptr) {
        return nullptr;
    }

    uint8_t result[EVP_MAX_MD_SIZE];
    unsigned len;
    if (!HMAC_Final(hmacCtx, result, &len)) {
        JNI_TRACE("HMAC_Final(%p) => threw exception", hmacCtx);
        conscrypt::jniutil::throwExceptionFromBoringSSLError(env, "HMAC_Final");
        return nullptr;
    }

    ScopedLocalRef<jbyteArray> resultArray(env, env->NewByteArray(static_cast<jsize>(len)));
    if (resultArray.get() == nullptr) {
        return nullptr;
    }
    ScopedByteArrayRW resultBytes(env, resultArray.get());
    if (resultBytes.get() == nullptr) {
        return nullptr;
    }
    memcpy(resultBytes.get(), result, len);
    return resultArray.release();
}

static void NativeCrypto_HMAC_Reset(JNIEnv* env, jclass, jobject hmacCtxRef) {
    CHECK_ERROR_QUEUE_ON_RETURN;
    HMAC_CTX* hmacCtx = fromContextObject<HMAC_CTX>(env, hmacCtxRef);
    JNI_TRACE("HMAC_Reset(%p)", hmacCtx);

    if (hmacCtx == nullptr) {
        return;
    }

    // HMAC_Init_ex with all nulls will reuse the existing key. This is slightly
    // more efficient than re-initializing the context with the key again.
    if (!HMAC_Init_ex(hmacCtx, /*key=*/nullptr, /*key_len=*/0, /*md=*/nullptr, /*impl=*/nullptr)) {
        JNI_TRACE("HMAC_Reset(%p) => threw exception", hmacCtx);
        conscrypt::jniutil::throwExceptionFromBoringSSLError(env, "HMAC_Init_ex");
        return;
    }
}

static void NativeCrypto_RAND_bytes(JNIEnv* env, jclass, jbyteArray output) {
    CHECK_ERROR_QUEUE_ON_RETURN;
    JNI_TRACE("NativeCrypto_RAND_bytes(%p)", output);

    ScopedByteArrayRW outputBytes(env, output);
    if (outputBytes.get() == nullptr) {
        return;
    }

    unsigned char* tmp = reinterpret_cast<unsigned char*>(outputBytes.get());
    if (RAND_bytes(tmp, outputBytes.size()) <= 0) {
        conscrypt::jniutil::throwExceptionFromBoringSSLError(env, "NativeCrypto_RAND_bytes");
        JNI_TRACE("tmp=%p NativeCrypto_RAND_bytes => threw error", tmp);
        return;
    }

    JNI_TRACE("NativeCrypto_RAND_bytes(%p) => success", output);
}

static jstring ASN1_OBJECT_to_OID_string(JNIEnv* env, const ASN1_OBJECT* obj) {
    /*
     * The OBJ_obj2txt API doesn't "measure" if you pass in nullptr as the buffer.
     * Just make a buffer that's large enough here. The documentation recommends
     * 80 characters.
     */
    char output[128];
    int ret = OBJ_obj2txt(output, sizeof(output), obj, 1);
    if (ret < 0) {
        conscrypt::jniutil::throwExceptionFromBoringSSLError(env, "ASN1_OBJECT_to_OID_string");
        return nullptr;
    } else if (size_t(ret) >= sizeof(output)) {
        conscrypt::jniutil::throwRuntimeException(env,
                                                  "ASN1_OBJECT_to_OID_string buffer too small");
        return nullptr;
    }

    JNI_TRACE("ASN1_OBJECT_to_OID_string(%p) => %s", obj, output);
    return env->NewStringUTF(output);
}

static jlong NativeCrypto_create_BIO_InputStream(JNIEnv* env, jclass, jobject streamObj,
                                                 jboolean isFinite) {
    CHECK_ERROR_QUEUE_ON_RETURN;
    JNI_TRACE("create_BIO_InputStream(%p)", streamObj);

    if (streamObj == nullptr) {
        conscrypt::jniutil::throwNullPointerException(env, "stream == null");
        return 0;
    }

    const BIO_METHOD *method = stream_bio_method();
    if (!method) {
        return 0;
    }
    bssl::UniquePtr<BIO> bio(BIO_new(method));
    if (bio.get() == nullptr) {
        return 0;
    }

    bio_stream_assign(bio.get(), new BioInputStream(streamObj, isFinite == JNI_TRUE));

    JNI_TRACE("create_BIO_InputStream(%p) => %p", streamObj, bio.get());
    return static_cast<jlong>(reinterpret_cast<uintptr_t>(bio.release()));
}

static jlong NativeCrypto_create_BIO_OutputStream(JNIEnv* env, jclass, jobject streamObj) {
    CHECK_ERROR_QUEUE_ON_RETURN;
    JNI_TRACE("create_BIO_OutputStream(%p)", streamObj);

    if (streamObj == nullptr) {
        conscrypt::jniutil::throwNullPointerException(env, "stream == null");
        return 0;
    }

    const BIO_METHOD *method = stream_bio_method();
    if (!method) {
        return 0;
    }
    bssl::UniquePtr<BIO> bio(BIO_new(method));
    if (bio.get() == nullptr) {
        return 0;
    }

    bio_stream_assign(bio.get(), new BioOutputStream(streamObj));

    JNI_TRACE("create_BIO_OutputStream(%p) => %p", streamObj, bio.get());
    return static_cast<jlong>(reinterpret_cast<uintptr_t>(bio.release()));
}

static void NativeCrypto_BIO_free_all(JNIEnv* env, jclass, jlong bioRef) {
    CHECK_ERROR_QUEUE_ON_RETURN;
    BIO* bio = to_BIO(env, bioRef);
    JNI_TRACE("BIO_free_all(%p)", bio);

    if (bio == nullptr) {
        return;
    }

    BIO_free_all(bio);
}

// NOLINTNEXTLINE(runtime/int)
static jstring X509_NAME_to_jstring(JNIEnv* env, X509_NAME* name, unsigned long flags) {
    JNI_TRACE("X509_NAME_to_jstring(%p)", name);

    bssl::UniquePtr<BIO> buffer(BIO_new(BIO_s_mem()));
    if (buffer.get() == nullptr) {
        conscrypt::jniutil::throwOutOfMemory(env, "Unable to allocate BIO");
        JNI_TRACE("X509_NAME_to_jstring(%p) => threw error", name);
        return nullptr;
    }

    /* Don't interpret the string. */
    flags &= ~(ASN1_STRFLGS_UTF8_CONVERT | ASN1_STRFLGS_ESC_MSB);

    /* Write in given format and null terminate. */
    X509_NAME_print_ex(buffer.get(), name, 0, flags);
    BIO_write(buffer.get(), "\0", 1);

    char* tmp;
    BIO_get_mem_data(buffer.get(), &tmp);
    JNI_TRACE("X509_NAME_to_jstring(%p) => \"%s\"", name, tmp);
    return env->NewStringUTF(tmp);
}

/**
 * Converts GENERAL_NAME items to the output format expected in
 * X509Certificate#getSubjectAlternativeNames and
 * X509Certificate#getIssuerAlternativeNames return.
 */
static jobject GENERAL_NAME_to_jobject(JNIEnv* env, GENERAL_NAME* gen) {
    switch (gen->type) {
        case GEN_EMAIL:
        case GEN_DNS:
        case GEN_URI: {
            // This must be a valid IA5String and must not contain NULs.
            // BoringSSL does not currently enforce the former (see
            // https://crbug.com/boringssl/427). The latter was historically an
            // issue for parsers that truncate at NUL.
            const uint8_t* data = ASN1_STRING_get0_data(gen->d.ia5);
            ssize_t len = ASN1_STRING_length(gen->d.ia5);
            std::vector<jchar> jchars;
            jchars.reserve(len);
            for (ssize_t i = 0; i < len; i++) {
                if (data[i] == 0 || data[i] > 127) {
                    JNI_TRACE("GENERAL_NAME_to_jobject(%p) => Email/DNS/URI invalid", gen);
                    return nullptr;
                }
                // Converting ASCII to UTF-16 is the identity function.
                jchars.push_back(data[i]);
            }
            JNI_TRACE("GENERAL_NAME_to_jobject(%p)=> Email/DNS/URI \"%.*s\"", gen, (int) len, data);
            return env->NewString(jchars.data(), jchars.size());
        }
        case GEN_DIRNAME:
            /* Write in RFC 2253 format */
            return X509_NAME_to_jstring(env, gen->d.directoryName, XN_FLAG_RFC2253);
        case GEN_IPADD: {
#ifdef _WIN32
            void* ip = reinterpret_cast<void*>(gen->d.ip->data);
#else
            const void* ip = reinterpret_cast<const void*>(gen->d.ip->data);
#endif
            if (gen->d.ip->length == 4) {
                // IPv4
                std::unique_ptr<char[]> buffer(new char[INET_ADDRSTRLEN]);
                if (inet_ntop(AF_INET, ip, buffer.get(), INET_ADDRSTRLEN) != nullptr) {
                    JNI_TRACE("GENERAL_NAME_to_jobject(%p) => IPv4 %s", gen, buffer.get());
                    return env->NewStringUTF(buffer.get());
                } else {
                    JNI_TRACE("GENERAL_NAME_to_jobject(%p) => IPv4 failed %s", gen,
                              strerror(errno));
                }
            } else if (gen->d.ip->length == 16) {
                // IPv6
                std::unique_ptr<char[]> buffer(new char[INET6_ADDRSTRLEN]);
                if (inet_ntop(AF_INET6, ip, buffer.get(), INET6_ADDRSTRLEN) != nullptr) {
                    JNI_TRACE("GENERAL_NAME_to_jobject(%p) => IPv6 %s", gen, buffer.get());
                    return env->NewStringUTF(buffer.get());
                } else {
                    JNI_TRACE("GENERAL_NAME_to_jobject(%p) => IPv6 failed %s", gen,
                              strerror(errno));
                }
            }

            /* Invalid IP encodings are pruned out without throwing an exception. */
            return nullptr;
        }
        case GEN_RID:
            return ASN1_OBJECT_to_OID_string(env, gen->d.registeredID);
        case GEN_OTHERNAME:
        case GEN_X400:
        default:
            return ASN1ToByteArray<GENERAL_NAME>(env, gen, i2d_GENERAL_NAME);
    }

    return nullptr;
}

#define GN_STACK_SUBJECT_ALT_NAME 1
#define GN_STACK_ISSUER_ALT_NAME 2

static jobjectArray NativeCrypto_get_X509_GENERAL_NAME_stack(JNIEnv* env, jclass, jlong x509Ref,
                                                             CONSCRYPT_UNUSED jobject holder,
                                                             jint type) {
    CHECK_ERROR_QUEUE_ON_RETURN;
    X509* x509 = reinterpret_cast<X509*>(static_cast<uintptr_t>(x509Ref));
    JNI_TRACE("get_X509_GENERAL_NAME_stack(%p, %d)", x509, type);

    if (x509 == nullptr) {
        conscrypt::jniutil::throwNullPointerException(env, "x509 == null");
        JNI_TRACE("get_X509_GENERAL_NAME_stack(%p, %d) => x509 == null", x509, type);
        return nullptr;
    }

    bssl::UniquePtr<STACK_OF(GENERAL_NAME)> gn_stack;
    if (type == GN_STACK_SUBJECT_ALT_NAME) {
        gn_stack.reset(static_cast<STACK_OF(GENERAL_NAME)*>(
                X509_get_ext_d2i(x509, NID_subject_alt_name, nullptr, nullptr)));
    } else if (type == GN_STACK_ISSUER_ALT_NAME) {
        gn_stack.reset(static_cast<STACK_OF(GENERAL_NAME)*>(
                X509_get_ext_d2i(x509, NID_issuer_alt_name, nullptr, nullptr)));
    } else {
        JNI_TRACE("get_X509_GENERAL_NAME_stack(%p, %d) => unknown type", x509, type);
        return nullptr;
    }
    // TODO(https://github.com/google/conscrypt/issues/916): Handle errors, remove
    // |ERR_clear_error|, and throw CertificateParsingException.
    if (gn_stack == nullptr) {
        JNI_TRACE("get_X509_GENERAL_NAME_stack(%p, %d) => null (no extension or error)", x509, type);
        ERR_clear_error();
        return nullptr;
    }

    int count = static_cast<int>(sk_GENERAL_NAME_num(gn_stack.get()));
    if (count <= 0) {
        JNI_TRACE("get_X509_GENERAL_NAME_stack(%p, %d) => null (no entries)", x509, type);
        return nullptr;
    }

    /*
     * Keep track of how many originally so we can ignore any invalid
     * values later.
     */
    const int origCount = count;

    ScopedLocalRef<jobjectArray> joa(
            env, env->NewObjectArray(count, conscrypt::jniutil::objectArrayClass, nullptr));
    for (int i = 0, j = 0; i < origCount; i++, j++) {
        GENERAL_NAME* gen = sk_GENERAL_NAME_value(gn_stack.get(), static_cast<size_t>(i));
        ScopedLocalRef<jobject> val(env, GENERAL_NAME_to_jobject(env, gen));
        if (env->ExceptionCheck()) {
            JNI_TRACE("get_X509_GENERAL_NAME_stack(%p, %d) => threw exception parsing gen name",
                      x509, type);
            return nullptr;
        }

        /*
         * If it's nullptr, we'll have to skip this, reduce the number of total
         * entries, and fix up the array later.
         */
        if (val.get() == nullptr) {
            j--;
            count--;
            continue;
        }

        ScopedLocalRef<jobjectArray> item(
                env, env->NewObjectArray(2, conscrypt::jniutil::objectClass, nullptr));

        ScopedLocalRef<jobject> parsedType(
                env,
                env->CallStaticObjectMethod(conscrypt::jniutil::integerClass,
                                            conscrypt::jniutil::integer_valueOfMethod, gen->type));
        env->SetObjectArrayElement(item.get(), 0, parsedType.get());
        env->SetObjectArrayElement(item.get(), 1, val.get());

        env->SetObjectArrayElement(joa.get(), j, item.get());
    }

    if (count == 0) {
        JNI_TRACE("get_X509_GENERAL_NAME_stack(%p, %d) shrunk from %d to 0; returning nullptr",
                  x509, type, origCount);
        joa.reset(nullptr);
    } else if (origCount != count) {
        JNI_TRACE("get_X509_GENERAL_NAME_stack(%p, %d) shrunk from %d to %d", x509, type, origCount,
                  count);

        ScopedLocalRef<jobjectArray> joa_copy(
                env, env->NewObjectArray(count, conscrypt::jniutil::objectArrayClass, nullptr));

        for (int i = 0; i < count; i++) {
            ScopedLocalRef<jobject> item(env, env->GetObjectArrayElement(joa.get(), i));
            env->SetObjectArrayElement(joa_copy.get(), i, item.get());
        }

        joa.reset(joa_copy.release());
    }

    JNI_TRACE("get_X509_GENERAL_NAME_stack(%p, %d) => %d entries", x509, type, count);
    return joa.release();
}

static jlong NativeCrypto_X509_get_notBefore(JNIEnv* env, jclass, jlong x509Ref,
                                             CONSCRYPT_UNUSED jobject holder) {
    CHECK_ERROR_QUEUE_ON_RETURN;
    X509* x509 = reinterpret_cast<X509*>(static_cast<uintptr_t>(x509Ref));
    JNI_TRACE("X509_get_notBefore(%p)", x509);

    if (x509 == nullptr) {
        conscrypt::jniutil::throwNullPointerException(env, "x509 == null");
        JNI_TRACE("X509_get_notBefore(%p) => x509 == null", x509);
        return 0;
    }

    ASN1_TIME* notBefore = X509_get_notBefore(x509);
    JNI_TRACE("X509_get_notBefore(%p) => %p", x509, notBefore);
    return reinterpret_cast<uintptr_t>(notBefore);
}

static jlong NativeCrypto_X509_get_notAfter(JNIEnv* env, jclass, jlong x509Ref,
                                            CONSCRYPT_UNUSED jobject holder) {
    CHECK_ERROR_QUEUE_ON_RETURN;
    X509* x509 = reinterpret_cast<X509*>(static_cast<uintptr_t>(x509Ref));
    JNI_TRACE("X509_get_notAfter(%p)", x509);

    if (x509 == nullptr) {
        conscrypt::jniutil::throwNullPointerException(env, "x509 == null");
        JNI_TRACE("X509_get_notAfter(%p) => x509 == null", x509);
        return 0;
    }

    ASN1_TIME* notAfter = X509_get_notAfter(x509);
    JNI_TRACE("X509_get_notAfter(%p) => %p", x509, notAfter);
    return reinterpret_cast<uintptr_t>(notAfter);
}

// NOLINTNEXTLINE(runtime/int)
static long NativeCrypto_X509_get_version(JNIEnv* env, jclass, jlong x509Ref,
                                          CONSCRYPT_UNUSED jobject holder) {
    CHECK_ERROR_QUEUE_ON_RETURN;
    X509* x509 = reinterpret_cast<X509*>(static_cast<uintptr_t>(x509Ref));
    JNI_TRACE("X509_get_version(%p)", x509);

    if (x509 == nullptr) {
        conscrypt::jniutil::throwNullPointerException(env, "x509 == null");
        JNI_TRACE("X509_get_version(%p) => x509 == null", x509);
        return 0;
    }

    // NOLINTNEXTLINE(runtime/int)
    long version = X509_get_version(x509);
    JNI_TRACE("X509_get_version(%p) => %ld", x509, version);
    return version;
}

template <typename T>
static jbyteArray get_X509Type_serialNumber(JNIEnv* env, const T* x509Type,
                                            const ASN1_INTEGER* (*get_serial_func)(const T*)) {
    JNI_TRACE("get_X509Type_serialNumber(%p)", x509Type);

    if (x509Type == nullptr) {
        conscrypt::jniutil::throwNullPointerException(env, "x509Type == null");
        JNI_TRACE("get_X509Type_serialNumber(%p) => x509Type == null", x509Type);
        return nullptr;
    }

    const ASN1_INTEGER* serialNumber = get_serial_func(x509Type);
    bssl::UniquePtr<BIGNUM> serialBn(ASN1_INTEGER_to_BN(serialNumber, nullptr));
    if (serialBn.get() == nullptr) {
        JNI_TRACE("X509_get_serialNumber(%p) => threw exception", x509Type);
        return nullptr;
    }

    ScopedLocalRef<jbyteArray> serialArray(env, bignumToArray(env, serialBn.get(), "serialBn"));
    if (env->ExceptionCheck()) {
        JNI_TRACE("X509_get_serialNumber(%p) => threw exception", x509Type);
        return nullptr;
    }

    JNI_TRACE("X509_get_serialNumber(%p) => %p", x509Type, serialArray.get());
    return serialArray.release();
}

static jbyteArray NativeCrypto_X509_get_serialNumber(JNIEnv* env, jclass, jlong x509Ref,
                                                     CONSCRYPT_UNUSED jobject holder) {
    CHECK_ERROR_QUEUE_ON_RETURN;
    X509* x509 = reinterpret_cast<X509*>(static_cast<uintptr_t>(x509Ref));
    JNI_TRACE("X509_get_serialNumber(%p)", x509);

    if (x509 == nullptr) {
        conscrypt::jniutil::throwNullPointerException(env, "x509 == null");
        JNI_TRACE("X509_get_serialNumber(%p) => x509 == null", x509);
        return nullptr;
    }
    return get_X509Type_serialNumber<X509>(env, x509, X509_get0_serialNumber);
}

static jbyteArray NativeCrypto_X509_REVOKED_get_serialNumber(JNIEnv* env, jclass,
                                                             jlong x509RevokedRef) {
    CHECK_ERROR_QUEUE_ON_RETURN;
    X509_REVOKED* revoked = reinterpret_cast<X509_REVOKED*>(static_cast<uintptr_t>(x509RevokedRef));
    JNI_TRACE("X509_REVOKED_get_serialNumber(%p)", revoked);

    if (revoked == nullptr) {
        conscrypt::jniutil::throwNullPointerException(env, "revoked == null");
        JNI_TRACE("X509_REVOKED_get_serialNumber(%p) => revoked == null", revoked);
        return 0;
    }
    return get_X509Type_serialNumber<X509_REVOKED>(env, revoked, X509_REVOKED_get0_serialNumber);
}

static void NativeCrypto_X509_verify(JNIEnv* env, jclass, jlong x509Ref,
                                     CONSCRYPT_UNUSED jobject holder, jobject pkeyRef) {
    CHECK_ERROR_QUEUE_ON_RETURN;
    X509* x509 = reinterpret_cast<X509*>(static_cast<uintptr_t>(x509Ref));
    EVP_PKEY* pkey = fromContextObject<EVP_PKEY>(env, pkeyRef);
    JNI_TRACE("X509_verify(%p, %p)", x509, pkey);

    if (pkey == nullptr) {
        JNI_TRACE("X509_verify(%p, %p) => pkey == null", x509, pkey);
        return;
    }

    if (x509 == nullptr) {
        conscrypt::jniutil::throwNullPointerException(env, "x509 == null");
        JNI_TRACE("X509_verify(%p, %p) => x509 == null", x509, pkey);
        return;
    }

    if (X509_verify(x509, pkey) != 1) {
        conscrypt::jniutil::throwExceptionFromBoringSSLError(
                env, "X509_verify", conscrypt::jniutil::throwCertificateException);
        JNI_TRACE("X509_verify(%p, %p) => verify failure", x509, pkey);
        return;
    }
    JNI_TRACE("X509_verify(%p, %p) => verify success", x509, pkey);
}

static jbyteArray NativeCrypto_get_X509_tbs_cert(JNIEnv* env, jclass, jlong x509Ref,
                                                 CONSCRYPT_UNUSED jobject holder) {
    CHECK_ERROR_QUEUE_ON_RETURN;
    X509* x509 = reinterpret_cast<X509*>(static_cast<uintptr_t>(x509Ref));
    JNI_TRACE("get_X509_tbs_cert(%p)", x509);
    // Note |i2d_X509_tbs| preserves the original encoding of the TBSCertificate.
    return ASN1ToByteArray<X509>(env, x509, i2d_X509_tbs);
}

static jbyteArray NativeCrypto_get_X509_tbs_cert_without_ext(JNIEnv* env, jclass, jlong x509Ref,
                                                             CONSCRYPT_UNUSED jobject holder,
                                                             jstring oidString) {
    CHECK_ERROR_QUEUE_ON_RETURN;
    X509* x509 = reinterpret_cast<X509*>(static_cast<uintptr_t>(x509Ref));
    JNI_TRACE("get_X509_tbs_cert_without_ext(%p, %p)", x509, oidString);

    if (x509 == nullptr) {
        conscrypt::jniutil::throwNullPointerException(env, "x509 == null");
        JNI_TRACE("get_X509_tbs_cert_without_ext(%p, %p) => x509 == null", x509, oidString);
        return nullptr;
    }

    bssl::UniquePtr<X509> copy(X509_dup(x509));
    if (copy == nullptr) {
        conscrypt::jniutil::throwExceptionFromBoringSSLError(env, "X509_dup");
        JNI_TRACE("get_X509_tbs_cert_without_ext(%p, %p) => threw error", x509, oidString);
        return nullptr;
    }

    ScopedUtfChars oid(env, oidString);
    if (oid.c_str() == nullptr) {
        JNI_TRACE("get_X509_tbs_cert_without_ext(%p, %p) => oidString == null", x509, oidString);
        return nullptr;
    }

    bssl::UniquePtr<ASN1_OBJECT> obj(OBJ_txt2obj(oid.c_str(), 1 /* allow numerical form only */));
    if (obj.get() == nullptr) {
        JNI_TRACE("get_X509_tbs_cert_without_ext(%p, %s) => oid conversion failed", x509,
                  oid.c_str());
        conscrypt::jniutil::throwException(env, "java/lang/IllegalArgumentException",
                                           "Invalid OID.");
        ERR_clear_error();
        return nullptr;
    }

    int extIndex = X509_get_ext_by_OBJ(copy.get(), obj.get(), -1);
    if (extIndex == -1) {
        JNI_TRACE("get_X509_tbs_cert_without_ext(%p, %s) => ext not found", x509, oid.c_str());
        conscrypt::jniutil::throwException(env, "java/lang/IllegalArgumentException",
                                           "Extension not found.");
        return nullptr;
    }

    // Remove the extension and re-encode the TBSCertificate. Note |i2d_re_X509_tbs| ignores the
    // cached encoding.
    X509_EXTENSION_free(X509_delete_ext(copy.get(), extIndex));
    return ASN1ToByteArray<X509>(env, copy.get(), i2d_re_X509_tbs);
}

static jint NativeCrypto_get_X509_ex_flags(JNIEnv* env, jclass, jlong x509Ref,
                                           CONSCRYPT_UNUSED jobject holder) {
    CHECK_ERROR_QUEUE_ON_RETURN;
    X509* x509 = reinterpret_cast<X509*>(static_cast<uintptr_t>(x509Ref));
    JNI_TRACE("get_X509_ex_flags(%p)", x509);

    if (x509 == nullptr) {
        conscrypt::jniutil::throwNullPointerException(env, "x509 == null");
        JNI_TRACE("get_X509_ex_flags(%p) => x509 == null", x509);
        return 0;
    }

    uint32_t flags = X509_get_extension_flags(x509);
    // X509_get_extension_flags sometimes leaves values in the error queue. See
    // https://crbug.com/boringssl/382.
    //
    // TODO(https://github.com/google/conscrypt/issues/916): This function is used to check
    // EXFLAG_CA, but does not check EXFLAG_INVALID. Fold the two JNI calls in getBasicConstraints()
    // together and handle errors. (See also NativeCrypto_get_X509_ex_pathlen.) From there, limit
    // this JNI call to EXFLAG_CRITICAL.
    ERR_clear_error();
    return flags;
}

static jint NativeCrypto_X509_check_issued(JNIEnv* env, jclass, jlong x509Ref1,
                                           CONSCRYPT_UNUSED jobject holder, jlong x509Ref2,
                                           CONSCRYPT_UNUSED jobject holder2) {
    CHECK_ERROR_QUEUE_ON_RETURN;
    X509* x509_1 = reinterpret_cast<X509*>(static_cast<uintptr_t>(x509Ref1));
    X509* x509_2 = reinterpret_cast<X509*>(static_cast<uintptr_t>(x509Ref2));
    JNI_TRACE("X509_check_issued(%p, %p)", x509_1, x509_2);

    if (x509_1 == nullptr) {
        conscrypt::jniutil::throwNullPointerException(env, "x509Ref1 == null");
        JNI_TRACE("X509_check_issued(%p, %p) => x509_1 == null", x509_1, x509_2);
        return 0;
    }
    if (x509_2 == nullptr) {
        conscrypt::jniutil::throwNullPointerException(env, "x509Ref2 == null");
        JNI_TRACE("X509_check_issued(%p, %p) => x509_2 == null", x509_1, x509_2);
        return 0;
    }
    int ret = X509_check_issued(x509_1, x509_2);
    JNI_TRACE("X509_check_issued(%p, %p) => %d", x509_1, x509_2, ret);
    return ret;
}

static const ASN1_BIT_STRING* get_X509_signature(X509* x509) {
    const ASN1_BIT_STRING* signature;
    X509_get0_signature(&signature, nullptr, x509);
    return signature;
}

static const ASN1_BIT_STRING* get_X509_CRL_signature(X509_CRL* crl) {
    const ASN1_BIT_STRING* signature;
    X509_CRL_get0_signature(crl, &signature, nullptr);
    return signature;
}

template <typename T>
static jbyteArray get_X509Type_signature(JNIEnv* env, T* x509Type,
                                         const ASN1_BIT_STRING* (*get_signature_func)(T*)) {
    JNI_TRACE("get_X509Type_signature(%p)", x509Type);

    if (x509Type == nullptr) {
        conscrypt::jniutil::throwNullPointerException(env, "x509Type == null");
        JNI_TRACE("get_X509Type_signature(%p) => x509Type == null", x509Type);
        return nullptr;
    }

    const ASN1_BIT_STRING* signature = get_signature_func(x509Type);

    ScopedLocalRef<jbyteArray> signatureArray(env,
                                              env->NewByteArray(ASN1_STRING_length(signature)));
    if (env->ExceptionCheck()) {
        JNI_TRACE("get_X509Type_signature(%p) => threw exception", x509Type);
        return nullptr;
    }

    ScopedByteArrayRW signatureBytes(env, signatureArray.get());
    if (signatureBytes.get() == nullptr) {
        JNI_TRACE("get_X509Type_signature(%p) => using byte array failed", x509Type);
        return nullptr;
    }

    memcpy(signatureBytes.get(), ASN1_STRING_get0_data(signature), ASN1_STRING_length(signature));

    JNI_TRACE("get_X509Type_signature(%p) => %p (%d bytes)", x509Type, signatureArray.get(),
              ASN1_STRING_length(signature));
    return signatureArray.release();
}

static jbyteArray NativeCrypto_get_X509_signature(JNIEnv* env, jclass, jlong x509Ref,
                                                  CONSCRYPT_UNUSED jobject holder) {
    CHECK_ERROR_QUEUE_ON_RETURN;
    X509* x509 = reinterpret_cast<X509*>(static_cast<uintptr_t>(x509Ref));
    JNI_TRACE("get_X509_signature(%p)", x509);

    if (x509 == nullptr) {
        conscrypt::jniutil::throwNullPointerException(env, "x509 == null");
        JNI_TRACE("get_X509_signature(%p) => x509 == null", x509);
        return nullptr;
    }
    return get_X509Type_signature<X509>(env, x509, get_X509_signature);
}

static jbyteArray NativeCrypto_get_X509_CRL_signature(JNIEnv* env, jclass, jlong x509CrlRef,
                                                      CONSCRYPT_UNUSED jobject holder) {
    CHECK_ERROR_QUEUE_ON_RETURN;
    X509_CRL* crl = reinterpret_cast<X509_CRL*>(static_cast<uintptr_t>(x509CrlRef));
    JNI_TRACE("get_X509_CRL_signature(%p)", crl);

    if (crl == nullptr) {
        conscrypt::jniutil::throwNullPointerException(env, "crl == null");
        JNI_TRACE("X509_CRL_signature(%p) => crl == null", crl);
        return nullptr;
    }
    return get_X509Type_signature<X509_CRL>(env, crl, get_X509_CRL_signature);
}

static jlong NativeCrypto_X509_CRL_get0_by_cert(JNIEnv* env, jclass, jlong x509crlRef,
                                                CONSCRYPT_UNUSED jobject holder, jlong x509Ref,
                                                CONSCRYPT_UNUSED jobject holder2) {
    CHECK_ERROR_QUEUE_ON_RETURN;
    X509_CRL* x509crl = reinterpret_cast<X509_CRL*>(static_cast<uintptr_t>(x509crlRef));
    X509* x509 = reinterpret_cast<X509*>(static_cast<uintptr_t>(x509Ref));
    JNI_TRACE("X509_CRL_get0_by_cert(%p, %p)", x509crl, x509);

    if (x509crl == nullptr) {
        conscrypt::jniutil::throwNullPointerException(env, "x509crl == null");
        JNI_TRACE("X509_CRL_get0_by_cert(%p, %p) => x509crl == null", x509crl, x509);
        return 0;
    } else if (x509 == nullptr) {
        conscrypt::jniutil::throwNullPointerException(env, "x509 == null");
        JNI_TRACE("X509_CRL_get0_by_cert(%p, %p) => x509 == null", x509crl, x509);
        return 0;
    }

    X509_REVOKED* revoked = nullptr;
    int ret = X509_CRL_get0_by_cert(x509crl, &revoked, x509);
    if (ret == 0) {
        JNI_TRACE("X509_CRL_get0_by_cert(%p, %p) => none", x509crl, x509);
        return 0;
    }

    JNI_TRACE("X509_CRL_get0_by_cert(%p, %p) => %p", x509crl, x509, revoked);
    return reinterpret_cast<uintptr_t>(revoked);
}

static jlong NativeCrypto_X509_CRL_get0_by_serial(JNIEnv* env, jclass, jlong x509crlRef,
                                                  CONSCRYPT_UNUSED jobject holder,
                                                  jbyteArray serialArray) {
    CHECK_ERROR_QUEUE_ON_RETURN;
    X509_CRL* x509crl = reinterpret_cast<X509_CRL*>(static_cast<uintptr_t>(x509crlRef));
    JNI_TRACE("X509_CRL_get0_by_serial(%p, %p)", x509crl, serialArray);

    if (x509crl == nullptr) {
        conscrypt::jniutil::throwNullPointerException(env, "x509crl == null");
        JNI_TRACE("X509_CRL_get0_by_serial(%p, %p) => crl == null", x509crl, serialArray);
        return 0;
    }

    bssl::UniquePtr<BIGNUM> serialBn = arrayToBignum(env, serialArray);
    if (serialBn == nullptr) {
        if (!env->ExceptionCheck()) {
            conscrypt::jniutil::throwNullPointerException(env, "serial == null");
        }
        JNI_TRACE("X509_CRL_get0_by_serial(%p, %p) => BN conversion failed", x509crl, serialArray);
        return 0;
    }

    bssl::UniquePtr<ASN1_INTEGER> serialInteger(BN_to_ASN1_INTEGER(serialBn.get(), nullptr));
    if (serialInteger.get() == nullptr) {
        JNI_TRACE("X509_CRL_get0_by_serial(%p, %p) => BN conversion failed", x509crl, serialArray);
        return 0;
    }

    X509_REVOKED* revoked = nullptr;
    int ret = X509_CRL_get0_by_serial(x509crl, &revoked, serialInteger.get());
    if (ret == 0) {
        JNI_TRACE("X509_CRL_get0_by_serial(%p, %p) => none", x509crl, serialArray);
        return 0;
    }

    JNI_TRACE("X509_CRL_get0_by_cert(%p, %p) => %p", x509crl, serialArray, revoked);
    return reinterpret_cast<uintptr_t>(revoked);
}

static jlongArray NativeCrypto_X509_CRL_get_REVOKED(JNIEnv* env, jclass, jlong x509CrlRef,
                                                    CONSCRYPT_UNUSED jobject holder) {
    CHECK_ERROR_QUEUE_ON_RETURN;
    X509_CRL* crl = reinterpret_cast<X509_CRL*>(static_cast<uintptr_t>(x509CrlRef));
    JNI_TRACE("X509_CRL_get_REVOKED(%p)", crl);

    if (crl == nullptr) {
        conscrypt::jniutil::throwNullPointerException(env, "crl == null");
        JNI_TRACE("X509_CRL_get_REVOKED(%p) => crl == null", crl);
        return nullptr;
    }

    STACK_OF(X509_REVOKED)* stack = X509_CRL_get_REVOKED(crl);
    if (stack == nullptr) {
        JNI_TRACE("X509_CRL_get_REVOKED(%p) => stack is null", crl);
        return nullptr;
    }

    size_t size = sk_X509_REVOKED_num(stack);

    ScopedLocalRef<jlongArray> revokedArray(env, env->NewLongArray(static_cast<jsize>(size)));
    ScopedLongArrayRW revoked(env, revokedArray.get());
    for (size_t i = 0; i < size; i++) {
        X509_REVOKED* item = reinterpret_cast<X509_REVOKED*>(sk_X509_REVOKED_value(stack, i));
        revoked[i] = reinterpret_cast<uintptr_t>(X509_REVOKED_dup(item));
    }

    JNI_TRACE("X509_CRL_get_REVOKED(%p) => %p [size=%zd]", stack, revokedArray.get(), size);
    return revokedArray.release();
}

static jbyteArray NativeCrypto_i2d_X509_CRL(JNIEnv* env, jclass, jlong x509CrlRef,
                                            CONSCRYPT_UNUSED jobject holder) {
    CHECK_ERROR_QUEUE_ON_RETURN;
    X509_CRL* crl = reinterpret_cast<X509_CRL*>(static_cast<uintptr_t>(x509CrlRef));
    JNI_TRACE("i2d_X509_CRL(%p)", crl);

    if (crl == nullptr) {
        conscrypt::jniutil::throwNullPointerException(env, "crl == null");
        JNI_TRACE("i2d_X509_CRL(%p) => crl == null", crl);
        return nullptr;
    }
    return ASN1ToByteArray<X509_CRL>(env, crl, i2d_X509_CRL);
}

static void NativeCrypto_X509_CRL_free(JNIEnv* env, jclass, jlong x509CrlRef,
                                       CONSCRYPT_UNUSED jobject holder) {
    CHECK_ERROR_QUEUE_ON_RETURN;
    X509_CRL* crl = reinterpret_cast<X509_CRL*>(static_cast<uintptr_t>(x509CrlRef));
    JNI_TRACE("X509_CRL_free(%p)", crl);

    if (crl == nullptr) {
        conscrypt::jniutil::throwNullPointerException(env, "crl == null");
        JNI_TRACE("X509_CRL_free(%p) => crl == null", crl);
        return;
    }

    X509_CRL_free(crl);
}

static void NativeCrypto_X509_CRL_print(JNIEnv* env, jclass, jlong bioRef, jlong x509CrlRef,
                                        CONSCRYPT_UNUSED jobject holder) {
    CHECK_ERROR_QUEUE_ON_RETURN;
    BIO* bio = reinterpret_cast<BIO*>(static_cast<uintptr_t>(bioRef));
    X509_CRL* crl = reinterpret_cast<X509_CRL*>(static_cast<uintptr_t>(x509CrlRef));
    JNI_TRACE("X509_CRL_print(%p, %p)", bio, crl);

    if (bio == nullptr) {
        conscrypt::jniutil::throwNullPointerException(env, "bio == null");
        JNI_TRACE("X509_CRL_print(%p, %p) => bio == null", bio, crl);
        return;
    }

    if (crl == nullptr) {
        conscrypt::jniutil::throwNullPointerException(env, "crl == null");
        JNI_TRACE("X509_CRL_print(%p, %p) => crl == null", bio, crl);
        return;
    }

    if (!X509_CRL_print(bio, crl)) {
        conscrypt::jniutil::throwExceptionFromBoringSSLError(env, "X509_CRL_print");
        JNI_TRACE("X509_CRL_print(%p, %p) => threw error", bio, crl);
        return;
    }
    JNI_TRACE("X509_CRL_print(%p, %p) => success", bio, crl);
}

static jstring NativeCrypto_get_X509_CRL_sig_alg_oid(JNIEnv* env, jclass, jlong x509CrlRef,
                                                     CONSCRYPT_UNUSED jobject holder) {
    CHECK_ERROR_QUEUE_ON_RETURN;
    X509_CRL* crl = reinterpret_cast<X509_CRL*>(static_cast<uintptr_t>(x509CrlRef));
    JNI_TRACE("get_X509_CRL_sig_alg_oid(%p)", crl);

    if (crl == nullptr) {
        conscrypt::jniutil::throwNullPointerException(env, "crl == null");
        JNI_TRACE("get_X509_CRL_sig_alg_oid(%p) => crl == null", crl);
        return nullptr;
    }

    const X509_ALGOR* sig_alg;
    X509_CRL_get0_signature(crl, nullptr, &sig_alg);
    const ASN1_OBJECT* oid;
    X509_ALGOR_get0(&oid, nullptr, nullptr, sig_alg);
    return ASN1_OBJECT_to_OID_string(env, oid);
}

static jbyteArray get_X509_ALGOR_parameter(JNIEnv* env, const X509_ALGOR* algor) {
    int param_type;
    const void* param_value;
    X509_ALGOR_get0(nullptr, &param_type, &param_value, algor);

    if (param_type == V_ASN1_UNDEF) {
        JNI_TRACE("get_X509_ALGOR_parameter(%p) => no parameters", algor);
        return nullptr;
    }

    // The OpenSSL 1.1.x API lacks a function to get the ASN1_TYPE out of X509_ALGOR directly, so
    // recreate it from the returned components.
    bssl::UniquePtr<ASN1_TYPE> param(ASN1_TYPE_new());
    if (!param || !ASN1_TYPE_set1(param.get(), param_type, param_value)) {
        conscrypt::jniutil::throwOutOfMemory(env, "Unable to serialize parameter");
        return nullptr;
    }

    return ASN1ToByteArray<ASN1_TYPE>(env, param.get(), i2d_ASN1_TYPE);
}

static jbyteArray NativeCrypto_get_X509_CRL_sig_alg_parameter(JNIEnv* env, jclass, jlong x509CrlRef,
                                                              CONSCRYPT_UNUSED jobject holder) {
    CHECK_ERROR_QUEUE_ON_RETURN;
    X509_CRL* crl = reinterpret_cast<X509_CRL*>(static_cast<uintptr_t>(x509CrlRef));
    JNI_TRACE("get_X509_CRL_sig_alg_parameter(%p)", crl);

    if (crl == nullptr) {
        conscrypt::jniutil::throwNullPointerException(env, "crl == null");
        JNI_TRACE("get_X509_CRL_sig_alg_parameter(%p) => crl == null", crl);
        return nullptr;
    }

    const X509_ALGOR* sig_alg;
    X509_CRL_get0_signature(crl, nullptr, &sig_alg);
    return get_X509_ALGOR_parameter(env, sig_alg);
}

static jbyteArray NativeCrypto_X509_CRL_get_issuer_name(JNIEnv* env, jclass, jlong x509CrlRef,
                                                        CONSCRYPT_UNUSED jobject holder) {
    CHECK_ERROR_QUEUE_ON_RETURN;
    X509_CRL* crl = reinterpret_cast<X509_CRL*>(static_cast<uintptr_t>(x509CrlRef));

    if (crl == nullptr) {
        conscrypt::jniutil::throwNullPointerException(env, "crl == null");
        JNI_TRACE("X509_CRL_get_issuer_name(%p) => crl == null", crl);
        return nullptr;
    }
    JNI_TRACE("X509_CRL_get_issuer_name(%p)", crl);
    return ASN1ToByteArray<X509_NAME>(env, X509_CRL_get_issuer(crl), i2d_X509_NAME);
}

// NOLINTNEXTLINE(runtime/int)
static long NativeCrypto_X509_CRL_get_version(JNIEnv* env, jclass, jlong x509CrlRef,
                                              CONSCRYPT_UNUSED jobject holder) {
    CHECK_ERROR_QUEUE_ON_RETURN;
    X509_CRL* crl = reinterpret_cast<X509_CRL*>(static_cast<uintptr_t>(x509CrlRef));
    JNI_TRACE("X509_CRL_get_version(%p)", crl);

    if (crl == nullptr) {
        conscrypt::jniutil::throwNullPointerException(env, "crl == null");
        JNI_TRACE("X509_CRL_get_version(%p) => crl == null", crl);
        return 0;
    }
    // NOLINTNEXTLINE(runtime/int)
    long version = X509_CRL_get_version(crl);
    JNI_TRACE("X509_CRL_get_version(%p) => %ld", crl, version);
    return version;
}

template <typename T, int (*get_ext_by_OBJ_func)(const T*, const ASN1_OBJECT*, int),
          X509_EXTENSION* (*get_ext_func)(const T*, int)>
static X509_EXTENSION* X509Type_get_ext(JNIEnv* env, const T* x509Type, jstring oidString) {
    JNI_TRACE("X509Type_get_ext(%p)", x509Type);

    if (x509Type == nullptr) {
        conscrypt::jniutil::throwNullPointerException(env, "x509 == null");
        return nullptr;
    }

    ScopedUtfChars oid(env, oidString);
    if (oid.c_str() == nullptr) {
        return nullptr;
    }

    bssl::UniquePtr<ASN1_OBJECT> asn1(OBJ_txt2obj(oid.c_str(), 1));
    if (asn1.get() == nullptr) {
        JNI_TRACE("X509Type_get_ext(%p, %s) => oid conversion failed", x509Type, oid.c_str());
        ERR_clear_error();
        return nullptr;
    }

    int extIndex = get_ext_by_OBJ_func(x509Type, asn1.get(), -1);
    if (extIndex == -1) {
        JNI_TRACE("X509Type_get_ext(%p, %s) => ext not found", x509Type, oid.c_str());
        return nullptr;
    }

    X509_EXTENSION* ext = get_ext_func(x509Type, extIndex);
    JNI_TRACE("X509Type_get_ext(%p, %s) => %p", x509Type, oid.c_str(), ext);
    return ext;
}

template <typename T, int (*get_ext_by_OBJ_func)(const T*, const ASN1_OBJECT*, int),
          X509_EXTENSION* (*get_ext_func)(const T*, int)>
static jbyteArray X509Type_get_ext_oid(JNIEnv* env, const T* x509Type, jstring oidString) {
    X509_EXTENSION* ext =
            X509Type_get_ext<T, get_ext_by_OBJ_func, get_ext_func>(env, x509Type, oidString);
    if (ext == nullptr) {
        JNI_TRACE("X509Type_get_ext_oid(%p, %p) => fetching extension failed", x509Type, oidString);
        return nullptr;
    }

    JNI_TRACE("X509Type_get_ext_oid(%p, %p) => %p", x509Type, oidString,
              X509_EXTENSION_get_data(ext));
    return ASN1ToByteArray<ASN1_OCTET_STRING>(env, X509_EXTENSION_get_data(ext),
                                              i2d_ASN1_OCTET_STRING);
}

static jlong NativeCrypto_X509_CRL_get_ext(JNIEnv* env, jclass, jlong x509CrlRef,
                                           CONSCRYPT_UNUSED jobject holder, jstring oid) {
    CHECK_ERROR_QUEUE_ON_RETURN;
    X509_CRL* crl = reinterpret_cast<X509_CRL*>(static_cast<uintptr_t>(x509CrlRef));
    JNI_TRACE("X509_CRL_get_ext(%p, %p)", crl, oid);

    if (crl == nullptr) {
        conscrypt::jniutil::throwNullPointerException(env, "crl == null");
        JNI_TRACE("X509_CRL_get_ext(%p) => crl == null", crl);
        return 0;
    }
    X509_EXTENSION* ext =
            X509Type_get_ext<X509_CRL, X509_CRL_get_ext_by_OBJ, X509_CRL_get_ext>(env, crl, oid);
    JNI_TRACE("X509_CRL_get_ext(%p, %p) => %p", crl, oid, ext);
    return reinterpret_cast<uintptr_t>(ext);
}

static jlong NativeCrypto_X509_REVOKED_get_ext(JNIEnv* env, jclass, jlong x509RevokedRef,
                                               jstring oid) {
    CHECK_ERROR_QUEUE_ON_RETURN;
    X509_REVOKED* revoked = reinterpret_cast<X509_REVOKED*>(static_cast<uintptr_t>(x509RevokedRef));
    JNI_TRACE("X509_REVOKED_get_ext(%p, %p)", revoked, oid);
    X509_EXTENSION* ext =
            X509Type_get_ext<X509_REVOKED, X509_REVOKED_get_ext_by_OBJ, X509_REVOKED_get_ext>(
                    env, revoked, oid);
    JNI_TRACE("X509_REVOKED_get_ext(%p, %p) => %p", revoked, oid, ext);
    return reinterpret_cast<uintptr_t>(ext);
}

static jlong NativeCrypto_X509_REVOKED_dup(JNIEnv* env, jclass, jlong x509RevokedRef) {
    CHECK_ERROR_QUEUE_ON_RETURN;
    X509_REVOKED* revoked = reinterpret_cast<X509_REVOKED*>(static_cast<uintptr_t>(x509RevokedRef));
    JNI_TRACE("X509_REVOKED_dup(%p)", revoked);

    if (revoked == nullptr) {
        conscrypt::jniutil::throwNullPointerException(env, "revoked == null");
        JNI_TRACE("X509_REVOKED_dup(%p) => revoked == null", revoked);
        return 0;
    }

    X509_REVOKED* dup = X509_REVOKED_dup(revoked);
    JNI_TRACE("X509_REVOKED_dup(%p) => %p", revoked, dup);
    return reinterpret_cast<uintptr_t>(dup);
}

static jlong NativeCrypto_get_X509_REVOKED_revocationDate(JNIEnv* env, jclass,
                                                          jlong x509RevokedRef) {
    CHECK_ERROR_QUEUE_ON_RETURN;
    X509_REVOKED* revoked = reinterpret_cast<X509_REVOKED*>(static_cast<uintptr_t>(x509RevokedRef));
    JNI_TRACE("get_X509_REVOKED_revocationDate(%p)", revoked);

    if (revoked == nullptr) {
        conscrypt::jniutil::throwNullPointerException(env, "revoked == null");
        JNI_TRACE("get_X509_REVOKED_revocationDate(%p) => revoked == null", revoked);
        return 0;
    }

    JNI_TRACE("get_X509_REVOKED_revocationDate(%p) => %p", revoked,
              X509_REVOKED_get0_revocationDate(revoked));
    return reinterpret_cast<uintptr_t>(X509_REVOKED_get0_revocationDate(revoked));
}

#ifdef __GNUC__
#pragma GCC diagnostic push
#pragma GCC diagnostic ignored "-Wwrite-strings"
#endif
static void NativeCrypto_X509_REVOKED_print(JNIEnv* env, jclass, jlong bioRef,
                                            jlong x509RevokedRef) {
    CHECK_ERROR_QUEUE_ON_RETURN;
    BIO* bio = reinterpret_cast<BIO*>(static_cast<uintptr_t>(bioRef));
    X509_REVOKED* revoked = reinterpret_cast<X509_REVOKED*>(static_cast<uintptr_t>(x509RevokedRef));
    JNI_TRACE("X509_REVOKED_print(%p, %p)", bio, revoked);

    if (bio == nullptr) {
        conscrypt::jniutil::throwNullPointerException(env, "bio == null");
        JNI_TRACE("X509_REVOKED_print(%p, %p) => bio == null", bio, revoked);
        return;
    }

    if (revoked == nullptr) {
        conscrypt::jniutil::throwNullPointerException(env, "revoked == null");
        JNI_TRACE("X509_REVOKED_print(%p, %p) => revoked == null", bio, revoked);
        return;
    }

    BIO_printf(bio, "Serial Number: ");
    i2a_ASN1_INTEGER(bio, X509_REVOKED_get0_serialNumber(revoked));
    BIO_printf(bio, "\nRevocation Date: ");
    ASN1_TIME_print(bio, X509_REVOKED_get0_revocationDate(revoked));
    BIO_printf(bio, "\n");
    // TODO(davidben): Should the flags parameter be |X509V3_EXT_DUMP_UNKNOWN| so we don't error on
    // unknown extensions. Alternatively, maybe we can use a simpler toString() implementation.
    X509V3_extensions_print(bio, "CRL entry extensions", X509_REVOKED_get0_extensions(revoked), 0,
                            0);
}
#ifndef _WIN32
#pragma GCC diagnostic pop
#endif

static jbyteArray NativeCrypto_get_X509_CRL_crl_enc(JNIEnv* env, jclass, jlong x509CrlRef,
                                                    CONSCRYPT_UNUSED jobject holder) {
    CHECK_ERROR_QUEUE_ON_RETURN;
    X509_CRL* crl = reinterpret_cast<X509_CRL*>(static_cast<uintptr_t>(x509CrlRef));
    JNI_TRACE("get_X509_CRL_crl_enc(%p)", crl);

    if (crl == nullptr) {
        conscrypt::jniutil::throwNullPointerException(env, "crl == null");
        JNI_TRACE("get_X509_CRL_crl_enc(%p) => crl == null", crl);
        return nullptr;
    }
    return ASN1ToByteArray<X509_CRL>(env, crl, i2d_X509_CRL_tbs);
}

static void NativeCrypto_X509_CRL_verify(JNIEnv* env, jclass, jlong x509CrlRef,
                                         CONSCRYPT_UNUSED jobject holder, jobject pkeyRef) {
    CHECK_ERROR_QUEUE_ON_RETURN;
    X509_CRL* crl = reinterpret_cast<X509_CRL*>(static_cast<uintptr_t>(x509CrlRef));
    EVP_PKEY* pkey = fromContextObject<EVP_PKEY>(env, pkeyRef);
    JNI_TRACE("X509_CRL_verify(%p, %p)", crl, pkey);

    if (pkey == nullptr) {
        JNI_TRACE("X509_CRL_verify(%p, %p) => pkey == null", crl, pkey);
        return;
    }

    if (crl == nullptr) {
        conscrypt::jniutil::throwNullPointerException(env, "crl == null");
        JNI_TRACE("X509_CRL_verify(%p, %p) => crl == null", crl, pkey);
        return;
    }

    if (X509_CRL_verify(crl, pkey) != 1) {
        conscrypt::jniutil::throwExceptionFromBoringSSLError(env, "X509_CRL_verify");
        JNI_TRACE("X509_CRL_verify(%p, %p) => verify failure", crl, pkey);
        return;
    }
    JNI_TRACE("X509_CRL_verify(%p, %p) => verify success", crl, pkey);
}

static jlong NativeCrypto_X509_CRL_get_lastUpdate(JNIEnv* env, jclass, jlong x509CrlRef,
                                                  CONSCRYPT_UNUSED jobject holder) {
    CHECK_ERROR_QUEUE_ON_RETURN;
    X509_CRL* crl = reinterpret_cast<X509_CRL*>(static_cast<uintptr_t>(x509CrlRef));
    JNI_TRACE("X509_CRL_get_lastUpdate(%p)", crl);

    if (crl == nullptr) {
        conscrypt::jniutil::throwNullPointerException(env, "crl == null");
        JNI_TRACE("X509_CRL_get_lastUpdate(%p) => crl == null", crl);
        return 0;
    }

    ASN1_TIME* lastUpdate = X509_CRL_get_lastUpdate(crl);
    JNI_TRACE("X509_CRL_get_lastUpdate(%p) => %p", crl, lastUpdate);
    return reinterpret_cast<uintptr_t>(lastUpdate);
}

static jlong NativeCrypto_X509_CRL_get_nextUpdate(JNIEnv* env, jclass, jlong x509CrlRef,
                                                  CONSCRYPT_UNUSED jobject holder) {
    CHECK_ERROR_QUEUE_ON_RETURN;
    X509_CRL* crl = reinterpret_cast<X509_CRL*>(static_cast<uintptr_t>(x509CrlRef));
    JNI_TRACE("X509_CRL_get_nextUpdate(%p)", crl);

    if (crl == nullptr) {
        conscrypt::jniutil::throwNullPointerException(env, "crl == null");
        JNI_TRACE("X509_CRL_get_nextUpdate(%p) => crl == null", crl);
        return 0;
    }

    ASN1_TIME* nextUpdate = X509_CRL_get_nextUpdate(crl);
    JNI_TRACE("X509_CRL_get_nextUpdate(%p) => %p", crl, nextUpdate);
    return reinterpret_cast<uintptr_t>(nextUpdate);
}

static jbyteArray NativeCrypto_i2d_X509_REVOKED(JNIEnv* env, jclass, jlong x509RevokedRef) {
    CHECK_ERROR_QUEUE_ON_RETURN;
    X509_REVOKED* x509Revoked =
            reinterpret_cast<X509_REVOKED*>(static_cast<uintptr_t>(x509RevokedRef));
    JNI_TRACE("i2d_X509_REVOKED(%p)", x509Revoked);
    return ASN1ToByteArray<X509_REVOKED>(env, x509Revoked, i2d_X509_REVOKED);
}

static jint NativeCrypto_X509_supported_extension(JNIEnv* env, jclass, jlong x509ExtensionRef) {
    CHECK_ERROR_QUEUE_ON_RETURN;
    X509_EXTENSION* ext =
            reinterpret_cast<X509_EXTENSION*>(static_cast<uintptr_t>(x509ExtensionRef));

    if (ext == nullptr) {
        conscrypt::jniutil::throwNullPointerException(env, "ext == null");
        return 0;
    }

    return X509_supported_extension(ext);
}

static inline bool decimal_to_integer(const char* data, size_t len, int* out) {
    int ret = 0;
    for (size_t i = 0; i < len; i++) {
        ret *= 10;
        if (data[i] < '0' || data[i] > '9') {
            return false;
        }
        ret += data[i] - '0';
    }
    *out = ret;
    return true;
}

static void NativeCrypto_ASN1_TIME_to_Calendar(JNIEnv* env, jclass, jlong asn1TimeRef,
                                               jobject calendar) {
    CHECK_ERROR_QUEUE_ON_RETURN;
    ASN1_TIME* asn1Time = reinterpret_cast<ASN1_TIME*>(static_cast<uintptr_t>(asn1TimeRef));
    JNI_TRACE("ASN1_TIME_to_Calendar(%p, %p)", asn1Time, calendar);

    if (asn1Time == nullptr) {
        conscrypt::jniutil::throwNullPointerException(env, "asn1Time == null");
        return;
    }

    if (!ASN1_TIME_check(asn1Time)) {
        conscrypt::jniutil::throwParsingException(env, "Invalid date format");
        return;
    }

    bssl::UniquePtr<ASN1_GENERALIZEDTIME> gen(ASN1_TIME_to_generalizedtime(asn1Time, nullptr));
    if (gen.get() == nullptr) {
        conscrypt::jniutil::throwParsingException(env,
                                                  "ASN1_TIME_to_generalizedtime returned null");
        return;
    }

    if (ASN1_STRING_length(gen.get()) < 14 || ASN1_STRING_get0_data(gen.get()) == nullptr) {
        conscrypt::jniutil::throwNullPointerException(env, "gen->length < 14 || gen->data == null");
        return;
    }

    int year, mon, mday, hour, min, sec;
    const char* data = reinterpret_cast<const char*>(ASN1_STRING_get0_data(gen.get()));
    if (!decimal_to_integer(data, 4, &year) ||
        !decimal_to_integer(data + 4, 2, &mon) ||
        !decimal_to_integer(data + 6, 2, &mday) ||
        !decimal_to_integer(data + 8, 2, &hour) ||
        !decimal_to_integer(data + 10, 2, &min) ||
        !decimal_to_integer(data + 12, 2, &sec)) {
        conscrypt::jniutil::throwParsingException(env, "Invalid date format");
        return;
    }

    env->CallVoidMethod(calendar, conscrypt::jniutil::calendar_setMethod, year, mon - 1, mday, hour,
                        min, sec);
}

// A CbsHandle is a structure used to manage resources allocated by asn1_read-*
// functions so that they can be freed properly when finished.  This struct owns
// all objects pointed to by its members.
struct CbsHandle {
    // A pointer to the CBS.
    std::unique_ptr<CBS> cbs;
    // A pointer to the data held by the CBS.  If the data held by the CBS
    // is owned by a different CbsHandle, data will be null.
    std::unique_ptr<unsigned char[]> data;
};

static jlong NativeCrypto_asn1_read_init(JNIEnv* env, jclass, jbyteArray data) {
    CHECK_ERROR_QUEUE_ON_RETURN;
    JNI_TRACE("asn1_read_init(%p)", data);

    ScopedByteArrayRO bytes(env, data);
    if (bytes.get() == nullptr) {
        conscrypt::jniutil::throwIOException(env, "Error reading ASN.1 encoding");
        return 0;
    }

    std::unique_ptr<CbsHandle> cbs(new CbsHandle());
    cbs->data.reset(new unsigned char[bytes.size()]);
    memcpy(cbs->data.get(), bytes.get(), bytes.size());

    cbs->cbs.reset(new CBS());
    CBS_init(cbs->cbs.get(), cbs->data.get(), bytes.size());
    JNI_TRACE("asn1_read_init(%p) => %p", data, cbs.get());
    return reinterpret_cast<uintptr_t>(cbs.release());
}

static jlong NativeCrypto_asn1_read_sequence(JNIEnv* env, jclass, jlong cbsRef) {
    CHECK_ERROR_QUEUE_ON_RETURN;
    CbsHandle* cbs = reinterpret_cast<CbsHandle*>(static_cast<uintptr_t>(cbsRef));
    JNI_TRACE("asn1_read_sequence(%p)", cbs);

    std::unique_ptr<CbsHandle> seq(new CbsHandle());
    seq->cbs.reset(new CBS());
    if (!CBS_get_asn1(cbs->cbs.get(), seq->cbs.get(), CBS_ASN1_SEQUENCE)) {
        conscrypt::jniutil::throwIOException(env, "Error reading ASN.1 encoding");
        return 0;
    }
    JNI_TRACE("asn1_read_sequence(%p) => %p", cbs, seq.get());
    return reinterpret_cast<uintptr_t>(seq.release());
}

static jboolean NativeCrypto_asn1_read_next_tag_is(CONSCRYPT_UNUSED JNIEnv* env, jclass,
                                                   jlong cbsRef, jint tag) {
    CHECK_ERROR_QUEUE_ON_RETURN;
    CbsHandle* cbs = reinterpret_cast<CbsHandle*>(static_cast<uintptr_t>(cbsRef));
    JNI_TRACE("asn1_read_next_tag_is(%p)", cbs);

    int result = CBS_peek_asn1_tag(cbs->cbs.get(),
                                   CBS_ASN1_CONTEXT_SPECIFIC | CBS_ASN1_CONSTRUCTED | tag);
    JNI_TRACE("asn1_read_next_tag_is(%p) => %s", cbs, result ? "true" : "false");
    return result ? JNI_TRUE : JNI_FALSE;
}

static jlong NativeCrypto_asn1_read_tagged(JNIEnv* env, jclass, jlong cbsRef) {
    CHECK_ERROR_QUEUE_ON_RETURN;
    CbsHandle* cbs = reinterpret_cast<CbsHandle*>(static_cast<uintptr_t>(cbsRef));
    JNI_TRACE("asn1_read_tagged(%p)", cbs);

    std::unique_ptr<CbsHandle> tag(new CbsHandle());
    tag->cbs.reset(new CBS());
    if (!CBS_get_any_asn1(cbs->cbs.get(), tag->cbs.get(), nullptr)) {
        conscrypt::jniutil::throwIOException(env, "Error reading ASN.1 encoding");
        return 0;
    }
    JNI_TRACE("asn1_read_tagged(%p) => %p", cbs, tag.get());
    return reinterpret_cast<uintptr_t>(tag.release());
}

static jbyteArray NativeCrypto_asn1_read_octetstring(JNIEnv* env, jclass, jlong cbsRef) {
    CHECK_ERROR_QUEUE_ON_RETURN;
    CbsHandle* cbs = reinterpret_cast<CbsHandle*>(static_cast<uintptr_t>(cbsRef));
    JNI_TRACE("asn1_read_octetstring(%p)", cbs);

    std::unique_ptr<CBS> str(new CBS());
    if (!CBS_get_asn1(cbs->cbs.get(), str.get(), CBS_ASN1_OCTETSTRING)) {
        conscrypt::jniutil::throwIOException(env, "Error reading ASN.1 encoding");
        return 0;
    }
    ScopedLocalRef<jbyteArray> out(env, env->NewByteArray(static_cast<jsize>(CBS_len(str.get()))));
    if (out.get() == nullptr) {
        conscrypt::jniutil::throwIOException(env, "Error reading ASN.1 encoding");
        return 0;
    }
    ScopedByteArrayRW outBytes(env, out.get());
    if (outBytes.get() == nullptr) {
        conscrypt::jniutil::throwIOException(env, "Error reading ASN.1 encoding");
        return 0;
    }
    memcpy(outBytes.get(), CBS_data(str.get()), CBS_len(str.get()));
    JNI_TRACE("asn1_read_octetstring(%p) => %p", cbs, out.get());
    return out.release();
}

static jlong NativeCrypto_asn1_read_uint64(JNIEnv* env, jclass, jlong cbsRef) {
    CHECK_ERROR_QUEUE_ON_RETURN;
    CbsHandle* cbs = reinterpret_cast<CbsHandle*>(static_cast<uintptr_t>(cbsRef));
    JNI_TRACE("asn1_read_uint64(%p)", cbs);

    // NOLINTNEXTLINE(runtime/int)
    uint64_t value;
    if (!CBS_get_asn1_uint64(cbs->cbs.get(), &value)) {
        conscrypt::jniutil::throwIOException(env, "Error reading ASN.1 encoding");
        return 0;
    }
    return value;
}

static void NativeCrypto_asn1_read_null(JNIEnv* env, jclass, jlong cbsRef) {
    CHECK_ERROR_QUEUE_ON_RETURN;
    CbsHandle* cbs = reinterpret_cast<CbsHandle*>(static_cast<uintptr_t>(cbsRef));
    JNI_TRACE("asn1_read_null(%p)", cbs);

    CBS null_holder;
    if (!CBS_get_asn1(cbs->cbs.get(), &null_holder, CBS_ASN1_NULL)) {
        conscrypt::jniutil::throwIOException(env, "Error reading ASN.1 encoding");
    }
}

static jstring NativeCrypto_asn1_read_oid(JNIEnv* env, jclass, jlong cbsRef) {
    CHECK_ERROR_QUEUE_ON_RETURN;
    CbsHandle* cbs = reinterpret_cast<CbsHandle*>(static_cast<uintptr_t>(cbsRef));
    JNI_TRACE("asn1_read_oid(%p)", cbs);

    CBS oid_cbs;
    if (!CBS_get_asn1(cbs->cbs.get(), &oid_cbs, CBS_ASN1_OBJECT)) {
        conscrypt::jniutil::throwIOException(env, "Error reading ASN.1 encoding");
        return nullptr;
    }
    int nid = OBJ_cbs2nid(&oid_cbs);
    if (nid == NID_undef) {
        conscrypt::jniutil::throwIOException(env, "Error reading ASN.1 encoding: OID not found");
        return nullptr;
    }
    const ASN1_OBJECT* obj(OBJ_nid2obj(nid));
    if (obj == nullptr) {
        conscrypt::jniutil::throwIOException(env,
                                             "Error reading ASN.1 encoding: "
                                             "Could not find ASN1_OBJECT for NID");
        return nullptr;
    }
    return ASN1_OBJECT_to_OID_string(env, obj);
}

static jboolean NativeCrypto_asn1_read_is_empty(CONSCRYPT_UNUSED JNIEnv* env, jclass,
                                                jlong cbsRef) {
    CHECK_ERROR_QUEUE_ON_RETURN;
    CbsHandle* cbs = reinterpret_cast<CbsHandle*>(static_cast<uintptr_t>(cbsRef));
    JNI_TRACE("asn1_read_is_empty(%p)", cbs);

    bool empty = (CBS_len(cbs->cbs.get()) == 0);
    JNI_TRACE("asn1_read_is_empty(%p) => %s", cbs, empty ? "true" : "false");
    return empty;
}

static void NativeCrypto_asn1_read_free(CONSCRYPT_UNUSED JNIEnv* env, jclass, jlong cbsRef) {
    CHECK_ERROR_QUEUE_ON_RETURN;
    if (cbsRef == 0) {
        JNI_TRACE("asn1_read_free(0)");
        return;
    }
    CbsHandle* cbs = reinterpret_cast<CbsHandle*>(static_cast<uintptr_t>(cbsRef));
    JNI_TRACE("asn1_read_free(%p)", cbs);
    delete cbs;
}

static jlong NativeCrypto_asn1_write_init(JNIEnv* env, jclass) {
    CHECK_ERROR_QUEUE_ON_RETURN;
    JNI_TRACE("asn1_write_init");
    std::unique_ptr<CBB> cbb(new CBB());
    if (!CBB_init(cbb.get(), 128)) {
        conscrypt::jniutil::throwIOException(env, "Error writing ASN.1 encoding");
        return 0;
    }
    JNI_TRACE("asn1_write_init => %p", cbb.get());
    return reinterpret_cast<uintptr_t>(cbb.release());
}

static jlong NativeCrypto_asn1_write_sequence(JNIEnv* env, jclass, jlong cbbRef) {
    CHECK_ERROR_QUEUE_ON_RETURN;
    CBB* cbb = reinterpret_cast<CBB*>(static_cast<uintptr_t>(cbbRef));
    JNI_TRACE("asn1_write_sequence(%p)", cbb);

    std::unique_ptr<CBB> seq(new CBB());
    if (!CBB_add_asn1(cbb, seq.get(), CBS_ASN1_SEQUENCE)) {
        conscrypt::jniutil::throwIOException(env, "Error writing ASN.1 encoding");
        return 0;
    }
    JNI_TRACE("asn1_write_sequence(%p) => %p", cbb, seq.get());
    return reinterpret_cast<uintptr_t>(seq.release());
}

static jlong NativeCrypto_asn1_write_tag(JNIEnv* env, jclass, jlong cbbRef, jint tag) {
    CHECK_ERROR_QUEUE_ON_RETURN;
    CBB* cbb = reinterpret_cast<CBB*>(static_cast<uintptr_t>(cbbRef));
    JNI_TRACE("asn1_write_tag(%p)", cbb);

    std::unique_ptr<CBB> tag_holder(new CBB());
    if (!CBB_add_asn1(cbb, tag_holder.get(),
                      CBS_ASN1_CONSTRUCTED | CBS_ASN1_CONTEXT_SPECIFIC | tag)) {
        conscrypt::jniutil::throwIOException(env, "Error writing ASN.1 encoding");
        return 0;
    }
    JNI_TRACE("asn1_write_tag(%p) => %p", cbb, tag_holder.get());
    return reinterpret_cast<uintptr_t>(tag_holder.release());
}

static void NativeCrypto_asn1_write_octetstring(JNIEnv* env, jclass, jlong cbbRef,
                                                jbyteArray data) {
    CHECK_ERROR_QUEUE_ON_RETURN;
    CBB* cbb = reinterpret_cast<CBB*>(static_cast<uintptr_t>(cbbRef));
    JNI_TRACE("asn1_write_octetstring(%p, %p)", cbb, data);

    ScopedByteArrayRO bytes(env, data);
    if (bytes.get() == nullptr) {
        JNI_TRACE("asn1_write_octetstring(%p, %p) => using byte array failed", cbb, data);
        return;
    }

    std::unique_ptr<CBB> octetstring(new CBB());
    if (!CBB_add_asn1(cbb, octetstring.get(), CBS_ASN1_OCTETSTRING)) {
        conscrypt::jniutil::throwIOException(env, "Error writing ASN.1 encoding");
        return;
    }
    if (!CBB_add_bytes(octetstring.get(), reinterpret_cast<const uint8_t*>(bytes.get()),
                       bytes.size())) {
        conscrypt::jniutil::throwIOException(env, "Error writing ASN.1 encoding");
        return;
    }
    if (!CBB_flush(cbb)) {
        conscrypt::jniutil::throwIOException(env, "Error writing ASN.1 encoding");
        return;
    }
}

static void NativeCrypto_asn1_write_uint64(JNIEnv* env, jclass, jlong cbbRef, jlong data) {
    CHECK_ERROR_QUEUE_ON_RETURN;
    CBB* cbb = reinterpret_cast<CBB*>(static_cast<uintptr_t>(cbbRef));
    JNI_TRACE("asn1_write_uint64(%p)", cbb);

    if (!CBB_add_asn1_uint64(cbb, static_cast<uint64_t>(data))) {
        conscrypt::jniutil::throwIOException(env, "Error writing ASN.1 encoding");
        return;
    }
}

static void NativeCrypto_asn1_write_null(JNIEnv* env, jclass, jlong cbbRef) {
    CHECK_ERROR_QUEUE_ON_RETURN;
    CBB* cbb = reinterpret_cast<CBB*>(static_cast<uintptr_t>(cbbRef));
    JNI_TRACE("asn1_write_null(%p)", cbb);

    CBB null_holder;
    if (!CBB_add_asn1(cbb, &null_holder, CBS_ASN1_NULL)) {
        conscrypt::jniutil::throwIOException(env, "Error writing ASN.1 encoding");
        return;
    }
    if (!CBB_flush(cbb)) {
        conscrypt::jniutil::throwIOException(env, "Error writing ASN.1 encoding");
        return;
    }
}

static void NativeCrypto_asn1_write_oid(JNIEnv* env, jclass, jlong cbbRef, jstring oid) {
    CHECK_ERROR_QUEUE_ON_RETURN;
    CBB* cbb = reinterpret_cast<CBB*>(static_cast<uintptr_t>(cbbRef));
    JNI_TRACE("asn1_write_oid(%p)", cbb);

    ScopedUtfChars oid_chars(env, oid);
    if (oid_chars.c_str() == nullptr) {
        return;
    }

    int nid = OBJ_txt2nid(oid_chars.c_str());
    if (nid == NID_undef) {
        conscrypt::jniutil::throwIOException(env, "Error writing ASN.1 encoding");
        return;
    }

    if (!OBJ_nid2cbb(cbb, nid)) {
        conscrypt::jniutil::throwIOException(env, "Error writing ASN.1 encoding");
        return;
    }
}

static void NativeCrypto_asn1_write_flush(JNIEnv* env, jclass, jlong cbbRef) {
    CHECK_ERROR_QUEUE_ON_RETURN;
    CBB* cbb = reinterpret_cast<CBB*>(static_cast<uintptr_t>(cbbRef));
    JNI_TRACE("asn1_write_flush(%p)", cbb);

    if (!CBB_flush(cbb)) {
        conscrypt::jniutil::throwIOException(env, "Error writing ASN.1 encoding");
        return;
    }
}

static jbyteArray NativeCrypto_asn1_write_finish(JNIEnv* env, jclass, jlong cbbRef) {
    CHECK_ERROR_QUEUE_ON_RETURN;
    CBB* cbb = reinterpret_cast<CBB*>(static_cast<uintptr_t>(cbbRef));
    JNI_TRACE("asn1_write_finish(%p)", cbb);

    uint8_t* data;
    size_t data_len;
    if (!CBB_finish(cbb, &data, &data_len)) {
        conscrypt::jniutil::throwIOException(env, "Error writing ASN.1 encoding");
        return 0;
    }
    bssl::UniquePtr<uint8_t> data_storage(data);
    ScopedLocalRef<jbyteArray> out(env, env->NewByteArray(static_cast<jsize>(data_len)));
    if (out.get() == nullptr) {
        conscrypt::jniutil::throwIOException(env, "Error writing ASN.1 encoding");
        return 0;
    }
    ScopedByteArrayRW outBytes(env, out.get());
    if (outBytes.get() == nullptr) {
        conscrypt::jniutil::throwIOException(env, "Error writing ASN.1 encoding");
        return 0;
    }
    memcpy(outBytes.get(), data, data_len);
    return out.release();
}

static void NativeCrypto_asn1_write_cleanup(CONSCRYPT_UNUSED JNIEnv* env, jclass, jlong cbbRef) {
    CHECK_ERROR_QUEUE_ON_RETURN;
    CBB* cbb = reinterpret_cast<CBB*>(static_cast<uintptr_t>(cbbRef));
    JNI_TRACE("asn1_write_cleanup(%p)", cbb);

    CBB_cleanup(cbb);
}

static void NativeCrypto_asn1_write_free(CONSCRYPT_UNUSED JNIEnv* env, jclass, jlong cbbRef) {
    CHECK_ERROR_QUEUE_ON_RETURN;
    if (cbbRef == 0) {
        JNI_TRACE("asn1_write_free(0)");
        return;
    }
    CBB* cbb = reinterpret_cast<CBB*>(static_cast<uintptr_t>(cbbRef));
    JNI_TRACE("asn1_write_free(%p)", cbb);
    delete cbb;
}

template <typename T, T* (*d2i_func)(BIO*, T**)>
static jlong d2i_ASN1Object_to_jlong(JNIEnv* env, jlong bioRef) {
    BIO* bio = to_BIO(env, bioRef);
    JNI_TRACE("d2i_ASN1Object_to_jlong(%p)", bio);

    if (bio == nullptr) {
        return 0;
    }

    T* x = d2i_func(bio, nullptr);
    if (x == nullptr) {
        conscrypt::jniutil::throwExceptionFromBoringSSLError(env, "d2i_ASN1Object_to_jlong");
        return 0;
    }

    return reinterpret_cast<uintptr_t>(x);
}

static jlong NativeCrypto_d2i_X509_CRL_bio(JNIEnv* env, jclass, jlong bioRef) {
    CHECK_ERROR_QUEUE_ON_RETURN;
    return d2i_ASN1Object_to_jlong<X509_CRL, d2i_X509_CRL_bio>(env, bioRef);
}

static jlong NativeCrypto_d2i_X509_bio(JNIEnv* env, jclass, jlong bioRef) {
    CHECK_ERROR_QUEUE_ON_RETURN;
    return d2i_ASN1Object_to_jlong<X509, d2i_X509_bio>(env, bioRef);
}

static jlong NativeCrypto_d2i_X509(JNIEnv* env, jclass, jbyteArray certBytes) {
    CHECK_ERROR_QUEUE_ON_RETURN;
    ScopedByteArrayRO bytes(env, certBytes);
    if (bytes.get() == nullptr) {
        JNI_TRACE("NativeCrypto_d2i_X509(%p) => using byte array failed", certBytes);
        return 0;
    }

    const unsigned char* tmp = reinterpret_cast<const unsigned char*>(bytes.get());
    // NOLINTNEXTLINE(runtime/int)
    X509* x = d2i_X509(nullptr, &tmp, static_cast<long>(bytes.size()));
    if (x == nullptr) {
        conscrypt::jniutil::throwExceptionFromBoringSSLError(
                env, "Error reading X.509 data", conscrypt::jniutil::throwParsingException);
        return 0;
    }
    return reinterpret_cast<uintptr_t>(x);
}

static jbyteArray NativeCrypto_i2d_X509(JNIEnv* env, jclass, jlong x509Ref,
                                        CONSCRYPT_UNUSED jobject holder) {
    CHECK_ERROR_QUEUE_ON_RETURN;
    X509* x509 = reinterpret_cast<X509*>(static_cast<uintptr_t>(x509Ref));
    JNI_TRACE("i2d_X509(%p)", x509);

    if (x509 == nullptr) {
        conscrypt::jniutil::throwNullPointerException(env, "x509 == null");
        JNI_TRACE("i2d_X509(%p) => x509 == null", x509);
        return nullptr;
    }
    return ASN1ToByteArray<X509>(env, x509, i2d_X509);
}

static jbyteArray NativeCrypto_i2d_X509_PUBKEY(JNIEnv* env, jclass, jlong x509Ref,
                                               CONSCRYPT_UNUSED jobject holder) {
    CHECK_ERROR_QUEUE_ON_RETURN;
    X509* x509 = reinterpret_cast<X509*>(static_cast<uintptr_t>(x509Ref));
    JNI_TRACE("i2d_X509_PUBKEY(%p)", x509);

    if (x509 == nullptr) {
        conscrypt::jniutil::throwNullPointerException(env, "x509 == null");
        JNI_TRACE("i2d_X509_PUBKEY(%p) => x509 == null", x509);
        return nullptr;
    }
    return ASN1ToByteArray<X509_PUBKEY>(env, X509_get_X509_PUBKEY(x509), i2d_X509_PUBKEY);
}

template <typename T, T* (*PEM_read_func)(BIO*, T**, pem_password_cb*, void*)>
static jlong PEM_to_jlong(JNIEnv* env, jlong bioRef) {
    BIO* bio = to_BIO(env, bioRef);
    JNI_TRACE("PEM_to_jlong(%p)", bio);

    if (bio == nullptr) {
        JNI_TRACE("PEM_to_jlong(%p) => bio == null", bio);
        return 0;
    }

    T* x = PEM_read_func(bio, nullptr, nullptr, nullptr);
    if (x == nullptr) {
        conscrypt::jniutil::throwExceptionFromBoringSSLError(env, "PEM_to_jlong");
        JNI_TRACE("PEM_to_jlong(%p) => threw exception", bio);
        return 0;
    }

    JNI_TRACE("PEM_to_jlong(%p) => %p", bio, x);
    return reinterpret_cast<uintptr_t>(x);
}

static jlong NativeCrypto_PEM_read_bio_X509(JNIEnv* env, jclass, jlong bioRef) {
    CHECK_ERROR_QUEUE_ON_RETURN;
    // NOLINTNEXTLINE(runtime/int)
    JNI_TRACE("PEM_read_bio_X509(0x%llx)", (long long)bioRef);
    return PEM_to_jlong<X509, PEM_read_bio_X509>(env, bioRef);
}

static jlong NativeCrypto_PEM_read_bio_X509_CRL(JNIEnv* env, jclass, jlong bioRef) {
    CHECK_ERROR_QUEUE_ON_RETURN;
    // NOLINTNEXTLINE(runtime/int)
    JNI_TRACE("PEM_read_bio_X509_CRL(0x%llx)", (long long)bioRef);
    return PEM_to_jlong<X509_CRL, PEM_read_bio_X509_CRL>(env, bioRef);
}

static jlong NativeCrypto_PEM_read_bio_PUBKEY(JNIEnv* env, jclass, jlong bioRef) {
    CHECK_ERROR_QUEUE_ON_RETURN;
    // NOLINTNEXTLINE(runtime/int)
    JNI_TRACE("PEM_read_bio_PUBKEY(0x%llx)", (long long)bioRef);
    return PEM_to_jlong<EVP_PKEY, PEM_read_bio_PUBKEY>(env, bioRef);
}

static jlong NativeCrypto_PEM_read_bio_PrivateKey(JNIEnv* env, jclass, jlong bioRef) {
    CHECK_ERROR_QUEUE_ON_RETURN;
    // NOLINTNEXTLINE(runtime/int)
    JNI_TRACE("PEM_read_bio_PrivateKey(0x%llx)", (long long)bioRef);
    return PEM_to_jlong<EVP_PKEY, PEM_read_bio_PrivateKey>(env, bioRef);
}

static jlongArray X509s_to_ItemArray(JNIEnv* env, STACK_OF(X509)* certs) {
    if (certs == nullptr) {
        return nullptr;
    }

    ScopedLocalRef<jlongArray> ref_array(env, nullptr);
    size_t size = sk_X509_num(certs);
    ref_array.reset(env->NewLongArray(size));
    ScopedLongArrayRW items(env, ref_array.get());
    for (size_t i = 0; i < size; i++) {
        X509* cert = sk_X509_value(certs, i);
        X509_up_ref(cert);
        items[i] = reinterpret_cast<uintptr_t>(cert);
    }

    JNI_TRACE("X509s_to_ItemArray(%p) => %p [size=%zd]", certs, ref_array.get(), size);
    return ref_array.release();
}

static jlongArray X509_CRLs_to_ItemArray(JNIEnv* env, STACK_OF(X509_CRL)* crls) {
    if (crls == nullptr) {
        return nullptr;
    }

    ScopedLocalRef<jlongArray> ref_array(env, nullptr);
    size_t size = sk_X509_CRL_num(crls);
    ref_array.reset(env->NewLongArray(size));
    ScopedLongArrayRW items(env, ref_array.get());
    for (size_t i = 0; i < size; i++) {
        X509_CRL* crl = sk_X509_CRL_value(crls, i);
        X509_CRL_up_ref(crl);
        items[i] = reinterpret_cast<uintptr_t>(crl);
    }

    JNI_TRACE("X509_CRLs_to_ItemArray(%p) => %p [size=%zd]", crls, ref_array.get(), size);
    return ref_array.release();
}

#define PKCS7_CERTS 1
#define PKCS7_CRLS 2

static jbyteArray NativeCrypto_i2d_PKCS7(JNIEnv* env, jclass, jlongArray certsArray) {
    CHECK_ERROR_QUEUE_ON_RETURN;
    STACK_OF(X509)* stack = sk_X509_new_null();

    ScopedLongArrayRO certs(env, certsArray);
    for (size_t i = 0; i < certs.size(); i++) {
        X509* item = reinterpret_cast<X509*>(certs[i]);
        if (sk_X509_push(stack, item) == 0) {
            sk_X509_free(stack);
            conscrypt::jniutil::throwExceptionFromBoringSSLError(env, "sk_X509_push");
            return nullptr;
        }
    }

    bssl::ScopedCBB out;
    CBB_init(out.get(), 1024 * certs.size());
    if (!PKCS7_bundle_certificates(out.get(), stack)) {
        sk_X509_free(stack);
        conscrypt::jniutil::throwExceptionFromBoringSSLError(env, "PKCS7_bundle_certificates");
        return nullptr;
    }

    sk_X509_free(stack);

    return CBBToByteArray(env, out.get());
}

static jlongArray NativeCrypto_PEM_read_bio_PKCS7(JNIEnv* env, jclass, jlong bioRef, jint which) {
    CHECK_ERROR_QUEUE_ON_RETURN;
    BIO* bio = to_BIO(env, bioRef);
    JNI_TRACE("PEM_read_bio_PKCS7_CRLs(%p)", bio);

    if (bio == nullptr) {
        JNI_TRACE("PEM_read_bio_PKCS7_CRLs(%p) => bio == null", bio);
        return nullptr;
    }

    if (which == PKCS7_CERTS) {
        bssl::UniquePtr<STACK_OF(X509)> outCerts(sk_X509_new_null());
        if (!PKCS7_get_PEM_certificates(outCerts.get(), bio)) {
            conscrypt::jniutil::throwExceptionFromBoringSSLError(env, "PKCS7_get_PEM_certificates");
            return nullptr;
        }
        return X509s_to_ItemArray(env, outCerts.get());
    } else if (which == PKCS7_CRLS) {
        bssl::UniquePtr<STACK_OF(X509_CRL)> outCRLs(sk_X509_CRL_new_null());
        if (!PKCS7_get_PEM_CRLs(outCRLs.get(), bio)) {
            conscrypt::jniutil::throwExceptionFromBoringSSLError(env, "PKCS7_get_PEM_CRLs");
            return nullptr;
        }
        return X509_CRLs_to_ItemArray(env, outCRLs.get());
    } else {
        conscrypt::jniutil::throwRuntimeException(env, "unknown PKCS7 field");
        return nullptr;
    }
}

static jlongArray NativeCrypto_d2i_PKCS7_bio(JNIEnv* env, jclass, jlong bioRef, jint which) {
    CHECK_ERROR_QUEUE_ON_RETURN;
    BIO* bio = to_BIO(env, bioRef);
    JNI_TRACE("d2i_PKCS7_bio(%p, %d)", bio, which);

    if (bio == nullptr) {
        JNI_TRACE("d2i_PKCS7_bio(%p, %d) => bio == null", bio, which);
        return nullptr;
    }

    uint8_t* data;
    size_t len;
    if (!BIO_read_asn1(bio, &data, &len, 256 * 1024 * 1024 /* max length, 256MB for sanity */)) {
        conscrypt::jniutil::throwExceptionFromBoringSSLError(env, "Error reading PKCS#7 data",
                conscrypt::jniutil::throwParsingException);
        JNI_TRACE("d2i_PKCS7_bio(%p, %d) => error reading BIO", bio, which);
        return nullptr;
    }
    bssl::UniquePtr<uint8_t> data_storage(data);

    CBS cbs;
    CBS_init(&cbs, data, len);

    if (which == PKCS7_CERTS) {
        bssl::UniquePtr<STACK_OF(X509)> outCerts(sk_X509_new_null());
        if (!PKCS7_get_certificates(outCerts.get(), &cbs)) {
            conscrypt::jniutil::throwExceptionFromBoringSSLError(env,
                    "PKCS7_get_certificates", conscrypt::jniutil::throwParsingException);
            JNI_TRACE("d2i_PKCS7_bio(%p, %d) => error reading certs", bio, which);
            return nullptr;
        }
        JNI_TRACE("d2i_PKCS7_bio(%p, %d) => success certs", bio, which);
        return X509s_to_ItemArray(env, outCerts.get());
    } else if (which == PKCS7_CRLS) {
        bssl::UniquePtr<STACK_OF(X509_CRL)> outCRLs(sk_X509_CRL_new_null());
        if (!PKCS7_get_CRLs(outCRLs.get(), &cbs)) {
            conscrypt::jniutil::throwExceptionFromBoringSSLError(env, "PKCS7_get_CRLs",
                    conscrypt::jniutil::throwParsingException);
            JNI_TRACE("d2i_PKCS7_bio(%p, %d) => error reading CRLs", bio, which);
            return nullptr;
        }
        JNI_TRACE("d2i_PKCS7_bio(%p, %d) => success CRLs", bio, which);
        return X509_CRLs_to_ItemArray(env, outCRLs.get());
    } else {
        conscrypt::jniutil::throwRuntimeException(env, "unknown PKCS7 field");
        return nullptr;
    }
}

static jlongArray NativeCrypto_ASN1_seq_unpack_X509_bio(JNIEnv* env, jclass, jlong bioRef) {
    CHECK_ERROR_QUEUE_ON_RETURN;
    BIO* bio = to_BIO(env, bioRef);
    JNI_TRACE("ASN1_seq_unpack_X509_bio(%p)", bio);

    if (bio == nullptr) {
        JNI_TRACE("ASN1_seq_unpack_X509_bio(%p) => bio == null", bio);
        return nullptr;
    }

    uint8_t* data;
    size_t len;
    if (!BIO_read_asn1(bio, &data, &len, 256 * 1024 * 1024 /* max length, 256MB for sanity */)) {
        conscrypt::jniutil::throwExceptionFromBoringSSLError(env, "Error reading X.509 data",
                conscrypt::jniutil::throwParsingException);
        JNI_TRACE("ASN1_seq_unpack_X509_bio(%p) => error reading BIO", bio);
        return nullptr;
    }
    bssl::UniquePtr<uint8_t> data_storage(data);

    bssl::UniquePtr<STACK_OF(X509)> path(sk_X509_new_null());
    if (path.get() == nullptr) {
        JNI_TRACE("ASN1_seq_unpack_X509_bio(%p) => failed to make cert stack", bio);
        return nullptr;
    }

    CBS cbs, sequence;
    CBS_init(&cbs, data, len);
    if (!CBS_get_asn1(&cbs, &sequence, CBS_ASN1_SEQUENCE)) {
        conscrypt::jniutil::throwParsingException(env, "Error reading X.509 data");
        ERR_clear_error();
        return nullptr;
    }

    while (CBS_len(&sequence) > 0) {
        CBS child;
        if (!CBS_get_asn1_element(&sequence, &child, CBS_ASN1_SEQUENCE)) {
            conscrypt::jniutil::throwParsingException(env, "Error reading X.509 data");
            ERR_clear_error();
            return nullptr;
        }

        const uint8_t* tmp = CBS_data(&child);
        // NOLINTNEXTLINE(runtime/int)
        bssl::UniquePtr<X509> cert(d2i_X509(nullptr, &tmp, static_cast<long>(CBS_len(&child))));
        if (!cert || tmp != CBS_data(&child) + CBS_len(&child)) {
            conscrypt::jniutil::throwParsingException(env, "Error reading X.509 data");
            ERR_clear_error();
            return nullptr;
        }

        if (!sk_X509_push(path.get(), cert.get())) {
            conscrypt::jniutil::throwOutOfMemory(env, "Unable to push local certificate");
            return nullptr;
        }
        OWNERSHIP_TRANSFERRED(cert);
    }

    size_t size = sk_X509_num(path.get());

    ScopedLocalRef<jlongArray> certArray(env, env->NewLongArray(static_cast<jsize>(size)));
    ScopedLongArrayRW certs(env, certArray.get());
    for (size_t i = 0; i < size; i++) {
        X509* item = reinterpret_cast<X509*>(sk_X509_shift(path.get()));
        certs[i] = reinterpret_cast<uintptr_t>(item);
    }

    JNI_TRACE("ASN1_seq_unpack_X509_bio(%p) => returns %zd items", bio, size);
    return certArray.release();
}

static jbyteArray NativeCrypto_ASN1_seq_pack_X509(JNIEnv* env, jclass, jlongArray certs) {
    CHECK_ERROR_QUEUE_ON_RETURN;
    JNI_TRACE("ASN1_seq_pack_X509(%p)", certs);
    ScopedLongArrayRO certsArray(env, certs);
    if (certsArray.get() == nullptr) {
        JNI_TRACE("ASN1_seq_pack_X509(%p) => failed to get certs array", certs);
        return nullptr;
    }

    bssl::ScopedCBB result;
    CBB seq_contents;
    if (!CBB_init(result.get(), 2048 * certsArray.size())) {
        JNI_TRACE("ASN1_seq_pack_X509(%p) => CBB_init failed", certs);
        return nullptr;
    }
    if (!CBB_add_asn1(result.get(), &seq_contents, CBS_ASN1_SEQUENCE)) {
        return nullptr;
    }

    for (size_t i = 0; i < certsArray.size(); i++) {
        X509* x509 = reinterpret_cast<X509*>(static_cast<uintptr_t>(certsArray[i]));
        uint8_t* buf;
        int len = i2d_X509(x509, nullptr);

        if (len < 0 || !CBB_add_space(&seq_contents, &buf, static_cast<size_t>(len)) ||
            i2d_X509(x509, &buf) < 0) {
            return nullptr;
        }
    }

    return CBBToByteArray(env, result.get());
}

static void NativeCrypto_X509_free(JNIEnv* env, jclass, jlong x509Ref,
                                   CONSCRYPT_UNUSED jobject holder) {
    CHECK_ERROR_QUEUE_ON_RETURN;
    X509* x509 = reinterpret_cast<X509*>(static_cast<uintptr_t>(x509Ref));
    JNI_TRACE("X509_free(%p)", x509);

    if (x509 == nullptr) {
        conscrypt::jniutil::throwNullPointerException(env, "x509 == null");
        JNI_TRACE("X509_free(%p) => x509 == null", x509);
        return;
    }

    X509_free(x509);
}

static jint NativeCrypto_X509_cmp(JNIEnv* env, jclass, jlong x509Ref1,
                                  CONSCRYPT_UNUSED jobject holder, jlong x509Ref2,
                                  CONSCRYPT_UNUSED jobject holder2) {
    CHECK_ERROR_QUEUE_ON_RETURN;
    X509* x509_1 = reinterpret_cast<X509*>(static_cast<uintptr_t>(x509Ref1));
    X509* x509_2 = reinterpret_cast<X509*>(static_cast<uintptr_t>(x509Ref2));
    JNI_TRACE("X509_cmp(%p, %p)", x509_1, x509_2);

    if (x509_1 == nullptr) {
        conscrypt::jniutil::throwNullPointerException(env, "x509_1 == null");
        JNI_TRACE("X509_cmp(%p, %p) => x509_1 == null", x509_1, x509_2);
        return -1;
    }

    if (x509_2 == nullptr) {
        conscrypt::jniutil::throwNullPointerException(env, "x509_2 == null");
        JNI_TRACE("X509_cmp(%p, %p) => x509_2 == null", x509_1, x509_2);
        return -1;
    }

    int ret = X509_cmp(x509_1, x509_2);
    JNI_TRACE("X509_cmp(%p, %p) => %d", x509_1, x509_2, ret);
    return ret;
}

static void NativeCrypto_X509_print_ex(JNIEnv* env, jclass, jlong bioRef, jlong x509Ref,
                                       CONSCRYPT_UNUSED jobject holder, jlong nmflagJava,
                                       jlong certflagJava) {
    CHECK_ERROR_QUEUE_ON_RETURN;
    BIO* bio = to_BIO(env, bioRef);
    X509* x509 = reinterpret_cast<X509*>(static_cast<uintptr_t>(x509Ref));
    // NOLINTNEXTLINE(runtime/int)
    unsigned long nmflag = static_cast<unsigned long>(nmflagJava);
    // NOLINTNEXTLINE(runtime/int)
    unsigned long certflag = static_cast<unsigned long>(certflagJava);
    JNI_TRACE("X509_print_ex(%p, %p, %ld, %ld)", bio, x509, nmflag, certflag);

    if (bio == nullptr) {
        JNI_TRACE("X509_print_ex(%p, %p, %ld, %ld) => bio == null", bio, x509, nmflag, certflag);
        return;
    }

    if (x509 == nullptr) {
        conscrypt::jniutil::throwNullPointerException(env, "x509 == null");
        JNI_TRACE("X509_print_ex(%p, %p, %ld, %ld) => x509 == null", bio, x509, nmflag, certflag);
        return;
    }

    if (!X509_print_ex(bio, x509, nmflag, certflag)) {
        conscrypt::jniutil::throwExceptionFromBoringSSLError(env, "X509_print_ex");
        JNI_TRACE("X509_print_ex(%p, %p, %ld, %ld) => threw error", bio, x509, nmflag, certflag);
        return;
    }
    JNI_TRACE("X509_print_ex(%p, %p, %ld, %ld) => success", bio, x509, nmflag, certflag);
}

static jlong NativeCrypto_X509_get_pubkey(JNIEnv* env, jclass, jlong x509Ref,
                                          CONSCRYPT_UNUSED jobject holder) {
    CHECK_ERROR_QUEUE_ON_RETURN;
    X509* x509 = reinterpret_cast<X509*>(static_cast<uintptr_t>(x509Ref));
    JNI_TRACE("X509_get_pubkey(%p)", x509);

    if (x509 == nullptr) {
        conscrypt::jniutil::throwNullPointerException(env, "x509 == null");
        JNI_TRACE("X509_get_pubkey(%p) => x509 == null", x509);
        return 0;
    }

    bssl::UniquePtr<EVP_PKEY> pkey(X509_get_pubkey(x509));
    if (pkey.get() == nullptr) {
        const uint32_t last_error = ERR_peek_last_error();
        const uint32_t first_error = ERR_peek_error();
        if ((ERR_GET_LIB(last_error) == ERR_LIB_EVP &&
             ERR_GET_REASON(last_error) == EVP_R_UNKNOWN_PUBLIC_KEY_TYPE) ||
            (ERR_GET_LIB(first_error) == ERR_LIB_EC &&
             ERR_GET_REASON(first_error) == EC_R_UNKNOWN_GROUP)) {
            ERR_clear_error();
            conscrypt::jniutil::throwNoSuchAlgorithmException(env, "X509_get_pubkey");
            return 0;
        }

        conscrypt::jniutil::throwExceptionFromBoringSSLError(
                env, "X509_get_pubkey", conscrypt::jniutil::throwInvalidKeyException);
        return 0;
    }

    JNI_TRACE("X509_get_pubkey(%p) => %p", x509, pkey.get());
    return reinterpret_cast<uintptr_t>(pkey.release());
}

static jbyteArray NativeCrypto_X509_get_issuer_name(JNIEnv* env, jclass, jlong x509Ref,
                                                    CONSCRYPT_UNUSED jobject holder) {
    CHECK_ERROR_QUEUE_ON_RETURN;
    X509* x509 = reinterpret_cast<X509*>(static_cast<uintptr_t>(x509Ref));
    JNI_TRACE("X509_get_issuer_name(%p)", x509);

    if (x509 == nullptr) {
        conscrypt::jniutil::throwNullPointerException(env, "x509 == null");
        JNI_TRACE("X509_get_issuer_name(%p) => x509 == null", x509);
        return nullptr;
    }
    return ASN1ToByteArray<X509_NAME>(env, X509_get_issuer_name(x509), i2d_X509_NAME);
}

static jbyteArray NativeCrypto_X509_get_subject_name(JNIEnv* env, jclass, jlong x509Ref,
                                                     CONSCRYPT_UNUSED jobject holder) {
    CHECK_ERROR_QUEUE_ON_RETURN;
    X509* x509 = reinterpret_cast<X509*>(static_cast<uintptr_t>(x509Ref));
    JNI_TRACE("X509_get_subject_name(%p)", x509);

    if (x509 == nullptr) {
        conscrypt::jniutil::throwNullPointerException(env, "x509 == null");
        JNI_TRACE("X509_get_subject_name(%p) => x509 == null", x509);
        return nullptr;
    }
    return ASN1ToByteArray<X509_NAME>(env, X509_get_subject_name(x509), i2d_X509_NAME);
}

static jstring NativeCrypto_get_X509_pubkey_oid(JNIEnv* env, jclass, jlong x509Ref,
                                                CONSCRYPT_UNUSED jobject holder) {
    CHECK_ERROR_QUEUE_ON_RETURN;
    X509* x509 = reinterpret_cast<X509*>(static_cast<uintptr_t>(x509Ref));
    JNI_TRACE("get_X509_pubkey_oid(%p)", x509);

    if (x509 == nullptr) {
        conscrypt::jniutil::throwNullPointerException(env, "x509 == null");
        JNI_TRACE("get_X509_pubkey_oid(%p) => x509 == null", x509);
        return nullptr;
    }

    X509_PUBKEY* pubkey = X509_get_X509_PUBKEY(x509);
    ASN1_OBJECT* algorithm;
    X509_PUBKEY_get0_param(&algorithm, nullptr, nullptr, nullptr, pubkey);
    return ASN1_OBJECT_to_OID_string(env, algorithm);
}

static jstring NativeCrypto_get_X509_sig_alg_oid(JNIEnv* env, jclass, jlong x509Ref,
                                                 CONSCRYPT_UNUSED jobject holder) {
    CHECK_ERROR_QUEUE_ON_RETURN;
    X509* x509 = reinterpret_cast<X509*>(static_cast<uintptr_t>(x509Ref));
    JNI_TRACE("get_X509_sig_alg_oid(%p)", x509);

    if (x509 == nullptr) {
        conscrypt::jniutil::throwNullPointerException(env, "x509 == null || x509->sig_alg == null");
        JNI_TRACE("get_X509_sig_alg_oid(%p) => x509 == null", x509);
        return nullptr;
    }

    const X509_ALGOR* sig_alg;
    X509_get0_signature(nullptr, &sig_alg, x509);
    const ASN1_OBJECT* oid;
    X509_ALGOR_get0(&oid, nullptr, nullptr, sig_alg);
    return ASN1_OBJECT_to_OID_string(env, oid);
}

static jbyteArray NativeCrypto_get_X509_sig_alg_parameter(JNIEnv* env, jclass, jlong x509Ref,
                                                          CONSCRYPT_UNUSED jobject holder) {
    CHECK_ERROR_QUEUE_ON_RETURN;
    X509* x509 = reinterpret_cast<X509*>(static_cast<uintptr_t>(x509Ref));
    JNI_TRACE("get_X509_sig_alg_parameter(%p)", x509);

    if (x509 == nullptr) {
        conscrypt::jniutil::throwNullPointerException(env, "x509 == null");
        JNI_TRACE("get_X509_sig_alg_parameter(%p) => x509 == null", x509);
        return nullptr;
    }

    const X509_ALGOR* sig_alg;
    X509_get0_signature(nullptr, &sig_alg, x509);
    return get_X509_ALGOR_parameter(env, sig_alg);
}

static jbooleanArray NativeCrypto_get_X509_issuerUID(JNIEnv* env, jclass, jlong x509Ref,
                                                     CONSCRYPT_UNUSED jobject holder) {
    CHECK_ERROR_QUEUE_ON_RETURN;
    X509* x509 = reinterpret_cast<X509*>(static_cast<uintptr_t>(x509Ref));
    JNI_TRACE("get_X509_issuerUID(%p)", x509);

    if (x509 == nullptr) {
        conscrypt::jniutil::throwNullPointerException(env, "x509 == null");
        JNI_TRACE("get_X509_issuerUID(%p) => x509 == null", x509);
        return nullptr;
    }

    const ASN1_BIT_STRING* issuer_uid;
    X509_get0_uids(x509, &issuer_uid, /*out_subject_uid=*/nullptr);
    if (issuer_uid == nullptr) {
        JNI_TRACE("get_X509_issuerUID(%p) => null", x509);
        return nullptr;
    }

    return ASN1BitStringToBooleanArray(env, issuer_uid);
}

static jbooleanArray NativeCrypto_get_X509_subjectUID(JNIEnv* env, jclass, jlong x509Ref,
                                                      CONSCRYPT_UNUSED jobject holder) {
    CHECK_ERROR_QUEUE_ON_RETURN;
    X509* x509 = reinterpret_cast<X509*>(static_cast<uintptr_t>(x509Ref));
    JNI_TRACE("get_X509_subjectUID(%p)", x509);

    if (x509 == nullptr) {
        conscrypt::jniutil::throwNullPointerException(env, "x509 == null");
        JNI_TRACE("get_X509_subjectUID(%p) => x509 == null", x509);
        return nullptr;
    }

    const ASN1_BIT_STRING* subject_uid;
    X509_get0_uids(x509, /*out_issuer_uid=*/nullptr, &subject_uid);
    if (subject_uid == nullptr) {
        JNI_TRACE("get_X509_subjectUID(%p) => null", x509);
        return nullptr;
    }

    return ASN1BitStringToBooleanArray(env, subject_uid);
}

static jbooleanArray NativeCrypto_get_X509_ex_kusage(JNIEnv* env, jclass, jlong x509Ref,
                                                     CONSCRYPT_UNUSED jobject holder) {
    CHECK_ERROR_QUEUE_ON_RETURN;
    X509* x509 = reinterpret_cast<X509*>(static_cast<uintptr_t>(x509Ref));
    JNI_TRACE("get_X509_ex_kusage(%p)", x509);

    if (x509 == nullptr) {
        conscrypt::jniutil::throwNullPointerException(env, "x509 == null");
        JNI_TRACE("get_X509_ex_kusage(%p) => x509 == null", x509);
        return nullptr;
    }

    // TODO(https://github.com/google/conscrypt/issues/916): Handle errors and remove
    // |ERR_clear_error|. Note X509Certificate.getKeyUsage() cannot throw
    // CertificateParsingException, so this needs to be checked earlier, e.g. in the constructor.
    bssl::UniquePtr<ASN1_BIT_STRING> bitStr(
            static_cast<ASN1_BIT_STRING*>(X509_get_ext_d2i(x509, NID_key_usage, nullptr, nullptr)));
    if (bitStr.get() == nullptr) {
        JNI_TRACE("get_X509_ex_kusage(%p) => null", x509);
        ERR_clear_error();
        return nullptr;
    }

    return ASN1BitStringToBooleanArray(env, bitStr.get());
}

static jobjectArray NativeCrypto_get_X509_ex_xkusage(JNIEnv* env, jclass, jlong x509Ref,
                                                     CONSCRYPT_UNUSED jobject holder) {
    CHECK_ERROR_QUEUE_ON_RETURN;
    X509* x509 = reinterpret_cast<X509*>(static_cast<uintptr_t>(x509Ref));
    JNI_TRACE("get_X509_ex_xkusage(%p)", x509);

    if (x509 == nullptr) {
        conscrypt::jniutil::throwNullPointerException(env, "x509 == null");
        JNI_TRACE("get_X509_ex_xkusage(%p) => x509 == null", x509);
        return nullptr;
    }

    // TODO(https://github.com/google/conscrypt/issues/916): Handle errors, remove
    // |ERR_clear_error|, and throw CertificateParsingException.
    bssl::UniquePtr<STACK_OF(ASN1_OBJECT)> objArray(static_cast<STACK_OF(ASN1_OBJECT)*>(
            X509_get_ext_d2i(x509, NID_ext_key_usage, nullptr, nullptr)));
    if (objArray.get() == nullptr) {
        JNI_TRACE("get_X509_ex_xkusage(%p) => null", x509);
        ERR_clear_error();
        return nullptr;
    }

    size_t size = sk_ASN1_OBJECT_num(objArray.get());
    ScopedLocalRef<jobjectArray> exKeyUsage(
            env, env->NewObjectArray(static_cast<jsize>(size), conscrypt::jniutil::stringClass,
                                     nullptr));
    if (exKeyUsage.get() == nullptr) {
        return nullptr;
    }

    for (size_t i = 0; i < size; i++) {
        ScopedLocalRef<jstring> oidStr(
                env, ASN1_OBJECT_to_OID_string(env, sk_ASN1_OBJECT_value(objArray.get(), i)));
        env->SetObjectArrayElement(exKeyUsage.get(), static_cast<jsize>(i), oidStr.get());
    }

    JNI_TRACE("get_X509_ex_xkusage(%p) => success (%zd entries)", x509, size);
    return exKeyUsage.release();
}

static jint NativeCrypto_get_X509_ex_pathlen(JNIEnv* env, jclass, jlong x509Ref,
                                             CONSCRYPT_UNUSED jobject holder) {
    CHECK_ERROR_QUEUE_ON_RETURN;
    X509* x509 = reinterpret_cast<X509*>(static_cast<uintptr_t>(x509Ref));
    JNI_TRACE("get_X509_ex_pathlen(%p)", x509);

    if (x509 == nullptr) {
        conscrypt::jniutil::throwNullPointerException(env, "x509 == null");
        JNI_TRACE("get_X509_ex_pathlen(%p) => x509 == null", x509);
        return 0;
    }

    // Use |X509_get_ext_d2i| instead of |X509_get_pathlen| because the latter treats
    // |EXFLAG_INVALID| as the error case. |EXFLAG_INVALID| is set if any built-in extension is
    // invalid. For now, we preserve Conscrypt's historical behavior in accepting certificates in
    // the constructor even if |EXFLAG_INVALID| is set.
    //
    // TODO(https://github.com/google/conscrypt/issues/916): Handle errors and remove
    // |ERR_clear_error|. Note X509Certificate.getBasicConstraints() cannot throw
    // CertificateParsingException, so this needs to be checked earlier, e.g. in the constructor.
    bssl::UniquePtr<BASIC_CONSTRAINTS> basic_constraints(static_cast<BASIC_CONSTRAINTS*>(
            X509_get_ext_d2i(x509, NID_basic_constraints, nullptr, nullptr)));
    if (basic_constraints == nullptr) {
        JNI_TRACE("get_X509_ex_path(%p) => -1 (no extension or error)", x509);
        ERR_clear_error();
        return -1;
    }

    if (basic_constraints->pathlen == nullptr) {
        JNI_TRACE("get_X509_ex_path(%p) => -1 (no pathLenConstraint)", x509);
        return -1;
    }

    if (!basic_constraints->ca) {
        // Path length constraints are only valid for CA certificates.
        // TODO(https://github.com/google/conscrypt/issues/916): Treat this as an error condition.
        JNI_TRACE("get_X509_ex_path(%p) => -1 (not a CA)", x509);
        return -1;
    }

    if (basic_constraints->pathlen->type == V_ASN1_NEG_INTEGER) {
        // Path length constraints may not be negative.
        // TODO(https://github.com/google/conscrypt/issues/916): Treat this as an error condition.
        JNI_TRACE("get_X509_ex_path(%p) => -1 (negative)", x509);
        return -1;
    }

    long pathlen = ASN1_INTEGER_get(basic_constraints->pathlen);
    if (pathlen == -1 || pathlen > INT_MAX) {
        // TODO(https://github.com/google/conscrypt/issues/916): Treat this as an error condition.
        // If the integer overflows, the certificate is effectively unconstrained. Reporting no
        // constraint is plausible, but Chromium rejects all values above 255.
        JNI_TRACE("get_X509_ex_path(%p) => -1 (overflow)", x509);
        return -1;
    }

    JNI_TRACE("get_X509_ex_path(%p) => %ld", x509, pathlen);
    return pathlen;
}

static jbyteArray NativeCrypto_X509_get_ext_oid(JNIEnv* env, jclass, jlong x509Ref,
                                                CONSCRYPT_UNUSED jobject holder,
                                                jstring oidString) {
    CHECK_ERROR_QUEUE_ON_RETURN;
    X509* x509 = reinterpret_cast<X509*>(static_cast<uintptr_t>(x509Ref));
    JNI_TRACE("X509_get_ext_oid(%p, %p)", x509, oidString);
    return X509Type_get_ext_oid<X509, X509_get_ext_by_OBJ, X509_get_ext>(env, x509, oidString);
}

static jbyteArray NativeCrypto_X509_CRL_get_ext_oid(JNIEnv* env, jclass, jlong x509CrlRef,
                                                    CONSCRYPT_UNUSED jobject holder,
                                                    jstring oidString) {
    CHECK_ERROR_QUEUE_ON_RETURN;
    X509_CRL* crl = reinterpret_cast<X509_CRL*>(static_cast<uintptr_t>(x509CrlRef));
    JNI_TRACE("X509_CRL_get_ext_oid(%p, %p)", crl, oidString);

    if (crl == nullptr) {
        conscrypt::jniutil::throwNullPointerException(env, "crl == null");
        JNI_TRACE("X509_CRL_get_ext_oid(%p) => crl == null", crl);
        return nullptr;
    }
    return X509Type_get_ext_oid<X509_CRL, X509_CRL_get_ext_by_OBJ, X509_CRL_get_ext>(env, crl,
                                                                                     oidString);
}

static jbyteArray NativeCrypto_X509_REVOKED_get_ext_oid(JNIEnv* env, jclass, jlong x509RevokedRef,
                                                        jstring oidString) {
    CHECK_ERROR_QUEUE_ON_RETURN;
    X509_REVOKED* revoked = reinterpret_cast<X509_REVOKED*>(static_cast<uintptr_t>(x509RevokedRef));
    JNI_TRACE("X509_REVOKED_get_ext_oid(%p, %p)", revoked, oidString);

    if (revoked == nullptr) {
        conscrypt::jniutil::throwNullPointerException(env, "revoked == null");
        JNI_TRACE("X509_REVOKED_get_ext_oid(%p) => revoked == null", revoked);
        return nullptr;
    }
    return X509Type_get_ext_oid<X509_REVOKED, X509_REVOKED_get_ext_by_OBJ, X509_REVOKED_get_ext>(
            env, revoked, oidString);
}

template <typename T, int (*get_ext_by_critical_func)(const T*, int, int),
          X509_EXTENSION* (*get_ext_func)(const T*, int)>
static jobjectArray get_X509Type_ext_oids(JNIEnv* env, jlong x509Ref, jint critical) {
    T* x509 = reinterpret_cast<T*>(static_cast<uintptr_t>(x509Ref));
    JNI_TRACE("get_X509Type_ext_oids(%p, %d)", x509, critical);

    if (x509 == nullptr) {
        conscrypt::jniutil::throwNullPointerException(env, "x509 == null");
        JNI_TRACE("get_X509Type_ext_oids(%p, %d) => x509 == null", x509, critical);
        return nullptr;
    }

    int lastPos = -1;
    int count = 0;
    while ((lastPos = get_ext_by_critical_func(x509, critical, lastPos)) != -1) {
        count++;
    }

    JNI_TRACE("get_X509Type_ext_oids(%p, %d) has %d entries", x509, critical, count);

    ScopedLocalRef<jobjectArray> joa(
            env, env->NewObjectArray(count, conscrypt::jniutil::stringClass, nullptr));
    if (joa.get() == nullptr) {
        JNI_TRACE("get_X509Type_ext_oids(%p, %d) => fail to allocate result array", x509, critical);
        return nullptr;
    }

    lastPos = -1;
    count = 0;
    while ((lastPos = get_ext_by_critical_func(x509, critical, lastPos)) != -1) {
        X509_EXTENSION* ext = get_ext_func(x509, lastPos);

        ScopedLocalRef<jstring> extOid(
                env, ASN1_OBJECT_to_OID_string(env, X509_EXTENSION_get_object(ext)));
        if (extOid.get() == nullptr) {
            JNI_TRACE("get_X509Type_ext_oids(%p) => couldn't get OID", x509);
            return nullptr;
        }

        env->SetObjectArrayElement(joa.get(), count++, extOid.get());
    }

    JNI_TRACE("get_X509Type_ext_oids(%p, %d) => success", x509, critical);
    return joa.release();
}

static jobjectArray NativeCrypto_get_X509_ext_oids(JNIEnv* env, jclass, jlong x509Ref,
                                                   CONSCRYPT_UNUSED jobject holder, jint critical) {
    CHECK_ERROR_QUEUE_ON_RETURN;
    // NOLINTNEXTLINE(runtime/int)
    JNI_TRACE("get_X509_ext_oids(0x%llx, %d)", (long long)x509Ref, critical);
    return get_X509Type_ext_oids<X509, X509_get_ext_by_critical, X509_get_ext>(env, x509Ref,
                                                                               critical);
}

static jobjectArray NativeCrypto_get_X509_CRL_ext_oids(JNIEnv* env, jclass, jlong x509CrlRef,
                                                       CONSCRYPT_UNUSED jobject holder,
                                                       jint critical) {
    CHECK_ERROR_QUEUE_ON_RETURN;
    // NOLINTNEXTLINE(runtime/int)
    JNI_TRACE("get_X509_CRL_ext_oids(0x%llx, %d)", (long long)x509CrlRef, critical);
    return get_X509Type_ext_oids<X509_CRL, X509_CRL_get_ext_by_critical, X509_CRL_get_ext>(
            env, x509CrlRef, critical);
}

static jobjectArray NativeCrypto_get_X509_REVOKED_ext_oids(JNIEnv* env, jclass,
                                                           jlong x509RevokedRef, jint critical) {
    CHECK_ERROR_QUEUE_ON_RETURN;
    // NOLINTNEXTLINE(runtime/int)
    JNI_TRACE("get_X509_CRL_ext_oids(0x%llx, %d)", (long long)x509RevokedRef, critical);
    return get_X509Type_ext_oids<X509_REVOKED, X509_REVOKED_get_ext_by_critical,
                                 X509_REVOKED_get_ext>(env, x509RevokedRef, critical);
}

/**
 * Based on example logging call back from SSL_CTX_set_info_callback man page
 */
static void info_callback_LOG(const SSL* s, int where, int ret) {
    int w = where & ~SSL_ST_MASK;
    const char* str;
    if (w & SSL_ST_CONNECT) {
        str = "SSL_connect";
    } else if (w & SSL_ST_ACCEPT) {
        str = "SSL_accept";
    } else {
        str = "undefined";
    }

    if (where & SSL_CB_LOOP) {
        JNI_TRACE("ssl=%p %s:%s %s", s, str, SSL_state_string(s), SSL_state_string_long(s));
    } else if (where & SSL_CB_ALERT) {
        str = (where & SSL_CB_READ) ? "read" : "write";
        JNI_TRACE("ssl=%p SSL3 alert %s %s %s", s, str, SSL_alert_type_string_long(ret),
                  SSL_alert_desc_string_long(ret));
    } else if (where & SSL_CB_EXIT) {
        if (ret == 0) {
            JNI_TRACE("ssl=%p %s:failed exit in %s %s", s, str, SSL_state_string(s),
                      SSL_state_string_long(s));
        } else if (ret < 0) {
            JNI_TRACE("ssl=%p %s:error exit in %s %s", s, str, SSL_state_string(s),
                      SSL_state_string_long(s));
        } else if (ret == 1) {
            JNI_TRACE("ssl=%p %s:ok exit in %s %s", s, str, SSL_state_string(s),
                      SSL_state_string_long(s));
        } else {
            JNI_TRACE("ssl=%p %s:unknown exit %d in %s %s", s, str, ret, SSL_state_string(s),
                      SSL_state_string_long(s));
        }
    } else if (where & SSL_CB_HANDSHAKE_START) {
        JNI_TRACE("ssl=%p handshake start in %s %s", s, SSL_state_string(s),
                  SSL_state_string_long(s));
    } else if (where & SSL_CB_HANDSHAKE_DONE) {
        JNI_TRACE("ssl=%p handshake done in %s %s", s, SSL_state_string(s),
                  SSL_state_string_long(s));
    } else {
        JNI_TRACE("ssl=%p %s:unknown where %d in %s %s", s, str, where, SSL_state_string(s),
                  SSL_state_string_long(s));
    }
}

#ifdef _WIN32

/**
 * Dark magic helper function that checks, for a given SSL session, whether it
 * can SSL_read() or SSL_write() without blocking. Takes into account any
 * concurrent attempts to close the SSLSocket from the Java side. This is
 * needed to get rid of the hangs that occur when thread #1 closes the SSLSocket
 * while thread #2 is sitting in a blocking read or write. The type argument
 * specifies whether we are waiting for readability or writability. It expects
 * to be passed either SSL_ERROR_WANT_READ or SSL_ERROR_WANT_WRITE, since we
 * only need to wait in case one of these problems occurs.
 *
 * @param env
 * @param type Either SSL_ERROR_WANT_READ or SSL_ERROR_WANT_WRITE
 * @param fdObject The FileDescriptor, since appData->fileDescriptor should be NULL
 * @param appData The application data structure with mutex info etc.
 * @param timeout_millis The timeout value for select call, with the special value
 *                0 meaning no timeout at all (wait indefinitely). Note: This is
 *                the Java semantics of the timeout value, not the usual
 *                select() semantics.
 * @return THROWN_EXCEPTION on close socket, 0 on timeout, -1 on error, and 1 on success
 */
static int sslSelect(JNIEnv* env, int type, jobject fdObject, AppData* appData,
                     int timeout_millis) {
    int result = -1;

    NetFd fd(env, fdObject);
    do {
        if (fd.isClosed()) {
            result = THROWN_EXCEPTION;
            break;
        }

        WSAEVENT events[2];
        events[0] = appData->interruptEvent;
        events[1] = WSACreateEvent();
        if (events[1] == WSA_INVALID_EVENT) {
            JNI_TRACE("sslSelect failure in WSACreateEvent: %d", WSAGetLastError());
            break;
        }

        if (WSAEventSelect(fd.get(), events[1], (type == SSL_ERROR_WANT_READ ? FD_READ : FD_WRITE) |
                                                        FD_CLOSE) == SOCKET_ERROR) {
            JNI_TRACE("sslSelect failure in WSAEventSelect: %d", WSAGetLastError());
            break;
        }

        JNI_TRACE("sslSelect type=%s fd=%d appData=%p timeout_millis=%d",
                  (type == SSL_ERROR_WANT_READ) ? "READ" : "WRITE", fd.get(), appData,
                  timeout_millis);

        int rc = WSAWaitForMultipleEvents(
                2, events, FALSE, timeout_millis == 0 ? WSA_INFINITE : timeout_millis, FALSE);
        if (rc == WSA_WAIT_FAILED) {
            JNI_TRACE("WSAWaitForMultipleEvents failed: %d", WSAGetLastError());
            result = -1;
        } else if (rc == WSA_WAIT_TIMEOUT) {
            result = 0;
        } else {
            result = 1;
        }
        WSACloseEvent(events[1]);
    } while (0);

    JNI_TRACE("sslSelect type=%s fd=%d appData=%p timeout_millis=%d => %d",
              (type == SSL_ERROR_WANT_READ) ? "READ" : "WRITE", fd.get(), appData, timeout_millis,
              result);

    std::lock_guard<std::mutex> appDataLock(appData->mutex);
    appData->waitingThreads--;

    return result;
}

#else   // !defined(_WIN32)

/**
 * Dark magic helper function that checks, for a given SSL session, whether it
 * can SSL_read() or SSL_write() without blocking. Takes into account any
 * concurrent attempts to close the SSLSocket from the Java side. This is
 * needed to get rid of the hangs that occur when thread #1 closes the SSLSocket
 * while thread #2 is sitting in a blocking read or write. The type argument
 * specifies whether we are waiting for readability or writability. It expects
 * to be passed either SSL_ERROR_WANT_READ or SSL_ERROR_WANT_WRITE, since we
 * only need to wait in case one of these problems occurs.
 *
 * @param env
 * @param type Either SSL_ERROR_WANT_READ or SSL_ERROR_WANT_WRITE
 * @param fdObject The FileDescriptor, since appData->fileDescriptor should be nullptr
 * @param appData The application data structure with mutex info etc.
 * @param timeout_millis The timeout value for poll call, with the special value
 *                0 meaning no timeout at all (wait indefinitely). Note: This is
 *                the Java semantics of the timeout value, not the usual
 *                poll() semantics.
 * @return The result of the inner poll() call,
 * THROW_SOCKETEXCEPTION if a SocketException was thrown, -1 on
 * additional errors
 */
static int sslSelect(JNIEnv* env, int type, jobject fdObject, AppData* appData,
                     int timeout_millis) {
    // This loop is an expanded version of the NET_FAILURE_RETRY
    // macro. It cannot simply be used in this case because poll
    // cannot be restarted without recreating the pollfd structure.
    int result;
    struct pollfd fds[2];
    do {
        NetFd fd(env, fdObject);
        if (fd.isClosed()) {
            result = THROWN_EXCEPTION;
            break;
        }
        int intFd = fd.get();
        JNI_TRACE("sslSelect type=%s fd=%d appData=%p timeout_millis=%d",
                  (type == SSL_ERROR_WANT_READ) ? "READ" : "WRITE", intFd, appData, timeout_millis);

        memset(&fds, 0, sizeof(fds));
        fds[0].fd = intFd;
        if (type == SSL_ERROR_WANT_READ) {
            fds[0].events = POLLIN | POLLPRI;
        } else {
            fds[0].events = POLLOUT | POLLPRI;
        }

        fds[1].fd = appData->fdsEmergency[0];
        fds[1].events = POLLIN | POLLPRI;

        // Converting from Java semantics to Posix semantics.
        if (timeout_millis <= 0) {
            timeout_millis = -1;
        }

        CompatibilityCloseMonitor monitor(intFd);

        result = poll(fds, sizeof(fds) / sizeof(fds[0]), timeout_millis);
        JNI_TRACE("sslSelect %s fd=%d appData=%p timeout_millis=%d => %d",
                  (type == SSL_ERROR_WANT_READ) ? "READ" : "WRITE", fd.get(), appData,
                  timeout_millis, result);
        if (result == -1) {
            if (fd.isClosed()) {
                result = THROWN_EXCEPTION;
                break;
            }
            if (errno != EINTR) {
                break;
            }
        }
    } while (result == -1);

    std::lock_guard<std::mutex> appDataLock(appData->mutex);

    if (result > 0) {
        // We have been woken up by a token in the emergency pipe. We
        // can't be sure the token is still in the pipe at this point
        // because it could have already been read by the thread that
        // originally wrote it if it entered sslSelect and acquired
        // the mutex before we did. Thus we cannot safely read from
        // the pipe in a blocking way (so we make the pipe
        // non-blocking at creation).
        if (fds[1].revents & POLLIN) {
            char token;
            do {
                int foo = 0;
                foo = read(appData->fdsEmergency[0], &token, 1);
                if (foo > 0) {
                    CONSCRYPT_LOG_VERBOSE("FOO: %d", foo);
                }
            } while (errno == EINTR);
        }
    }

    // Tell the world that there is now one thread less waiting for the
    // underlying network.
    appData->waitingThreads--;

    return result;
}
#endif  // !defined(_WIN32)

/**
 * Helper function that wakes up a thread blocked in select(), in case there is
 * one. Is being called by sslRead() and sslWrite() as well as by JNI glue
 * before closing the connection.
 *
 * @param data The application data structure with mutex info etc.
 */
static void sslNotify(AppData* appData) {
#ifdef _WIN32
    SetEvent(appData->interruptEvent);
#else
    // Write a byte to the emergency pipe, so a concurrent select() can return.
    // Note we have to restore the errno of the original system call, since the
    // caller relies on it for generating error messages.
    int errnoBackup = errno;
    char token = '*';
    do {
        errno = 0;
        int foo = 0;
        foo = write(appData->fdsEmergency[1], &token, 1);
        if (foo > 0) {
            CONSCRYPT_LOG_VERBOSE("FOO: %d", foo);
        }
    } while (errno == EINTR);
    errno = errnoBackup;
#endif
}

static AppData* toAppData(const SSL* ssl) {
    return reinterpret_cast<AppData*>(SSL_get_app_data(ssl));
}

static ssl_verify_result_t cert_verify_callback(SSL* ssl, CONSCRYPT_UNUSED uint8_t* out_alert) {
    JNI_TRACE("ssl=%p cert_verify_callback", ssl);

    AppData* appData = toAppData(ssl);
    JNIEnv* env = appData->env;
    if (env == nullptr) {
        CONSCRYPT_LOG_ERROR("AppData->env missing in cert_verify_callback");
        JNI_TRACE("ssl=%p cert_verify_callback => 0", ssl);
        return ssl_verify_invalid;
    }

    // Create the byte[][] array that holds all the certs
    ScopedLocalRef<jobjectArray> array(
            env, CryptoBuffersToObjectArray(env, SSL_get0_peer_certificates(ssl)));
    if (array.get() == nullptr) {
        return ssl_verify_invalid;
    }

    jobject sslHandshakeCallbacks = appData->sslHandshakeCallbacks;
    jmethodID methodID = conscrypt::jniutil::sslHandshakeCallbacks_verifyCertificateChain;

    const SSL_CIPHER* cipher = SSL_get_pending_cipher(ssl);
    const char* authMethod = SSL_CIPHER_get_kx_name(cipher);

    JNI_TRACE("ssl=%p cert_verify_callback calling verifyCertificateChain authMethod=%s", ssl,
              authMethod);
    ScopedLocalRef<jstring> authMethodString(env, env->NewStringUTF(authMethod));
    env->CallVoidMethod(sslHandshakeCallbacks, methodID, array.get(), authMethodString.get());

    ssl_verify_result_t result = env->ExceptionCheck() ? ssl_verify_invalid : ssl_verify_ok;
    JNI_TRACE("ssl=%p cert_verify_callback => %d", ssl, result);
    return result;
}

/**
 * Call back to watch for handshake to be completed. This is necessary for
 * False Start support, since SSL_do_handshake returns before the handshake is
 * completed in this case.
 */
static void info_callback(const SSL* ssl, int type, int value) {
    JNI_TRACE("ssl=%p info_callback type=0x%x value=%d", ssl, type, value);
    if (conscrypt::trace::kWithJniTrace) {
        info_callback_LOG(ssl, type, value);
    }
    if (!(type & SSL_CB_HANDSHAKE_DONE) && !(type & SSL_CB_HANDSHAKE_START)) {
        JNI_TRACE("ssl=%p info_callback ignored", ssl);
        return;
    }

    AppData* appData = toAppData(ssl);
    JNIEnv* env = appData->env;
    if (env == nullptr) {
        CONSCRYPT_LOG_ERROR("AppData->env missing in info_callback");
        JNI_TRACE("ssl=%p info_callback env error", ssl);
        return;
    }
    if (env->ExceptionCheck()) {
        JNI_TRACE("ssl=%p info_callback already pending exception", ssl);
        return;
    }

    jobject sslHandshakeCallbacks = appData->sslHandshakeCallbacks;

    JNI_TRACE("ssl=%p info_callback calling onSSLStateChange", ssl);
    env->CallVoidMethod(sslHandshakeCallbacks,
        conscrypt::jniutil::sslHandshakeCallbacks_onSSLStateChange, type, value);

    if (env->ExceptionCheck()) {
        JNI_TRACE("ssl=%p info_callback exception", ssl);
    }
    JNI_TRACE("ssl=%p info_callback completed", ssl);
}

/**
 * Call back to ask for a certificate. There are three possible exit codes:
 *
 * 1 is success.
 * 0 is error.
 * -1 is to pause the handshake to continue from the same place later.
 */
static int cert_cb(SSL* ssl, CONSCRYPT_UNUSED void* arg) {
    JNI_TRACE("ssl=%p cert_cb", ssl);

    // cert_cb is called for both clients and servers, but we are only
    // interested in client certificates.
    if (SSL_is_server(ssl)) {
        JNI_TRACE("ssl=%p cert_cb not a client => 1", ssl);
        return 1;
    }

    AppData* appData = toAppData(ssl);
    JNIEnv* env = appData->env;
    if (env == nullptr) {
        CONSCRYPT_LOG_ERROR("AppData->env missing in cert_cb");
        JNI_TRACE("ssl=%p cert_cb env error => 0", ssl);
        return 0;
    }
    if (env->ExceptionCheck()) {
        JNI_TRACE("ssl=%p cert_cb already pending exception => 0", ssl);
        return 0;
    }
    jobject sslHandshakeCallbacks = appData->sslHandshakeCallbacks;

    jmethodID methodID = conscrypt::jniutil::sslHandshakeCallbacks_clientCertificateRequested;

    // Call Java callback which can reconfigure the client certificate.
    const uint8_t* ctype = nullptr;
    size_t ctype_num = SSL_get0_certificate_types(ssl, &ctype);
    const uint16_t* sigalgs = nullptr;
    size_t sigalgs_num = SSL_get0_peer_verify_algorithms(ssl, &sigalgs);
    ScopedLocalRef<jobjectArray> issuers(
            env, CryptoBuffersToObjectArray(env, SSL_get0_server_requested_CAs(ssl)));
    if (issuers.get() == nullptr) {
        return 0;
    }

    if (conscrypt::trace::kWithJniTrace) {
        for (size_t i = 0; i < ctype_num; i++) {
            JNI_TRACE("ssl=%p clientCertificateRequested keyTypes[%zu]=%d", ssl, i, ctype[i]);
        }
        for (size_t i = 0; i < sigalgs_num; i++) {
            JNI_TRACE("ssl=%p clientCertificateRequested sigAlgs[%zu]=%d", ssl, i, sigalgs[i]);
        }
    }

    jbyteArray keyTypes = env->NewByteArray(static_cast<jsize>(ctype_num));
    if (keyTypes == nullptr) {
        JNI_TRACE("ssl=%p cert_cb keyTypes == null => 0", ssl);
        return 0;
    }
    env->SetByteArrayRegion(keyTypes, 0, static_cast<jsize>(ctype_num),
                            reinterpret_cast<const jbyte*>(ctype));

    jintArray signatureAlgs = env->NewIntArray(static_cast<jsize>(sigalgs_num));
    if (signatureAlgs == nullptr) {
        JNI_TRACE("ssl=%p cert_cb signatureAlgs == null => 0", ssl);
        return 0;
    }
    {
        ScopedIntArrayRW sigAlgsRW(env, signatureAlgs);
        for (size_t i = 0; i < sigalgs_num; i++) {
            sigAlgsRW[i] = sigalgs[i];
        }
    }

    JNI_TRACE(
            "ssl=%p clientCertificateRequested calling clientCertificateRequested "
            "keyTypes=%p signatureAlgs=%p issuers=%p",
            ssl, keyTypes, signatureAlgs, issuers.get());
    env->CallVoidMethod(sslHandshakeCallbacks, methodID, keyTypes, signatureAlgs, issuers.get());

    if (env->ExceptionCheck()) {
        JNI_TRACE("ssl=%p cert_cb exception => 0", ssl);
        return 0;
    }

    JNI_TRACE("ssl=%p cert_cb => 1", ssl);
    return 1;
}

static enum ssl_select_cert_result_t select_certificate_cb(const SSL_CLIENT_HELLO* client_hello) {
    SSL* ssl = client_hello->ssl;
    JNI_TRACE("ssl=%p select_certificate_cb_callback", ssl);

    AppData* appData = toAppData(ssl);
    JNIEnv* env = appData->env;
    if (env == nullptr) {
        CONSCRYPT_LOG_ERROR("AppData->env missing in select_certificate_cb");
        JNI_TRACE("ssl=%p select_certificate_cb env error", ssl);
        return ssl_select_cert_error;
    }
    if (env->ExceptionCheck()) {
        JNI_TRACE("ssl=%p select_certificate_cb already pending exception", ssl);
        return ssl_select_cert_error;
    }

    jobject sslHandshakeCallbacks = appData->sslHandshakeCallbacks;
    jmethodID methodID = conscrypt::jniutil::sslHandshakeCallbacks_serverCertificateRequested;

    JNI_TRACE("ssl=%p select_certificate_cb calling serverCertificateRequested", ssl);
    env->CallVoidMethod(sslHandshakeCallbacks, methodID);

    if (env->ExceptionCheck()) {
        JNI_TRACE("ssl=%p select_certificate_cb exception", ssl);
        return ssl_select_cert_error;
    }
    JNI_TRACE("ssl=%p select_certificate_cb completed", ssl);
    return ssl_select_cert_success;
}

/**
 * Pre-Shared Key (PSK) client callback.
 */
static unsigned int psk_client_callback(SSL* ssl, const char* hint, char* identity,
                                        unsigned int max_identity_len, unsigned char* psk,
                                        unsigned int max_psk_len) {
    JNI_TRACE("ssl=%p psk_client_callback", ssl);

    AppData* appData = toAppData(ssl);
    JNIEnv* env = appData->env;
    if (env == nullptr) {
        CONSCRYPT_LOG_ERROR("AppData->env missing in psk_client_callback");
        JNI_TRACE("ssl=%p psk_client_callback env error", ssl);
        return 0;
    }
    if (env->ExceptionCheck()) {
        JNI_TRACE("ssl=%p psk_client_callback already pending exception", ssl);
        return 0;
    }

    jobject sslHandshakeCallbacks = appData->sslHandshakeCallbacks;
    jmethodID methodID = conscrypt::jniutil::sslHandshakeCallbacks_clientPSKKeyRequested;
    JNI_TRACE("ssl=%p psk_client_callback calling clientPSKKeyRequested", ssl);
    ScopedLocalRef<jstring> identityHintJava(env,
                                             (hint != nullptr) ? env->NewStringUTF(hint) : nullptr);
    ScopedLocalRef<jbyteArray> identityJava(
            env, env->NewByteArray(static_cast<jsize>(max_identity_len)));
    if (identityJava.get() == nullptr) {
        JNI_TRACE("ssl=%p psk_client_callback failed to allocate identity bufffer", ssl);
        return 0;
    }
    ScopedLocalRef<jbyteArray> keyJava(env, env->NewByteArray(static_cast<jsize>(max_psk_len)));
    if (keyJava.get() == nullptr) {
        JNI_TRACE("ssl=%p psk_client_callback failed to allocate key bufffer", ssl);
        return 0;
    }
    jint keyLen = env->CallIntMethod(sslHandshakeCallbacks, methodID, identityHintJava.get(),
                                     identityJava.get(), keyJava.get());
    if (env->ExceptionCheck()) {
        JNI_TRACE("ssl=%p psk_client_callback exception", ssl);
        return 0;
    }
    if (keyLen <= 0) {
        JNI_TRACE("ssl=%p psk_client_callback failed to get key", ssl);
        return 0;
    } else if ((unsigned int)keyLen > max_psk_len) {
        JNI_TRACE("ssl=%p psk_client_callback got key which is too long", ssl);
        return 0;
    }
    ScopedByteArrayRO keyJavaRo(env, keyJava.get());
    if (keyJavaRo.get() == nullptr) {
        JNI_TRACE("ssl=%p psk_client_callback failed to get key bytes", ssl);
        return 0;
    }
    memcpy(psk, keyJavaRo.get(), static_cast<size_t>(keyLen));

    ScopedByteArrayRO identityJavaRo(env, identityJava.get());
    if (identityJavaRo.get() == nullptr) {
        JNI_TRACE("ssl=%p psk_client_callback failed to get identity bytes", ssl);
        return 0;
    }
    memcpy(identity, identityJavaRo.get(), max_identity_len);

    JNI_TRACE("ssl=%p psk_client_callback completed", ssl);
    return static_cast<unsigned int>(keyLen);
}

/**
 * Pre-Shared Key (PSK) server callback.
 */
static unsigned int psk_server_callback(SSL* ssl, const char* identity, unsigned char* psk,
                                        unsigned int max_psk_len) {
    JNI_TRACE("ssl=%p psk_server_callback", ssl);

    AppData* appData = toAppData(ssl);
    JNIEnv* env = appData->env;
    if (env == nullptr) {
        CONSCRYPT_LOG_ERROR("AppData->env missing in psk_server_callback");
        JNI_TRACE("ssl=%p psk_server_callback env error", ssl);
        return 0;
    }
    if (env->ExceptionCheck()) {
        JNI_TRACE("ssl=%p psk_server_callback already pending exception", ssl);
        return 0;
    }

    jobject sslHandshakeCallbacks = appData->sslHandshakeCallbacks;
    jmethodID methodID = conscrypt::jniutil::sslHandshakeCallbacks_serverPSKKeyRequested;
    JNI_TRACE("ssl=%p psk_server_callback calling serverPSKKeyRequested", ssl);
    const char* identityHint = SSL_get_psk_identity_hint(ssl);
    ScopedLocalRef<jstring> identityHintJava(
            env, (identityHint != nullptr) ? env->NewStringUTF(identityHint) : nullptr);
    ScopedLocalRef<jstring> identityJava(
            env, (identity != nullptr) ? env->NewStringUTF(identity) : nullptr);
    ScopedLocalRef<jbyteArray> keyJava(env, env->NewByteArray(static_cast<jsize>(max_psk_len)));
    if (keyJava.get() == nullptr) {
        JNI_TRACE("ssl=%p psk_server_callback failed to allocate key bufffer", ssl);
        return 0;
    }
    jint keyLen = env->CallIntMethod(sslHandshakeCallbacks, methodID, identityHintJava.get(),
                                     identityJava.get(), keyJava.get());
    if (env->ExceptionCheck()) {
        JNI_TRACE("ssl=%p psk_server_callback exception", ssl);
        return 0;
    }
    if (keyLen <= 0) {
        JNI_TRACE("ssl=%p psk_server_callback failed to get key", ssl);
        return 0;
    } else if ((unsigned int)keyLen > max_psk_len) {
        JNI_TRACE("ssl=%p psk_server_callback got key which is too long", ssl);
        return 0;
    }
    ScopedByteArrayRO keyJavaRo(env, keyJava.get());
    if (keyJavaRo.get() == nullptr) {
        JNI_TRACE("ssl=%p psk_server_callback failed to get key bytes", ssl);
        return 0;
    }
    memcpy(psk, keyJavaRo.get(), static_cast<size_t>(keyLen));

    JNI_TRACE("ssl=%p psk_server_callback completed", ssl);
    return static_cast<unsigned int>(keyLen);
}

static int new_session_callback(SSL* ssl, SSL_SESSION* session) {
    JNI_TRACE("ssl=%p new_session_callback session=%p", ssl, session);

    AppData* appData = toAppData(ssl);
    JNIEnv* env = appData->env;
    if (env == nullptr) {
        CONSCRYPT_LOG_ERROR("AppData->env missing in new_session_callback");
        JNI_TRACE("ssl=%p new_session_callback env error", ssl);
        return 0;
    }
    if (env->ExceptionCheck()) {
        JNI_TRACE("ssl=%p new_session_callback already pending exception", ssl);
        return 0;
    }

    jobject sslHandshakeCallbacks = appData->sslHandshakeCallbacks;
    jmethodID methodID = conscrypt::jniutil::sslHandshakeCallbacks_onNewSessionEstablished;
    JNI_TRACE("ssl=%p new_session_callback calling onNewSessionEstablished", ssl);
    env->CallVoidMethod(sslHandshakeCallbacks, methodID, reinterpret_cast<jlong>(session));
    if (env->ExceptionCheck()) {
        JNI_TRACE("ssl=%p new_session_callback exception cleared", ssl);
        env->ExceptionClear();
    }
    JNI_TRACE("ssl=%p new_session_callback completed", ssl);

    // Always returning 0 (not taking ownership). The Java code is responsible for incrementing
    // the reference count.
    return 0;
}

static SSL_SESSION* server_session_requested_callback(SSL* ssl, const uint8_t* id, int id_len,
                                                      int* out_copy) {
    JNI_TRACE("ssl=%p server_session_requested_callback", ssl);

    // Always set to out_copy to zero. The Java callback will be responsible for incrementing
    // the reference count (and any required synchronization).
    *out_copy = 0;

    AppData* appData = toAppData(ssl);
    JNIEnv* env = appData->env;
    if (env == nullptr) {
        CONSCRYPT_LOG_ERROR("AppData->env missing in server_session_requested_callback");
        JNI_TRACE("ssl=%p server_session_requested_callback env error", ssl);
        return 0;
    }
    if (env->ExceptionCheck()) {
        JNI_TRACE("ssl=%p server_session_requested_callback already pending exception", ssl);
        return 0;
    }

    // Copy the ID to a byte[].
    jbyteArray id_array = env->NewByteArray(static_cast<jsize>(id_len));
    if (id_array == nullptr) {
        JNI_TRACE("ssl=%p id_array bytes == null => 0", ssl);
        return 0;
    }
    env->SetByteArrayRegion(id_array, 0, static_cast<jsize>(id_len),
                            reinterpret_cast<const jbyte*>(id));

    jobject sslHandshakeCallbacks = appData->sslHandshakeCallbacks;
    jmethodID methodID = conscrypt::jniutil::sslHandshakeCallbacks_serverSessionRequested;
    JNI_TRACE("ssl=%p server_session_requested_callback calling serverSessionRequested", ssl);
    jlong ssl_session_address = env->CallLongMethod(sslHandshakeCallbacks, methodID, id_array);
    if (env->ExceptionCheck()) {
        JNI_TRACE("ssl=%p server_session_requested_callback exception cleared", ssl);
        env->ExceptionClear();
    }
    SSL_SESSION* ssl_session_ptr =
            reinterpret_cast<SSL_SESSION*>(static_cast<uintptr_t>(ssl_session_address));
    JNI_TRACE("ssl=%p server_session_requested_callback completed => %p", ssl, ssl_session_ptr);
    return ssl_session_ptr;
}

static jint NativeCrypto_EVP_has_aes_hardware(JNIEnv* env, jclass) {
    CHECK_ERROR_QUEUE_ON_RETURN;
    int ret = 0;
    ret = EVP_has_aes_hardware();
    JNI_TRACE("EVP_has_aes_hardware => %d", ret);
    return ret;
}

static void debug_print_session_key(const SSL* ssl, const char* line) {
    JNI_TRACE_KEYS("ssl=%p KEY_LINE: %s", ssl, line);
}

static void debug_print_packet_data(const SSL* ssl, char direction, const char* data, size_t len) {
    static constexpr size_t kDataWidth = 16;

    struct timeval tv;
    if (gettimeofday(&tv, NULL)) {
        CONSCRYPT_LOG(LOG_INFO, LOG_TAG "-jni",
                      "debug_print_packet_data: could not get time of day");
        return;
    }

    // Packet preamble for text2pcap
    CONSCRYPT_LOG(LOG_INFO, LOG_TAG "-jni", "ssl=%p SSL_DATA: %c %ld.%06ld", ssl, direction,
                  static_cast<long>(tv.tv_sec),
                  static_cast<long>(tv.tv_usec));  // NOLINT(runtime/int)

    char out[kDataWidth * 3 + 1];
    for (size_t i = 0; i < len; i += kDataWidth) {
        size_t n = len - i < kDataWidth ? len - i : kDataWidth;

        for (size_t j = 0, offset = 0; j < n; j++, offset += 3) {
            int ret = snprintf(out + offset, sizeof(out) - offset, "%02x ", data[i + j] & 0xFF);
            if (ret < 0 || static_cast<size_t>(ret) >= sizeof(out) - offset) {
                CONSCRYPT_LOG(LOG_INFO, LOG_TAG "-jni",
                              "debug_print_packet_data failed to output %d", ret);
                return;
            }
        }

        // Print out packet data in format understood by text2pcap
        CONSCRYPT_LOG(LOG_INFO, LOG_TAG "-jni", "ssl=%p SSL_DATA: %06zx %s", ssl, i, out);
    }

    // Conclude the packet data
    CONSCRYPT_LOG(LOG_INFO, LOG_TAG "-jni", "ssl=%p SSL_DATA: %06zx", ssl, len);
}

/*
 * public static native int SSL_CTX_new();
 */
static jlong NativeCrypto_SSL_CTX_new(JNIEnv* env, jclass) {
    CHECK_ERROR_QUEUE_ON_RETURN;
    bssl::UniquePtr<SSL_CTX> sslCtx(SSL_CTX_new(TLS_with_buffers_method()));
    if (sslCtx.get() == nullptr) {
        conscrypt::jniutil::throwExceptionFromBoringSSLError(env, "SSL_CTX_new");
        return 0;
    }
    SSL_CTX_set_options(
            sslCtx.get(),
            SSL_OP_ALL
                    // We also disable session tickets for better compatibility b/2682876
                    | SSL_OP_NO_TICKET
                    // We also disable compression for better compatibility b/2710492 b/2710497
                    | SSL_OP_NO_COMPRESSION
                    // Generate a fresh ECDH keypair for each key exchange.
                    | SSL_OP_SINGLE_ECDH_USE);
    SSL_CTX_set_min_proto_version(sslCtx.get(), TLS1_VERSION);
    SSL_CTX_set_max_proto_version(sslCtx.get(), TLS1_2_VERSION);

    uint32_t mode = SSL_CTX_get_mode(sslCtx.get());
    /*
     * Turn on "partial write" mode. This means that SSL_write() will
     * behave like Posix write() and possibly return after only
     * writing a partial buffer. Note: The alternative, perhaps
     * surprisingly, is not that SSL_write() always does full writes
     * but that it will force you to retry write calls having
     * preserved the full state of the original call. (This is icky
     * and undesirable.)
     */
    mode |= SSL_MODE_ENABLE_PARTIAL_WRITE;

    // Reuse empty buffers within the SSL_CTX to save memory
    mode |= SSL_MODE_RELEASE_BUFFERS;

    // Enable False Start.
    mode |= SSL_MODE_ENABLE_FALSE_START;

    // We need to enable SSL_MODE_ACCEPT_MOVING_WRITE_BUFFER as the memory address may change
    // between
    // calls to wrap(...).
    // See https://github.com/netty/netty-tcnative/issues/100
    mode |= SSL_MODE_ACCEPT_MOVING_WRITE_BUFFER;

    SSL_CTX_set_mode(sslCtx.get(), mode);

    SSL_CTX_set_info_callback(sslCtx.get(), info_callback);
    SSL_CTX_set_cert_cb(sslCtx.get(), cert_cb, nullptr);
    SSL_CTX_set_select_certificate_cb(sslCtx.get(), select_certificate_cb);
    if (conscrypt::trace::kWithJniTraceKeys) {
        SSL_CTX_set_keylog_callback(sslCtx.get(), debug_print_session_key);
    }

    // By default BoringSSL will cache in server mode, but we want to get
    // notified of new sessions being created in client mode. We set
    // SSL_SESS_CACHE_BOTH in order to get the callback in client mode, but
    // ignore it in server mode in favor of the internal cache.
    SSL_CTX_set_session_cache_mode(sslCtx.get(), SSL_SESS_CACHE_BOTH);
    SSL_CTX_sess_set_new_cb(sslCtx.get(), new_session_callback);
    SSL_CTX_sess_set_get_cb(sslCtx.get(), server_session_requested_callback);

    JNI_TRACE("NativeCrypto_SSL_CTX_new => %p", sslCtx.get());
    return (jlong)sslCtx.release();
}

/**
 * public static native void SSL_CTX_free(long ssl_ctx)
 */
static void NativeCrypto_SSL_CTX_free(JNIEnv* env, jclass, jlong ssl_ctx_address,
                                      CONSCRYPT_UNUSED jobject holder) {
    CHECK_ERROR_QUEUE_ON_RETURN;
    SSL_CTX* ssl_ctx = to_SSL_CTX(env, ssl_ctx_address, true);
    JNI_TRACE("ssl_ctx=%p NativeCrypto_SSL_CTX_free", ssl_ctx);
    if (ssl_ctx == nullptr) {
        return;
    }
    SSL_CTX_free(ssl_ctx);
}

static void NativeCrypto_SSL_CTX_set_session_id_context(JNIEnv* env, jclass, jlong ssl_ctx_address,
                                                        CONSCRYPT_UNUSED jobject holder,
                                                        jbyteArray sid_ctx) {
    CHECK_ERROR_QUEUE_ON_RETURN;
    SSL_CTX* ssl_ctx = to_SSL_CTX(env, ssl_ctx_address, true);
    JNI_TRACE("ssl_ctx=%p NativeCrypto_SSL_CTX_set_session_id_context sid_ctx=%p", ssl_ctx,
              sid_ctx);
    if (ssl_ctx == nullptr) {
        return;
    }

    ScopedByteArrayRO buf(env, sid_ctx);
    if (buf.get() == nullptr) {
        JNI_TRACE("ssl_ctx=%p NativeCrypto_SSL_CTX_set_session_id_context => threw exception",
                  ssl_ctx);
        return;
    }

    unsigned int length = static_cast<unsigned int>(buf.size());
    if (length > SSL_MAX_SSL_SESSION_ID_LENGTH) {
        conscrypt::jniutil::throwException(env, "java/lang/IllegalArgumentException",
                                           "length > SSL_MAX_SSL_SESSION_ID_LENGTH");
        JNI_TRACE("NativeCrypto_SSL_CTX_set_session_id_context => length = %d", length);
        return;
    }
    const unsigned char* bytes = reinterpret_cast<const unsigned char*>(buf.get());
    int result = SSL_CTX_set_session_id_context(ssl_ctx, bytes, length);
    if (result == 0) {
        conscrypt::jniutil::throwExceptionFromBoringSSLError(
                env, "NativeCrypto_SSL_CTX_set_session_id_context");
        return;
    }
    JNI_TRACE("ssl_ctx=%p NativeCrypto_SSL_CTX_set_session_id_context => ok", ssl_ctx);
}

static jlong NativeCrypto_SSL_CTX_set_timeout(JNIEnv* env, jclass, jlong ssl_ctx_address,
                                              CONSCRYPT_UNUSED jobject holder, jlong seconds) {
    CHECK_ERROR_QUEUE_ON_RETURN;
    SSL_CTX* ssl_ctx = to_SSL_CTX(env, ssl_ctx_address, true);
    JNI_TRACE("ssl_ctx=%p NativeCrypto_SSL_CTX_set_timeout seconds=%d", ssl_ctx, (int)seconds);
    if (ssl_ctx == nullptr) {
        return 0L;
    }

    return SSL_CTX_set_timeout(ssl_ctx, static_cast<uint32_t>(seconds));
}

/**
 * public static native int SSL_new(long ssl_ctx) throws SSLException;
 */
static jlong NativeCrypto_SSL_new(JNIEnv* env, jclass, jlong ssl_ctx_address,
                                  CONSCRYPT_UNUSED jobject holder) {
    CHECK_ERROR_QUEUE_ON_RETURN;
    SSL_CTX* ssl_ctx = to_SSL_CTX(env, ssl_ctx_address, true);
    JNI_TRACE("ssl_ctx=%p NativeCrypto_SSL_new", ssl_ctx);
    if (ssl_ctx == nullptr) {
        return 0;
    }
    bssl::UniquePtr<SSL> ssl(SSL_new(ssl_ctx));
    if (ssl.get() == nullptr) {
        conscrypt::jniutil::throwSSLExceptionWithSslErrors(env, nullptr, SSL_ERROR_NONE,
                                                           "Unable to create SSL structure");
        JNI_TRACE("ssl_ctx=%p NativeCrypto_SSL_new => null", ssl_ctx);
        return 0;
    }

    /*
     * Create our special application data.
     */
    AppData* appData = AppData::create();
    if (appData == nullptr) {
        conscrypt::jniutil::throwSSLExceptionStr(env, "Unable to create application data");
        ERR_clear_error();
        JNI_TRACE("ssl_ctx=%p NativeCrypto_SSL_new appData => 0", ssl_ctx);
        return 0;
    }
    SSL_set_app_data(ssl.get(), reinterpret_cast<char*>(appData));

    SSL_set_custom_verify(ssl.get(), SSL_VERIFY_PEER, cert_verify_callback);

    JNI_TRACE("ssl_ctx=%p NativeCrypto_SSL_new => ssl=%p appData=%p", ssl_ctx, ssl.get(), appData);
    return (jlong)ssl.release();
}

static void NativeCrypto_SSL_enable_tls_channel_id(JNIEnv* env, jclass, jlong ssl_address,
                                                   CONSCRYPT_UNUSED jobject ssl_holder) {
    CHECK_ERROR_QUEUE_ON_RETURN;
    SSL* ssl = to_SSL(env, ssl_address, true);
    JNI_TRACE("ssl=%p NativeCrypto_SSL_enable_tls_channel_id", ssl);
    if (ssl == nullptr) {
        return;
    }

    // NOLINTNEXTLINE(runtime/int)
    long ret = SSL_enable_tls_channel_id(ssl);
    if (ret != 1L) {
        CONSCRYPT_LOG_ERROR("%s", ERR_error_string(ERR_peek_error(), nullptr));
        conscrypt::jniutil::throwSSLExceptionWithSslErrors(env, ssl, SSL_ERROR_NONE,
                                                           "Error enabling Channel ID");
        JNI_TRACE("ssl=%p NativeCrypto_SSL_enable_tls_channel_id => error", ssl);
        return;
    }
}

static jbyteArray NativeCrypto_SSL_get_tls_channel_id(JNIEnv* env, jclass, jlong ssl_address,
                                                      CONSCRYPT_UNUSED jobject ssl_holder) {
    CHECK_ERROR_QUEUE_ON_RETURN;
    SSL* ssl = to_SSL(env, ssl_address, true);
    JNI_TRACE("ssl=%p NativeCrypto_SSL_get_tls_channel_id", ssl);
    if (ssl == nullptr) {
        return nullptr;
    }

    // Channel ID is 64 bytes long. Unfortunately, OpenSSL doesn't declare this length
    // as a constant anywhere.
    jbyteArray javaBytes = env->NewByteArray(64);
    ScopedByteArrayRW bytes(env, javaBytes);
    if (bytes.get() == nullptr) {
        JNI_TRACE("NativeCrypto_SSL_get_tls_channel_id(%p) => null", ssl);
        return nullptr;
    }

    unsigned char* tmp = reinterpret_cast<unsigned char*>(bytes.get());
    // Unfortunately, the SSL_get_tls_channel_id method below always returns 64 (upon success)
    // regardless of the number of bytes copied into the output buffer "tmp". Thus, the correctness
    // of this code currently relies on the "tmp" buffer being exactly 64 bytes long.
    size_t ret = SSL_get_tls_channel_id(ssl, tmp, 64);
    if (ret == 0) {
        // Channel ID either not set or did not verify
        JNI_TRACE("NativeCrypto_SSL_get_tls_channel_id(%p) => not available", ssl);
        return nullptr;
    } else if (ret != 64) {
        CONSCRYPT_LOG_ERROR("%s", ERR_error_string(ERR_peek_error(), nullptr));
        conscrypt::jniutil::throwSSLExceptionWithSslErrors(env, ssl, SSL_ERROR_NONE,
                                                           "Error getting Channel ID");
        JNI_TRACE("ssl=%p NativeCrypto_SSL_get_tls_channel_id => error, returned %zd", ssl, ret);
        return nullptr;
    }

    JNI_TRACE("ssl=%p NativeCrypto_SSL_get_tls_channel_id() => %p", ssl, javaBytes);
    return javaBytes;
}

static void NativeCrypto_SSL_set1_tls_channel_id(JNIEnv* env, jclass, jlong ssl_address,
                                                 CONSCRYPT_UNUSED jobject ssl_holder,
                                                 jobject pkeyRef) {
    CHECK_ERROR_QUEUE_ON_RETURN;
    SSL* ssl = to_SSL(env, ssl_address, true);
    JNI_TRACE("ssl=%p SSL_set1_tls_channel_id privatekey=%p", ssl, pkeyRef);
    if (ssl == nullptr) {
        return;
    }

    EVP_PKEY* pkey = fromContextObject<EVP_PKEY>(env, pkeyRef);
    if (pkey == nullptr) {
        JNI_TRACE("ssl=%p SSL_set1_tls_channel_id => pkey == null", ssl);
        return;
    }

    // NOLINTNEXTLINE(runtime/int)
    long ret = SSL_set1_tls_channel_id(ssl, pkey);

    if (ret != 1L) {
        CONSCRYPT_LOG_ERROR("%s", ERR_error_string(ERR_peek_error(), nullptr));
        conscrypt::jniutil::throwSSLExceptionWithSslErrors(
                env, ssl, SSL_ERROR_NONE, "Error setting private key for Channel ID");
        JNI_TRACE("ssl=%p SSL_set1_tls_channel_id => error", ssl);
        return;
    }

    JNI_TRACE("ssl=%p SSL_set1_tls_channel_id => ok", ssl);
}

static void NativeCrypto_setLocalCertsAndPrivateKey(JNIEnv* env, jclass, jlong ssl_address,
                                                    CONSCRYPT_UNUSED jobject ssl_holder,
                                                    jobjectArray encodedCertificatesJava,
                                                    jobject pkeyRef) {
    CHECK_ERROR_QUEUE_ON_RETURN;
    SSL* ssl = to_SSL(env, ssl_address, true);
    JNI_TRACE("ssl=%p NativeCrypto_SSL_set_chain_and_key certificates=%p, privateKey=%p", ssl,
              encodedCertificatesJava, pkeyRef);
    if (ssl == nullptr) {
        return;
    }
    if (encodedCertificatesJava == nullptr) {
        conscrypt::jniutil::throwNullPointerException(env, "certificates == null");
        JNI_TRACE("ssl=%p NativeCrypto_SSL_set_chain_and_key => certificates == null", ssl);
        return;
    }
    size_t numCerts = static_cast<size_t>(env->GetArrayLength(encodedCertificatesJava));
    if (numCerts == 0) {
        conscrypt::jniutil::throwException(env, "java/lang/IllegalArgumentException",
                                           "certificates.length == 0");
        JNI_TRACE("ssl=%p NativeCrypto_SSL_set_chain_and_key => certificates.length == 0", ssl);
        return;
    }
    if (pkeyRef == nullptr) {
        conscrypt::jniutil::throwNullPointerException(env, "privateKey == null");
        JNI_TRACE("ssl=%p NativeCrypto_SSL_set_chain_and_key => privateKey == null", ssl);
        return;
    }

    // Get the private key.
    EVP_PKEY* pkey = fromContextObject<EVP_PKEY>(env, pkeyRef);
    if (pkey == nullptr) {
        conscrypt::jniutil::throwNullPointerException(env, "pkey == null");
        JNI_TRACE("ssl=%p NativeCrypto_SSL_set_chain_and_key => pkey == null", ssl);
        return;
    }

    // Copy the certificates.
    std::vector<bssl::UniquePtr<CRYPTO_BUFFER>> certBufferRefs(numCerts);
    std::vector<CRYPTO_BUFFER*> certBuffers(numCerts);
    for (size_t i = 0; i < numCerts; ++i) {
        ScopedLocalRef<jbyteArray> certArray(
                env, reinterpret_cast<jbyteArray>(
                             env->GetObjectArrayElement(encodedCertificatesJava, i)));
        certBufferRefs[i] = ByteArrayToCryptoBuffer(env, certArray.get(), nullptr);
        if (!certBufferRefs[i]) {
            return;
        }
        certBuffers[i] = certBufferRefs[i].get();
    }

    if (!SSL_set_chain_and_key(ssl, certBuffers.data(), numCerts, pkey, nullptr)) {
        conscrypt::jniutil::throwSSLExceptionWithSslErrors(env, ssl, SSL_ERROR_NONE,
                                                           "Error configuring certificate");
        JNI_TRACE("ssl=%p NativeCrypto_SSL_set_chain_and_key => error", ssl);
        return;
    }
    JNI_TRACE("ssl=%p NativeCrypto_SSL_set_chain_and_key => ok", ssl);
}

static void NativeCrypto_SSL_set_client_CA_list(JNIEnv* env, jclass, jlong ssl_address,
                                                CONSCRYPT_UNUSED jobject ssl_holder,
                                                jobjectArray principals) {
    CHECK_ERROR_QUEUE_ON_RETURN;
    SSL* ssl = to_SSL(env, ssl_address, true);
    JNI_TRACE("ssl=%p NativeCrypto_SSL_set_client_CA_list principals=%p", ssl, principals);
    if (ssl == nullptr) {
        return;
    }

    if (principals == nullptr) {
        conscrypt::jniutil::throwNullPointerException(env, "principals == null");
        JNI_TRACE("ssl=%p NativeCrypto_SSL_set_client_CA_list => principals == null", ssl);
        return;
    }

    int length = env->GetArrayLength(principals);
    if (length == 0) {
        conscrypt::jniutil::throwException(env, "java/lang/IllegalArgumentException",
                                           "principals.length == 0");
        JNI_TRACE("ssl=%p NativeCrypto_SSL_set_client_CA_list => principals.length == 0", ssl);
        return;
    }

    bssl::UniquePtr<STACK_OF(CRYPTO_BUFFER)> principalsStack(sk_CRYPTO_BUFFER_new_null());
    if (principalsStack.get() == nullptr) {
        conscrypt::jniutil::throwOutOfMemory(env, "Unable to allocate principal stack");
        JNI_TRACE("ssl=%p NativeCrypto_SSL_set_client_CA_list => stack allocation error", ssl);
        return;
    }
    for (int i = 0; i < length; i++) {
        ScopedLocalRef<jbyteArray> principal(
                env, reinterpret_cast<jbyteArray>(env->GetObjectArrayElement(principals, i)));
        bssl::UniquePtr<CRYPTO_BUFFER> buf = ByteArrayToCryptoBuffer(env, principal.get(), nullptr);
        if (!buf) {
            return;
        }
        if (!sk_CRYPTO_BUFFER_push(principalsStack.get(), buf.get())) {
            conscrypt::jniutil::throwOutOfMemory(env, "Unable to push principal");
            JNI_TRACE("ssl=%p NativeCrypto_SSL_set_client_CA_list => principal push error", ssl);
            return;
        }
        OWNERSHIP_TRANSFERRED(buf);
    }

    SSL_set0_client_CAs(ssl, principalsStack.release());
    JNI_TRACE("ssl=%p NativeCrypto_SSL_set_client_CA_list => ok", ssl);
}

/**
 * public static native long SSL_set_mode(long ssl, long mode);
 */
static jlong NativeCrypto_SSL_set_mode(JNIEnv* env, jclass, jlong ssl_address,
                                       CONSCRYPT_UNUSED jobject ssl_holder, jlong mode) {
    CHECK_ERROR_QUEUE_ON_RETURN;
    SSL* ssl = to_SSL(env, ssl_address, true);
    // NOLINTNEXTLINE(runtime/int)
    JNI_TRACE("ssl=%p NativeCrypto_SSL_set_mode mode=0x%llx", ssl, (long long)mode);
    if (ssl == nullptr) {
        return 0;
    }
    jlong result = static_cast<jlong>(SSL_set_mode(ssl, static_cast<uint32_t>(mode)));
    // NOLINTNEXTLINE(runtime/int)
    JNI_TRACE("ssl=%p NativeCrypto_SSL_set_mode => 0x%lx", ssl, (long)result);
    return result;
}

/**
 * public static native long SSL_set_options(long ssl, long options);
 */
static jlong NativeCrypto_SSL_set_options(JNIEnv* env, jclass, jlong ssl_address,
                                          CONSCRYPT_UNUSED jobject ssl_holder, jlong options) {
    CHECK_ERROR_QUEUE_ON_RETURN;
    SSL* ssl = to_SSL(env, ssl_address, true);
    // NOLINTNEXTLINE(runtime/int)
    JNI_TRACE("ssl=%p NativeCrypto_SSL_set_options options=0x%llx", ssl, (long long)options);
    if (ssl == nullptr) {
        return 0;
    }
    jlong result = static_cast<jlong>(SSL_set_options(ssl, static_cast<uint32_t>(options)));
    // NOLINTNEXTLINE(runtime/int)
    JNI_TRACE("ssl=%p NativeCrypto_SSL_set_options => 0x%lx", ssl, (long)result);
    return result;
}

/**
 * public static native long SSL_clear_options(long ssl, long options);
 */
static jlong NativeCrypto_SSL_clear_options(JNIEnv* env, jclass, jlong ssl_address,
                                            CONSCRYPT_UNUSED jobject ssl_holder, jlong options) {
    CHECK_ERROR_QUEUE_ON_RETURN;
    SSL* ssl = to_SSL(env, ssl_address, true);
    // NOLINTNEXTLINE(runtime/int)
    JNI_TRACE("ssl=%p NativeCrypto_SSL_clear_options options=0x%llx", ssl, (long long)options);
    if (ssl == nullptr) {
        return 0;
    }
    jlong result = static_cast<jlong>(SSL_clear_options(ssl, static_cast<uint32_t>(options)));
    // NOLINTNEXTLINE(runtime/int)
    JNI_TRACE("ssl=%p NativeCrypto_SSL_clear_options => 0x%lx", ssl, (long)result);
    return result;
}

static jint NativeCrypto_SSL_set_protocol_versions(JNIEnv* env, jclass, jlong ssl_address,
                                                   CONSCRYPT_UNUSED jobject ssl_holder,
                                                   jint min_version, jint max_version) {
    CHECK_ERROR_QUEUE_ON_RETURN;
    SSL* ssl = to_SSL(env, ssl_address, true);
    JNI_TRACE("ssl=%p NativeCrypto_SSL_set_protocol_versions min=0x%x max=0x%x", ssl, min_version,
              max_version);
    if (ssl == nullptr) {
        return 0;
    }
    int min_result = SSL_set_min_proto_version(ssl, static_cast<uint16_t>(min_version));
    int max_result = SSL_set_max_proto_version(ssl, static_cast<uint16_t>(max_version));
    // Return failure if either call failed.
    int result = 1;
    if (!min_result || !max_result) {
        result = 0;
        // The only possible error is an invalid version, so we don't need the details.
        ERR_clear_error();
    }
    JNI_TRACE("ssl=%p NativeCrypto_SSL_set_protocol_versions => (min: %d, max: %d) == %d", ssl,
              min_result, max_result, result);
    return result;
}

/**
 * public static native void SSL_enable_signed_cert_timestamps(long ssl);
 */
static void NativeCrypto_SSL_enable_signed_cert_timestamps(JNIEnv* env, jclass, jlong ssl_address,
                                                           CONSCRYPT_UNUSED jobject ssl_holder) {
    CHECK_ERROR_QUEUE_ON_RETURN;
    SSL* ssl = to_SSL(env, ssl_address, true);
    JNI_TRACE("ssl=%p NativeCrypto_SSL_enable_signed_cert_timestamps", ssl);
    if (ssl == nullptr) {
        return;
    }

    SSL_enable_signed_cert_timestamps(ssl);
}

/**
 * public static native byte[] SSL_get_signed_cert_timestamp_list(long ssl);
 */
static jbyteArray NativeCrypto_SSL_get_signed_cert_timestamp_list(
        JNIEnv* env, jclass, jlong ssl_address, CONSCRYPT_UNUSED jobject ssl_holder) {
    CHECK_ERROR_QUEUE_ON_RETURN;
    SSL* ssl = to_SSL(env, ssl_address, true);
    JNI_TRACE("ssl=%p NativeCrypto_SSL_get_signed_cert_timestamp_list", ssl);
    if (ssl == nullptr) {
        return nullptr;
    }

    const uint8_t* data;
    size_t data_len;
    SSL_get0_signed_cert_timestamp_list(ssl, &data, &data_len);

    if (data_len == 0) {
        JNI_TRACE("NativeCrypto_SSL_get_signed_cert_timestamp_list(%p) => null", ssl);
        return nullptr;
    }

    jbyteArray result = env->NewByteArray(static_cast<jsize>(data_len));
    if (result != nullptr) {
        env->SetByteArrayRegion(result, 0, static_cast<jsize>(data_len), (const jbyte*)data);
    }
    return result;
}

/*
 * public static native void SSL_set_signed_cert_timestamp_list(long ssl, byte[] response);
 */
static void NativeCrypto_SSL_set_signed_cert_timestamp_list(JNIEnv* env, jclass, jlong ssl_address,
                                                            CONSCRYPT_UNUSED jobject ssl_holder,
                                                            jbyteArray list) {
    CHECK_ERROR_QUEUE_ON_RETURN;
    SSL* ssl = to_SSL(env, ssl_address, true);
    JNI_TRACE("ssl=%p NativeCrypto_SSL_set_signed_cert_timestamp_list", ssl);
    if (ssl == nullptr) {
        return;
    }

    ScopedByteArrayRO listBytes(env, list);
    if (listBytes.get() == nullptr) {
        JNI_TRACE("ssl=%p NativeCrypto_SSL_set_signed_cert_timestamp_list => list == null", ssl);
        return;
    }

    if (!SSL_set_signed_cert_timestamp_list(ssl, reinterpret_cast<const uint8_t*>(listBytes.get()),
                                            listBytes.size())) {
        JNI_TRACE("ssl=%p NativeCrypto_SSL_set_signed_cert_timestamp_list => fail", ssl);
    } else {
        JNI_TRACE("ssl=%p NativeCrypto_SSL_set_signed_cert_timestamp_list => ok", ssl);
    }
}

/*
 * public static native void SSL_enable_ocsp_stapling(long ssl);
 */
static void NativeCrypto_SSL_enable_ocsp_stapling(JNIEnv* env, jclass, jlong ssl_address,
                                                  CONSCRYPT_UNUSED jobject ssl_holder) {
    CHECK_ERROR_QUEUE_ON_RETURN;
    SSL* ssl = to_SSL(env, ssl_address, true);
    JNI_TRACE("ssl=%p NativeCrypto_SSL_enable_ocsp_stapling", ssl);
    if (ssl == nullptr) {
        return;
    }

    SSL_enable_ocsp_stapling(ssl);
}

/*
 * public static native byte[] SSL_get_ocsp_response(long ssl);
 */
static jbyteArray NativeCrypto_SSL_get_ocsp_response(JNIEnv* env, jclass, jlong ssl_address,
                                                     CONSCRYPT_UNUSED jobject ssl_holder) {
    CHECK_ERROR_QUEUE_ON_RETURN;
    SSL* ssl = to_SSL(env, ssl_address, true);
    JNI_TRACE("ssl=%p NativeCrypto_SSL_get_ocsp_response", ssl);
    if (ssl == nullptr) {
        return nullptr;
    }

    const uint8_t* data;
    size_t data_len;
    SSL_get0_ocsp_response(ssl, &data, &data_len);

    if (data_len == 0) {
        JNI_TRACE("NativeCrypto_SSL_get_ocsp_response(%p) => null", ssl);
        return nullptr;
    }

    ScopedLocalRef<jbyteArray> byteArray(env, env->NewByteArray(static_cast<jsize>(data_len)));
    if (byteArray.get() == nullptr) {
        JNI_TRACE("NativeCrypto_SSL_get_ocsp_response(%p) => creating byte array failed", ssl);
        return nullptr;
    }

    env->SetByteArrayRegion(byteArray.get(), 0, static_cast<jsize>(data_len), (const jbyte*)data);
    JNI_TRACE("NativeCrypto_SSL_get_ocsp_response(%p) => %p [size=%zd]", ssl, byteArray.get(),
              data_len);

    return byteArray.release();
}

/*
 * public static native void SSL_set_ocsp_response(long ssl, byte[] response);
 */
static void NativeCrypto_SSL_set_ocsp_response(JNIEnv* env, jclass, jlong ssl_address,
                                               CONSCRYPT_UNUSED jobject ssl_holder,
                                               jbyteArray response) {
    CHECK_ERROR_QUEUE_ON_RETURN;
    SSL* ssl = to_SSL(env, ssl_address, true);
    JNI_TRACE("ssl=%p NativeCrypto_SSL_set_ocsp_response", ssl);
    if (ssl == nullptr) {
        return;
    }

    ScopedByteArrayRO responseBytes(env, response);
    if (responseBytes.get() == nullptr) {
        JNI_TRACE("ssl=%p NativeCrypto_SSL_set_ocsp_response => response == null", ssl);
        return;
    }

    if (!SSL_set_ocsp_response(ssl, reinterpret_cast<const uint8_t*>(responseBytes.get()),
                               responseBytes.size())) {
        JNI_TRACE("ssl=%p NativeCrypto_SSL_set_ocsp_response => fail", ssl);
    } else {
        JNI_TRACE("ssl=%p NativeCrypto_SSL_set_ocsp_response => ok", ssl);
    }
}

// All verify_data values are currently 12 bytes long, but cipher suites are allowed
// to customize the length of their verify_data (with a default of 12 bytes).  We accept
// up to 16 bytes so that we can check that the results are actually 12 bytes long in
// tests and update this value if necessary.
const size_t MAX_TLS_UNIQUE_LENGTH = 16;

static jbyteArray NativeCrypto_SSL_get_tls_unique(JNIEnv* env, jclass, jlong ssl_address,
                                                  CONSCRYPT_UNUSED jobject ssl_holder) {
    CHECK_ERROR_QUEUE_ON_RETURN;
    SSL* ssl = to_SSL(env, ssl_address, true);
    JNI_TRACE("ssl=%p NativeCrypto_SSL_get_tls_unique", ssl);
    if (ssl == nullptr) {
        return nullptr;
    }

    uint8_t data[MAX_TLS_UNIQUE_LENGTH];
    size_t data_len;
    int ret = SSL_get_tls_unique(ssl, data, &data_len, MAX_TLS_UNIQUE_LENGTH);

    if (!ret || data_len == 0) {
        JNI_TRACE("NativeCrypto_SSL_get_tls_unique(%p) => null", ssl);
        return nullptr;
    }

    ScopedLocalRef<jbyteArray> byteArray(env, env->NewByteArray(static_cast<jsize>(data_len)));
    if (byteArray.get() == nullptr) {
        JNI_TRACE("NativeCrypto_SSL_get_tls_unique(%p) => creating byte array failed", ssl);
        return nullptr;
    }

    env->SetByteArrayRegion(byteArray.get(), 0, static_cast<jsize>(data_len), (const jbyte*)data);
    JNI_TRACE("NativeCrypto_SSL_get_tls_unique(%p) => %p [size=%zd]", ssl, byteArray.get(),
              data_len);

    return byteArray.release();
}

static jbyteArray NativeCrypto_SSL_export_keying_material(JNIEnv* env, jclass, jlong ssl_address,
                                                          CONSCRYPT_UNUSED jobject ssl_holder,
                                                          jbyteArray label, jbyteArray context,
                                                          jint num_bytes) {
    CHECK_ERROR_QUEUE_ON_RETURN;
    SSL* ssl = to_SSL(env, ssl_address, true);
    JNI_TRACE("ssl=%p NativeCrypto_SSL_export_keying_material", ssl);
    if (ssl == nullptr) {
        return nullptr;
    }
    ScopedByteArrayRO labelBytes(env, label);
    if (labelBytes.get() == nullptr) {
        JNI_TRACE("ssl=%p NativeCrypto_SSL_export_keying_material label == null => exception", ssl);
        return nullptr;
    }
    std::unique_ptr<uint8_t[]> out(new uint8_t[num_bytes]);
    int ret;
    if (context == nullptr) {
        ret = SSL_export_keying_material(ssl, out.get(), num_bytes,
                        reinterpret_cast<const char*>(labelBytes.get()), labelBytes.size(),
                        nullptr, 0, 0);
    } else {
        ScopedByteArrayRO contextBytes(env, context);
        if (contextBytes.get() == nullptr) {
            JNI_TRACE("ssl=%p NativeCrypto_SSL_export_keying_material context == null => exception",
                      ssl);
            return nullptr;
        }
        ret = SSL_export_keying_material(
                ssl, out.get(), num_bytes, reinterpret_cast<const char*>(labelBytes.get()),
                labelBytes.size(), reinterpret_cast<const uint8_t*>(contextBytes.get()),
                contextBytes.size(), 1);
    }
    if (!ret) {
        conscrypt::jniutil::throwExceptionFromBoringSSLError(env, "SSL_export_keying_material",
                conscrypt::jniutil::throwSSLExceptionStr);
        JNI_TRACE("ssl=%p NativeCrypto_SSL_export_keying_material => exception", ssl);
        return nullptr;
    }
    jbyteArray result = env->NewByteArray(static_cast<jsize>(num_bytes));
    if (result == nullptr) {
        conscrypt::jniutil::throwSSLExceptionStr(env, "Could not create result array");
        JNI_TRACE("ssl=%p NativeCrypto_SSL_export_keying_material => could not create array", ssl);
        return nullptr;
    }
    const jbyte* src = reinterpret_cast<jbyte*>(out.get());
    env->SetByteArrayRegion(result, 0, static_cast<jsize>(num_bytes), src);
    JNI_TRACE("ssl=%p NativeCrypto_SSL_export_keying_material => success", ssl);
    return result;
}

static void NativeCrypto_SSL_use_psk_identity_hint(JNIEnv* env, jclass, jlong ssl_address,
                                                   CONSCRYPT_UNUSED jobject ssl_holder,
                                                   jstring identityHintJava) {
    CHECK_ERROR_QUEUE_ON_RETURN;
    SSL* ssl = to_SSL(env, ssl_address, true);
    JNI_TRACE("ssl=%p NativeCrypto_SSL_use_psk_identity_hint identityHint=%p", ssl,
              identityHintJava);
    if (ssl == nullptr) {
        return;
    }

    int ret;
    if (identityHintJava == nullptr) {
        ret = SSL_use_psk_identity_hint(ssl, nullptr);
    } else {
        ScopedUtfChars identityHint(env, identityHintJava);
        if (identityHint.c_str() == nullptr) {
            conscrypt::jniutil::throwSSLExceptionStr(env, "Failed to obtain identityHint bytes");
            return;
        }
        ret = SSL_use_psk_identity_hint(ssl, identityHint.c_str());
    }

    if (ret != 1) {
        int sslErrorCode = SSL_get_error(ssl, ret);
        conscrypt::jniutil::throwSSLExceptionWithSslErrors(env, ssl, sslErrorCode,
                                                           "Failed to set PSK identity hint");
    }
}

static void NativeCrypto_set_SSL_psk_client_callback_enabled(JNIEnv* env, jclass, jlong ssl_address,
                                                             CONSCRYPT_UNUSED jobject ssl_holder,
                                                             jboolean enabled) {
    CHECK_ERROR_QUEUE_ON_RETURN;
    SSL* ssl = to_SSL(env, ssl_address, true);
    JNI_TRACE("ssl=%p NativeCrypto_set_SSL_psk_client_callback_enabled(%d)", ssl, enabled);
    if (ssl == nullptr) {
        return;
    }

    SSL_set_psk_client_callback(ssl, (enabled) ? psk_client_callback : nullptr);
}

static void NativeCrypto_set_SSL_psk_server_callback_enabled(JNIEnv* env, jclass, jlong ssl_address,
                                                             CONSCRYPT_UNUSED jobject ssl_holder,
                                                             jboolean enabled) {
    CHECK_ERROR_QUEUE_ON_RETURN;
    SSL* ssl = to_SSL(env, ssl_address, true);
    JNI_TRACE("ssl=%p NativeCrypto_set_SSL_psk_server_callback_enabled(%d)", ssl, enabled);
    if (ssl == nullptr) {
        return;
    }

    SSL_set_psk_server_callback(ssl, (enabled) ? psk_server_callback : nullptr);
}

static jlongArray NativeCrypto_SSL_get_ciphers(JNIEnv* env, jclass, jlong ssl_address,
                                               CONSCRYPT_UNUSED jobject ssl_holder) {
    CHECK_ERROR_QUEUE_ON_RETURN;
    SSL* ssl = to_SSL(env, ssl_address, true);
    JNI_TRACE("ssl=%p NativeCrypto_SSL_get_ciphers", ssl);
    if (ssl == nullptr) {
        return nullptr;
    }

    STACK_OF(SSL_CIPHER)* cipherStack = SSL_get_ciphers(ssl);
    size_t count = (cipherStack != nullptr) ? sk_SSL_CIPHER_num(cipherStack) : 0;
    ScopedLocalRef<jlongArray> ciphersArray(env, env->NewLongArray(static_cast<jsize>(count)));
    ScopedLongArrayRW ciphers(env, ciphersArray.get());
    for (size_t i = 0; i < count; i++) {
        ciphers[i] = reinterpret_cast<jlong>(sk_SSL_CIPHER_value(cipherStack, i));
    }

    JNI_TRACE("NativeCrypto_SSL_get_ciphers(%p) => %p [size=%zu]", ssl, ciphersArray.get(), count);
    return ciphersArray.release();
}

/**
 * Sets the ciphers suites that are enabled in the SSL
 */
static void NativeCrypto_SSL_set_cipher_lists(JNIEnv* env, jclass, jlong ssl_address,
                                              CONSCRYPT_UNUSED jobject ssl_holder,
                                              jobjectArray cipherSuites) {
    CHECK_ERROR_QUEUE_ON_RETURN;
    SSL* ssl = to_SSL(env, ssl_address, true);
    JNI_TRACE("ssl=%p NativeCrypto_SSL_set_cipher_lists cipherSuites=%p", ssl, cipherSuites);
    if (ssl == nullptr) {
        return;
    }
    if (cipherSuites == nullptr) {
        conscrypt::jniutil::throwNullPointerException(env, "cipherSuites == null");
        return;
    }

    int length = env->GetArrayLength(cipherSuites);

    /*
     * Special case for empty cipher list. This is considered an error by the
     * SSL_set_cipher_list API, but Java allows this silly configuration.
     * However, the SSL cipher list is still set even when SSL_set_cipher_list
     * returns 0 in this case. Just to make sure, we check the resulting cipher
     * list to make sure it's zero length.
     */
    if (length == 0) {
        JNI_TRACE("ssl=%p NativeCrypto_SSL_set_cipher_lists cipherSuites=empty", ssl);
        SSL_set_cipher_list(ssl, "");
        ERR_clear_error();
        if (sk_SSL_CIPHER_num(SSL_get_ciphers(ssl)) != 0) {
            JNI_TRACE("ssl=%p NativeCrypto_SSL_set_cipher_lists cipherSuites=empty => error", ssl);
            conscrypt::jniutil::throwRuntimeException(
                    env, "SSL_set_cipher_list did not update ciphers!");
            ERR_clear_error();
        }
        return;
    }

    static const char noSSLv2[] = "!SSLv2";
    size_t cipherStringLen = strlen(noSSLv2);

    for (int i = 0; i < length; i++) {
        ScopedLocalRef<jstring> cipherSuite(
                env, reinterpret_cast<jstring>(env->GetObjectArrayElement(cipherSuites, i)));
        ScopedUtfChars c(env, cipherSuite.get());
        if (c.c_str() == nullptr) {
            return;
        }

        if (cipherStringLen + 1 < cipherStringLen) {
            conscrypt::jniutil::throwException(env, "java/lang/IllegalArgumentException",
                                               "Overflow in cipher suite strings");
            return;
        }
        cipherStringLen += 1; /* For the separating colon */

        if (cipherStringLen + c.size() < cipherStringLen) {
            conscrypt::jniutil::throwException(env, "java/lang/IllegalArgumentException",
                                               "Overflow in cipher suite strings");
            return;
        }
        cipherStringLen += c.size();
    }

    if (cipherStringLen + 1 < cipherStringLen) {
        conscrypt::jniutil::throwException(env, "java/lang/IllegalArgumentException",
                                           "Overflow in cipher suite strings");
        return;
    }
    cipherStringLen += 1; /* For final NUL. */

    std::unique_ptr<char[]> cipherString(new char[cipherStringLen]);
    if (cipherString.get() == nullptr) {
        conscrypt::jniutil::throwOutOfMemory(env, "Unable to alloc cipher string");
        return;
    }
    memcpy(cipherString.get(), noSSLv2, strlen(noSSLv2));
    size_t j = strlen(noSSLv2);

    for (int i = 0; i < length; i++) {
        ScopedLocalRef<jstring> cipherSuite(
                env, reinterpret_cast<jstring>(env->GetObjectArrayElement(cipherSuites, i)));
        ScopedUtfChars c(env, cipherSuite.get());

        cipherString[j++] = ':';
        memcpy(&cipherString[j], c.c_str(), c.size());
        j += c.size();
    }

    cipherString[j++] = 0;
    if (j != cipherStringLen) {
        conscrypt::jniutil::throwException(env, "java/lang/IllegalArgumentException",
                                           "Internal error");
        return;
    }

    JNI_TRACE("ssl=%p NativeCrypto_SSL_set_cipher_lists cipherSuites=%s", ssl, cipherString.get());
    if (!SSL_set_cipher_list(ssl, cipherString.get())) {
        ERR_clear_error();
        conscrypt::jniutil::throwException(env, "java/lang/IllegalArgumentException",
                                           "Illegal cipher suite strings.");
        return;
    }
}

static void NativeCrypto_SSL_set_accept_state(JNIEnv* env, jclass, jlong ssl_address,
                                              CONSCRYPT_UNUSED jobject ssl_holder) {
    CHECK_ERROR_QUEUE_ON_RETURN;
    SSL* ssl = to_SSL(env, ssl_address, true);
    JNI_TRACE("ssl=%p NativeCrypto_SSL_set_accept_state", ssl);
    if (ssl == nullptr) {
        return;
    }
    SSL_set_accept_state(ssl);
}

static void NativeCrypto_SSL_set_connect_state(JNIEnv* env, jclass, jlong ssl_address,
                                               CONSCRYPT_UNUSED jobject ssl_holder) {
    CHECK_ERROR_QUEUE_ON_RETURN;
    SSL* ssl = to_SSL(env, ssl_address, true);
    JNI_TRACE("ssl=%p NativeCrypto_SSL_set_connect_state", ssl);
    if (ssl == nullptr) {
        return;
    }
    SSL_set_connect_state(ssl);
}

/**
 * Sets certificate expectations, especially for server to request client auth
 */
static void NativeCrypto_SSL_set_verify(JNIEnv* env, jclass, jlong ssl_address,
                                        CONSCRYPT_UNUSED jobject ssl_holder, jint mode) {
    CHECK_ERROR_QUEUE_ON_RETURN;
    SSL* ssl = to_SSL(env, ssl_address, true);
    JNI_TRACE("ssl=%p NativeCrypto_SSL_set_verify mode=%x", ssl, mode);
    if (ssl == nullptr) {
        return;
    }
    SSL_set_custom_verify(ssl, static_cast<int>(mode), cert_verify_callback);
}

/**
 * Sets the ciphers suites that are enabled in the SSL
 */
static void NativeCrypto_SSL_set_session(JNIEnv* env, jclass, jlong ssl_address,
                                         CONSCRYPT_UNUSED jobject ssl_holder,
                                         jlong ssl_session_address) {
    CHECK_ERROR_QUEUE_ON_RETURN;
    SSL* ssl = to_SSL(env, ssl_address, true);
    if (ssl == nullptr) {
        JNI_TRACE("ssl=%p NativeCrypto_SSL_set_session => exception", ssl);
        return;
    }

    SSL_SESSION* ssl_session = to_SSL_SESSION(env, ssl_session_address, false);
    JNI_TRACE("ssl=%p NativeCrypto_SSL_set_session ssl_session=%p", ssl, ssl_session);
    if (ssl_session == nullptr) {
        return;
    }

    int ret = SSL_set_session(ssl, ssl_session);
    if (ret != 1) {
        /*
         * Translate the error, and throw if it turns out to be a real
         * problem.
         */
        int sslErrorCode = SSL_get_error(ssl, ret);
        if (sslErrorCode != SSL_ERROR_ZERO_RETURN) {
            conscrypt::jniutil::throwSSLExceptionWithSslErrors(env, ssl, sslErrorCode,
                                                               "SSL session set");
        }
    }
    JNI_TRACE("ssl=%p NativeCrypto_SSL_set_session ssl_session=%p => ret=%d", ssl, ssl_session,
              ret);
}

/**
 * Sets the ciphers suites that are enabled in the SSL
 */
static void NativeCrypto_SSL_set_session_creation_enabled(JNIEnv* env, jclass, jlong ssl_address,
                                                          CONSCRYPT_UNUSED jobject ssl_holder,
                                                          jboolean creation_enabled) {
    CHECK_ERROR_QUEUE_ON_RETURN;
    SSL* ssl = to_SSL(env, ssl_address, true);
    JNI_TRACE("ssl=%p NativeCrypto_SSL_set_session_creation_enabled creation_enabled=%d", ssl,
              creation_enabled);
    if (ssl == nullptr) {
        return;
    }

    if (creation_enabled) {
        SSL_clear_mode(ssl, SSL_MODE_NO_SESSION_CREATION);
    } else {
        SSL_set_mode(ssl, SSL_MODE_NO_SESSION_CREATION);
    }
}

static jboolean NativeCrypto_SSL_session_reused(JNIEnv* env, jclass, jlong ssl_address,
                                                CONSCRYPT_UNUSED jobject ssl_holder) {
    CHECK_ERROR_QUEUE_ON_RETURN;
    SSL* ssl = to_SSL(env, ssl_address, true);
    JNI_TRACE("ssl=%p NativeCrypto_SSL_session_reused", ssl);
    if (ssl == nullptr) {
        return JNI_FALSE;
    }

    int reused = SSL_session_reused(ssl);
    JNI_TRACE("ssl=%p NativeCrypto_SSL_session_reused => %d", ssl, reused);
    return static_cast<jboolean>(reused);
}

static void NativeCrypto_SSL_accept_renegotiations(JNIEnv* env, jclass, jlong ssl_address,
                                                   CONSCRYPT_UNUSED jobject ssl_holder) {
    CHECK_ERROR_QUEUE_ON_RETURN;
    SSL* ssl = to_SSL(env, ssl_address, true);
    JNI_TRACE("ssl=%p NativeCrypto_SSL_accept_renegotiations", ssl);
    if (ssl == nullptr) {
        return;
    }

    SSL_set_renegotiate_mode(ssl, ssl_renegotiate_freely);
}

static void NativeCrypto_SSL_set_tlsext_host_name(JNIEnv* env, jclass, jlong ssl_address,
                                                  CONSCRYPT_UNUSED jobject ssl_holder,
                                                  jstring hostname) {
    CHECK_ERROR_QUEUE_ON_RETURN;
    SSL* ssl = to_SSL(env, ssl_address, true);
    JNI_TRACE("ssl=%p NativeCrypto_SSL_set_tlsext_host_name hostname=%p", ssl, hostname);
    if (ssl == nullptr) {
        return;
    }

    ScopedUtfChars hostnameChars(env, hostname);
    if (hostnameChars.c_str() == nullptr) {
        return;
    }
    JNI_TRACE("ssl=%p NativeCrypto_SSL_set_tlsext_host_name hostnameChars=%s", ssl,
              hostnameChars.c_str());

    int ret = SSL_set_tlsext_host_name(ssl, hostnameChars.c_str());
    if (ret != 1) {
        conscrypt::jniutil::throwSSLExceptionWithSslErrors(env, ssl, SSL_ERROR_NONE,
                                                           "Error setting host name");
        JNI_TRACE("ssl=%p NativeCrypto_SSL_set_tlsext_host_name => error", ssl);
        return;
    }
    JNI_TRACE("ssl=%p NativeCrypto_SSL_set_tlsext_host_name => ok", ssl);
}

static jstring NativeCrypto_SSL_get_servername(JNIEnv* env, jclass, jlong ssl_address,
                                               CONSCRYPT_UNUSED jobject ssl_holder) {
    CHECK_ERROR_QUEUE_ON_RETURN;
    SSL* ssl = to_SSL(env, ssl_address, true);
    JNI_TRACE("ssl=%p NativeCrypto_SSL_get_servername", ssl);
    if (ssl == nullptr) {
        return nullptr;
    }
    const char* servername = SSL_get_servername(ssl, TLSEXT_NAMETYPE_host_name);
    JNI_TRACE("ssl=%p NativeCrypto_SSL_get_servername => %s", ssl, servername);
    return env->NewStringUTF(servername);
}

/**
 * Selects the ALPN protocol to use. The list of protocols in "primary" is considered the order
 * which should take precedence.
 */
static int selectApplicationProtocol(SSL* ssl, unsigned char** out, unsigned char* outLength,
                                     const unsigned char* primary,
                                     const unsigned int primaryLength,
                                     const unsigned char* secondary,
                                     const unsigned int secondaryLength) {
    JNI_TRACE("primary=%p, length=%d", primary, primaryLength);

    int status = SSL_select_next_proto(out, outLength, primary, primaryLength, secondary,
                                       secondaryLength);
    switch (status) {
        case OPENSSL_NPN_NEGOTIATED:
            JNI_TRACE("ssl=%p selectApplicationProtocol ALPN negotiated", ssl);
            return SSL_TLSEXT_ERR_OK;
            break;
        case OPENSSL_NPN_UNSUPPORTED:
            JNI_TRACE("ssl=%p selectApplicationProtocol ALPN unsupported", ssl);
            break;
        case OPENSSL_NPN_NO_OVERLAP:
            JNI_TRACE("ssl=%p selectApplicationProtocol ALPN no overlap", ssl);
            break;
    }
    return SSL_TLSEXT_ERR_NOACK;
}

/**
 * Calls out to an application-provided selector to choose the ALPN protocol.
 */
static int selectApplicationProtocol(SSL* ssl, JNIEnv* env, jobject sslHandshakeCallbacks,
                                     unsigned char** out,
                                     unsigned char* outLen, const unsigned char* in,
                                     const unsigned int inLen) {
    // Copy the input array.
    ScopedLocalRef<jbyteArray> protocols(env, env->NewByteArray(static_cast<jsize>(inLen)));
    if (protocols.get() == nullptr) {
        JNI_TRACE("ssl=%p selectApplicationProtocol failed allocating array", ssl);
        return SSL_TLSEXT_ERR_NOACK;
    }
    env->SetByteArrayRegion(protocols.get(), 0, (static_cast<jsize>(inLen)),
                            reinterpret_cast<const jbyte*>(in));

    // Invoke the selection method.
    jmethodID methodID = conscrypt::jniutil::sslHandshakeCallbacks_selectApplicationProtocol;
    jint offset = env->CallIntMethod(sslHandshakeCallbacks, methodID, protocols.get());

    if (offset < 0) {
        JNI_TRACE("ssl=%p selectApplicationProtocol selection failed", ssl);
        return SSL_TLSEXT_ERR_NOACK;
    }

    // Point the output to the selected protocol.
    *outLen = *(in + offset);
    *out = const_cast<unsigned char*>(in + offset + 1);

    return SSL_TLSEXT_ERR_OK;
}

/**
 * Callback for the server to select an ALPN protocol.
 */
static int alpn_select_callback(SSL* ssl, const unsigned char** out, unsigned char* outLen,
                                const unsigned char* in, unsigned int inLen, void*) {
    JNI_TRACE("ssl=%p alpn_select_callback in=%p inLen=%d", ssl, in, inLen);

    AppData* appData = toAppData(ssl);
    if (appData == nullptr) {
        JNI_TRACE("ssl=%p alpn_select_callback appData => 0", ssl);
        return SSL_TLSEXT_ERR_NOACK;
    }
    JNIEnv* env = appData->env;
    if (env == nullptr) {
        CONSCRYPT_LOG_ERROR("AppData->env missing in alpn_select_callback");
        JNI_TRACE("ssl=%p alpn_select_callback => 0", ssl);
        return SSL_TLSEXT_ERR_NOACK;
    }

    if (in == nullptr || (appData->applicationProtocolsData == nullptr &&
                          !appData->hasApplicationProtocolSelector)) {
        if (out != nullptr && outLen != nullptr) {
            *out = nullptr;
            *outLen = 0;
        }
        JNI_TRACE("ssl=%p alpn_select_callback protocols => 0", ssl);
        return SSL_TLSEXT_ERR_NOACK;
    }

    if (appData->hasApplicationProtocolSelector) {
        return selectApplicationProtocol(ssl, env, appData->sslHandshakeCallbacks,
                                         const_cast<unsigned char**>(out), outLen, in, inLen);
    }

    return selectApplicationProtocol(ssl, const_cast<unsigned char**>(out), outLen,
                              reinterpret_cast<unsigned char*>(appData->applicationProtocolsData),
                              static_cast<unsigned int>(appData->applicationProtocolsLength),
                              in, inLen);
}

static jbyteArray NativeCrypto_getApplicationProtocol(JNIEnv* env, jclass, jlong ssl_address,
                                                      CONSCRYPT_UNUSED jobject ssl_holder) {
    CHECK_ERROR_QUEUE_ON_RETURN;
    SSL* ssl = to_SSL(env, ssl_address, true);
    JNI_TRACE("ssl=%p NativeCrypto_getApplicationProtocol", ssl);
    if (ssl == nullptr) {
        return nullptr;
    }
    const jbyte* protocol;
    unsigned int protocolLength;
    SSL_get0_alpn_selected(ssl, reinterpret_cast<const unsigned char**>(&protocol),
                           &protocolLength);
    if (protocolLength == 0) {
        return nullptr;
    }
    jbyteArray result = env->NewByteArray(static_cast<jsize>(protocolLength));
    if (result != nullptr) {
        env->SetByteArrayRegion(result, 0, (static_cast<jsize>(protocolLength)), protocol);
    }
    return result;
}

static void NativeCrypto_setApplicationProtocols(JNIEnv* env, jclass, jlong ssl_address,
                                                 CONSCRYPT_UNUSED jobject ssl_holder,
                                                 jboolean client_mode, jbyteArray protocols) {
    CHECK_ERROR_QUEUE_ON_RETURN;
    SSL* ssl = to_SSL(env, ssl_address, true);
    if (ssl == nullptr) {
        return;
    }
    AppData* appData = toAppData(ssl);
    if (appData == nullptr) {
        conscrypt::jniutil::throwSSLExceptionStr(env, "Unable to retrieve application data");
        JNI_TRACE("ssl=%p NativeCrypto_setApplicationProtocols appData => 0", ssl);
        return;
    }

    if (protocols != nullptr) {
        if (client_mode) {
            ScopedByteArrayRO protosBytes(env, protocols);
            if (protosBytes.get() == nullptr) {
                JNI_TRACE(
                        "ssl=%p NativeCrypto_setApplicationProtocols protocols=%p => "
                        "protosBytes == null",
                        ssl, protocols);
                return;
            }

            const unsigned char* tmp = reinterpret_cast<const unsigned char*>(protosBytes.get());
            int ret = SSL_set_alpn_protos(ssl, tmp, static_cast<unsigned int>(protosBytes.size()));
            if (ret != 0) {
                conscrypt::jniutil::throwSSLExceptionStr(env,
                                                         "Unable to set ALPN protocols for client");
                JNI_TRACE("ssl=%p NativeCrypto_setApplicationProtocols => exception", ssl);
                return;
            }
        } else {
            // Server mode - configure the ALPN protocol selection callback.
            if (!appData->setApplicationProtocols(env, protocols)) {
                conscrypt::jniutil::throwSSLExceptionStr(env,
                                                         "Unable to set ALPN protocols for server");
                JNI_TRACE("ssl=%p NativeCrypto_setApplicationProtocols => exception", ssl);
                return;
            }
            SSL_CTX_set_alpn_select_cb(SSL_get_SSL_CTX(ssl), alpn_select_callback, nullptr);
        }
    }
}

static void NativeCrypto_setHasApplicationProtocolSelector(JNIEnv* env, jclass, jlong ssl_address,
                                                           CONSCRYPT_UNUSED jobject ssl_holder,
                                                           jboolean hasSelector) {
    CHECK_ERROR_QUEUE_ON_RETURN;
    SSL* ssl = to_SSL(env, ssl_address, true);
    JNI_TRACE("ssl=%p NativeCrypto_setHasApplicationProtocolSelector selector=%d", ssl,
              hasSelector);
    if (ssl == nullptr) {
        return;
    }
    AppData* appData = toAppData(ssl);
    if (appData == nullptr) {
        conscrypt::jniutil::throwSSLExceptionStr(env, "Unable to retrieve application data");
        JNI_TRACE("ssl=%p NativeCrypto_setHasApplicationProtocolSelector appData => 0", ssl);
        return;
    }

    appData->hasApplicationProtocolSelector = hasSelector;
    if (hasSelector) {
        SSL_CTX_set_alpn_select_cb(SSL_get_SSL_CTX(ssl), alpn_select_callback, nullptr);
    }
}

/**
 * Perform SSL handshake
 */
static void NativeCrypto_SSL_do_handshake(JNIEnv* env, jclass, jlong ssl_address,
                                          CONSCRYPT_UNUSED jobject ssl_holder, jobject fdObject,
                                          jobject shc, jint timeout_millis) {
    CHECK_ERROR_QUEUE_ON_RETURN;
    SSL* ssl = to_SSL(env, ssl_address, true);
    JNI_TRACE("ssl=%p NativeCrypto_SSL_do_handshake fd=%p shc=%p timeout_millis=%d", ssl, fdObject,
              shc, timeout_millis);
    if (ssl == nullptr) {
        return;
    }
    if (fdObject == nullptr) {
        conscrypt::jniutil::throwNullPointerException(env, "fd == null");
        JNI_TRACE("ssl=%p NativeCrypto_SSL_do_handshake fd == null => exception", ssl);
        return;
    }
    if (shc == nullptr) {
        conscrypt::jniutil::throwNullPointerException(env, "sslHandshakeCallbacks == null");
        JNI_TRACE("ssl=%p NativeCrypto_SSL_do_handshake sslHandshakeCallbacks == null => exception",
                  ssl);
        return;
    }

    NetFd fd(env, fdObject);
    if (fd.isClosed()) {
        // SocketException thrown by NetFd.isClosed
        JNI_TRACE("ssl=%p NativeCrypto_SSL_do_handshake fd.isClosed() => exception", ssl);
        return;
    }

    int ret = SSL_set_fd(ssl, fd.get());
    JNI_TRACE("ssl=%p NativeCrypto_SSL_do_handshake s=%d", ssl, fd.get());

    if (ret != 1) {
        conscrypt::jniutil::throwSSLExceptionWithSslErrors(env, ssl, SSL_ERROR_NONE,
                                                           "Error setting the file descriptor");
        JNI_TRACE("ssl=%p NativeCrypto_SSL_do_handshake SSL_set_fd => exception", ssl);
        return;
    }

    /*
     * Make socket non-blocking, so SSL_connect SSL_read() and SSL_write() don't hang
     * forever and we can use select() to find out if the socket is ready.
     */
    if (!conscrypt::netutil::setBlocking(fd.get(), false)) {
        conscrypt::jniutil::throwSSLExceptionStr(env, "Unable to make socket non blocking");
        JNI_TRACE("ssl=%p NativeCrypto_SSL_do_handshake setBlocking => exception", ssl);
        return;
    }

    AppData* appData = toAppData(ssl);
    if (appData == nullptr) {
        conscrypt::jniutil::throwSSLExceptionStr(env, "Unable to retrieve application data");
        JNI_TRACE("ssl=%p NativeCrypto_SSL_do_handshake appData => exception", ssl);
        return;
    }

    ret = 0;
    SslError sslError;
    while (appData->aliveAndKicking) {
        errno = 0;

        if (!appData->setCallbackState(env, shc, fdObject)) {
            // SocketException thrown by NetFd.isClosed
            JNI_TRACE("ssl=%p NativeCrypto_SSL_do_handshake setCallbackState => exception", ssl);
            return;
        }
        ret = SSL_do_handshake(ssl);
        appData->clearCallbackState();
        // cert_verify_callback threw exception
        if (env->ExceptionCheck()) {
            ERR_clear_error();
            JNI_TRACE("ssl=%p NativeCrypto_SSL_do_handshake exception => exception", ssl);
            return;
        }
        // success case
        if (ret == 1) {
            break;
        }
        // retry case
        if (errno == EINTR) {
            continue;
        }
        // error case
        sslError.reset(ssl, ret);
        JNI_TRACE(
                "ssl=%p NativeCrypto_SSL_do_handshake ret=%d errno=%d sslError=%d "
                "timeout_millis=%d",
                ssl, ret, errno, sslError.get(), timeout_millis);

        /*
         * If SSL_do_handshake doesn't succeed due to the socket being
         * either unreadable or unwritable, we use sslSelect to
         * wait for it to become ready. If that doesn't happen
         * before the specified timeout or an error occurs, we
         * cancel the handshake. Otherwise we try the SSL_connect
         * again.
         */
        if (sslError.get() == SSL_ERROR_WANT_READ || sslError.get() == SSL_ERROR_WANT_WRITE) {
            appData->waitingThreads++;
            int selectResult = sslSelect(env, sslError.get(), fdObject, appData, timeout_millis);

            if (selectResult == THROWN_EXCEPTION) {
                // SocketException thrown by NetFd.isClosed
                JNI_TRACE("ssl=%p NativeCrypto_SSL_do_handshake sslSelect => exception", ssl);
                return;
            }
            if (selectResult == -1) {
                conscrypt::jniutil::throwSSLExceptionWithSslErrors(
                        env, ssl, SSL_ERROR_SYSCALL, "handshake error",
                        conscrypt::jniutil::throwSSLHandshakeExceptionStr);
                JNI_TRACE("ssl=%p NativeCrypto_SSL_do_handshake selectResult == -1 => exception",
                          ssl);
                return;
            }
            if (selectResult == 0) {
                conscrypt::jniutil::throwSocketTimeoutException(env, "SSL handshake timed out");
                ERR_clear_error();
                JNI_TRACE("ssl=%p NativeCrypto_SSL_do_handshake selectResult == 0 => exception",
                          ssl);
                return;
            }
        } else {
            // CONSCRYPT_LOG_ERROR("Unknown error %d during handshake", error);
            break;
        }
    }

    // clean error. See SSL_do_handshake(3SSL) man page.
    if (ret == 0) {
        /*
         * The other side closed the socket before the handshake could be
         * completed, but everything is within the bounds of the TLS protocol.
         * We still might want to find out the real reason of the failure.
         */
        if (sslError.get() == SSL_ERROR_NONE ||
            (sslError.get() == SSL_ERROR_SYSCALL && errno == 0) ||
            (sslError.get() == SSL_ERROR_ZERO_RETURN)) {
            conscrypt::jniutil::throwSSLHandshakeExceptionStr(env, "Connection closed by peer");
        } else {
            conscrypt::jniutil::throwSSLExceptionWithSslErrors(
                    env, ssl, sslError.release(), "SSL handshake terminated",
                    conscrypt::jniutil::throwSSLHandshakeExceptionStr);
        }
        JNI_TRACE("ssl=%p NativeCrypto_SSL_do_handshake clean error => exception", ssl);
        return;
    }

    // unclean error. See SSL_do_handshake(3SSL) man page.
    if (ret < 0) {
        /*
         * Translate the error and throw exception. We are sure it is an error
         * at this point.
         */
        conscrypt::jniutil::throwSSLExceptionWithSslErrors(
                env, ssl, sslError.release(), "SSL handshake aborted",
                conscrypt::jniutil::throwSSLHandshakeExceptionStr);
        JNI_TRACE("ssl=%p NativeCrypto_SSL_do_handshake unclean error => exception", ssl);
        return;
    }
    JNI_TRACE("ssl=%p NativeCrypto_SSL_do_handshake => success", ssl);
}

static jstring NativeCrypto_SSL_get_current_cipher(JNIEnv* env, jclass, jlong ssl_address,
                                                   CONSCRYPT_UNUSED jobject ssl_holder) {
    CHECK_ERROR_QUEUE_ON_RETURN;
    SSL* ssl = to_SSL(env, ssl_address, true);
    JNI_TRACE("ssl=%p NativeCrypto_SSL_get_current_cipher", ssl);
    if (ssl == nullptr) {
        return nullptr;
    }
    const SSL_CIPHER* cipher = SSL_get_current_cipher(ssl);
    if (cipher == nullptr) {
        JNI_TRACE("ssl=%p NativeCrypto_SSL_get_current_cipher cipher => null", ssl);
        return nullptr;
    }
    const char* name = SSL_CIPHER_standard_name(cipher);
    JNI_TRACE("ssl=%p NativeCrypto_SSL_get_current_cipher => %s", ssl, name);
    return env->NewStringUTF(name);
}

static jstring NativeCrypto_SSL_get_version(JNIEnv* env, jclass, jlong ssl_address,
                                            CONSCRYPT_UNUSED jobject ssl_holder) {
    CHECK_ERROR_QUEUE_ON_RETURN;
    SSL* ssl = to_SSL(env, ssl_address, true);
    JNI_TRACE("ssl=%p NativeCrypto_SSL_get_version", ssl);
    if (ssl == nullptr) {
        return nullptr;
    }
    const char* protocol = SSL_get_version(ssl);
    JNI_TRACE("ssl=%p NativeCrypto_SSL_get_version => %s", ssl, protocol);
    return env->NewStringUTF(protocol);
}

static jobjectArray NativeCrypto_SSL_get0_peer_certificates(JNIEnv* env, jclass, jlong ssl_address,
                                                            CONSCRYPT_UNUSED jobject ssl_holder) {
    CHECK_ERROR_QUEUE_ON_RETURN;
    SSL* ssl = to_SSL(env, ssl_address, true);
    JNI_TRACE("ssl=%p NativeCrypto_SSL_get0_peer_certificates", ssl);
    if (ssl == nullptr) {
        return nullptr;
    }

    const STACK_OF(CRYPTO_BUFFER)* chain = SSL_get0_peer_certificates(ssl);
    if (chain == nullptr) {
        return nullptr;
    }

    ScopedLocalRef<jobjectArray> array(env, CryptoBuffersToObjectArray(env, chain));
    if (array.get() == nullptr) {
        return nullptr;
    }

    JNI_TRACE("ssl=%p NativeCrypto_SSL_get0_peer_certificates => %p", ssl, array.get());
    return array.release();
}

static int sslRead(JNIEnv* env, SSL* ssl, jobject fdObject, jobject shc, char* buf, jint len,
                   SslError* sslError, int read_timeout_millis) {
    JNI_TRACE("ssl=%p sslRead buf=%p len=%d", ssl, buf, len);

    if (len == 0) {
        // Don't bother doing anything in this case.
        return 0;
    }

    BIO* rbio = SSL_get_rbio(ssl);
    BIO* wbio = SSL_get_wbio(ssl);

    AppData* appData = toAppData(ssl);
    JNI_TRACE("ssl=%p sslRead appData=%p", ssl, appData);
    if (appData == nullptr) {
        return THROW_SSLEXCEPTION;
    }

    while (appData->aliveAndKicking) {
        errno = 0;

        std::unique_lock<std::mutex> appDataLock(appData->mutex);

        if (!SSL_is_init_finished(ssl) && !SSL_in_false_start(ssl) &&
            !SSL_renegotiate_pending(ssl)) {
            JNI_TRACE("ssl=%p sslRead => init is not finished (state: %s)", ssl,
                      SSL_state_string_long(ssl));
            return THROW_SSLEXCEPTION;
        }

        size_t bytesMoved = BIO_number_read(rbio) + BIO_number_written(wbio);

        if (!appData->setCallbackState(env, shc, fdObject)) {
            return THROWN_EXCEPTION;
        }
        int result = SSL_read(ssl, buf, len);
        appData->clearCallbackState();
        // callbacks can happen if server requests renegotiation
        if (env->ExceptionCheck()) {
            JNI_TRACE("ssl=%p sslRead => THROWN_EXCEPTION", ssl);
            return THROWN_EXCEPTION;
        }
        sslError->reset(ssl, result);

        JNI_TRACE("ssl=%p sslRead SSL_read result=%d sslError=%d", ssl, result, sslError->get());
        if (conscrypt::trace::kWithJniTraceData) {
            for (size_t i = 0; result > 0 && i < static_cast<size_t>(result);
                 i += conscrypt::trace::kWithJniTraceDataChunkSize) {
                size_t n = result - i;
                if (n > conscrypt::trace::kWithJniTraceDataChunkSize) {
                    n = conscrypt::trace::kWithJniTraceDataChunkSize;
                }
                JNI_TRACE("ssl=%p sslRead data: %zu:\n%.*s", ssl, n, (int)n, buf + i);
            }
        }

        // If we have been successful in moving data around, check whether it
        // might make sense to wake up other blocked threads, so they can give
        // it a try, too.
        if (BIO_number_read(rbio) + BIO_number_written(wbio) != bytesMoved &&
            appData->waitingThreads > 0) {
            sslNotify(appData);
        }

        // If we are blocked by the underlying socket, tell the world that
        // there will be one more waiting thread now.
        if (sslError->get() == SSL_ERROR_WANT_READ || sslError->get() == SSL_ERROR_WANT_WRITE) {
            appData->waitingThreads++;
        }

        appDataLock.unlock();

        switch (sslError->get()) {
            // Successfully read at least one byte.
            case SSL_ERROR_NONE: {
                return result;
            }

            // Read zero bytes. End of stream reached.
            case SSL_ERROR_ZERO_RETURN: {
                return -1;
            }

            // Need to wait for availability of underlying layer, then retry.
            case SSL_ERROR_WANT_READ:
            case SSL_ERROR_WANT_WRITE: {
                int selectResult =
                        sslSelect(env, sslError->get(), fdObject, appData, read_timeout_millis);
                if (selectResult == THROWN_EXCEPTION) {
                    return THROWN_EXCEPTION;
                }
                if (selectResult == -1) {
                    return THROW_SSLEXCEPTION;
                }
                if (selectResult == 0) {
                    return THROW_SOCKETTIMEOUTEXCEPTION;
                }

                break;
            }

            // A problem occurred during a system call, but this is not
            // necessarily an error.
            case SSL_ERROR_SYSCALL: {
                // Connection closed without proper shutdown. Tell caller we
                // have reached end-of-stream.
                if (result == 0) {
                    return -1;
                }

                // System call has been interrupted. Simply retry.
                if (errno == EINTR) {
                    break;
                }

                // Note that for all other system call errors we fall through
                // to the default case, which results in an Exception.
                FALLTHROUGH_INTENDED;
            }

            // Everything else is basically an error.
            default: { return THROW_SSLEXCEPTION; }
        }
    }

    return -1;
}

/**
 * OpenSSL read function (2): read into buffer at offset n chunks.
 * Returns the number of bytes read (success) or value <= 0 (failure).
 */
static jint NativeCrypto_SSL_read(JNIEnv* env, jclass, jlong ssl_address,
                                  CONSCRYPT_UNUSED jobject ssl_holder, jobject fdObject,
                                  jobject shc, jbyteArray b, jint offset, jint len,
                                  jint read_timeout_millis) {
    CHECK_ERROR_QUEUE_ON_RETURN;
    SSL* ssl = to_SSL(env, ssl_address, true);
    JNI_TRACE(
            "ssl=%p NativeCrypto_SSL_read fd=%p shc=%p b=%p offset=%d len=%d "
            "read_timeout_millis=%d",
            ssl, fdObject, shc, b, offset, len, read_timeout_millis);
    if (ssl == nullptr) {
        return 0;
    }
    if (fdObject == nullptr) {
        conscrypt::jniutil::throwNullPointerException(env, "fd == null");
        JNI_TRACE("ssl=%p NativeCrypto_SSL_read => fd == null", ssl);
        return 0;
    }
    if (shc == nullptr) {
        conscrypt::jniutil::throwNullPointerException(env, "sslHandshakeCallbacks == null");
        JNI_TRACE("ssl=%p NativeCrypto_SSL_read => sslHandshakeCallbacks == null", ssl);
        return 0;
    }
    if (b == nullptr) {
        conscrypt::jniutil::throwNullPointerException(env, "b == null");
        JNI_TRACE("ssl=%p NativeCrypto_SSL_read => b == null", ssl);
        return 0;
    }

    size_t array_size = static_cast<size_t>(env->GetArrayLength(b));
    if (ARRAY_CHUNK_INVALID(array_size, offset, len)) {
        conscrypt::jniutil::throwException(env, "java/lang/ArrayIndexOutOfBoundsException", "b");
        JNI_TRACE("ssl=%p NativeCrypto_SSL_read => ArrayIndexOutOfBoundsException", ssl);
        return 0;
    }

    SslError sslError;
    int ret;
    if (conscrypt::jniutil::isGetByteArrayElementsLikelyToReturnACopy(array_size)) {
        if (len <= 1024) {
            // Allocate small buffers on the stack for performance.
            jbyte buf[1024];
            ret = sslRead(env, ssl, fdObject, shc, reinterpret_cast<char*>(&buf[0]), len, &sslError,
                          read_timeout_millis);
            if (ret > 0) {
                // Don't bother applying changes if issues were encountered.
                env->SetByteArrayRegion(b, offset, ret, &buf[0]);
            }
        } else {
            // Allocate larger buffers on the heap.
            // ARRAY_CHUNK_INVALID above ensures that len >= 0.
            jint remaining = len;
            jint buf_size = (remaining >= 65536) ? 65536 : remaining;
            std::unique_ptr<jbyte[]> buf(new jbyte[static_cast<unsigned int>(buf_size)]);
            // TODO(flooey): Use new(std::nothrow).
            if (buf.get() == nullptr) {
                conscrypt::jniutil::throwOutOfMemory(env, "Unable to allocate chunk buffer");
                return 0;
            }
            // TODO(flooey): Fix cumulative read timeout? The effective timeout is the multiplied
            // by the number of internal calls to sslRead() below.
            ret = 0;
            while (remaining > 0) {
                jint temp_ret;
                jint chunk_size = (remaining >= buf_size) ? buf_size : remaining;
                temp_ret = sslRead(env, ssl, fdObject, shc, reinterpret_cast<char*>(buf.get()),
                                   chunk_size, &sslError, read_timeout_millis);
                if (temp_ret < 0) {
                    if (ret > 0) {
                        // We've already read some bytes; attempt to preserve them if this is an
                        // "expected" error.
                        if (temp_ret == -1) {
                            // EOF
                            break;
                        } else if (temp_ret == THROWN_EXCEPTION) {
                            // FD closed. Subsequent calls to sslRead should reproduce the
                            // exception.
                            env->ExceptionClear();
                            break;
                        }
                    }
                    // An error was encountered. Handle below.
                    ret = temp_ret;
                    break;
                }
                env->SetByteArrayRegion(b, offset, temp_ret, buf.get());
                if (env->ExceptionCheck()) {
                    // Error committing changes to JVM.
                    return -1;
                }
                // Accumulate bytes read.
                ret += temp_ret;
                offset += temp_ret;
                remaining -= temp_ret;
                if (temp_ret < chunk_size) {
                    // sslRead isn't able to fulfill our request right now.
                    break;
                }
            }
        }
    } else {
        ScopedByteArrayRW bytes(env, b);
        if (bytes.get() == nullptr) {
            JNI_TRACE("ssl=%p NativeCrypto_SSL_read => threw exception", ssl);
            return 0;
        }

        ret = sslRead(env, ssl, fdObject, shc, reinterpret_cast<char*>(bytes.get() + offset), len,
                      &sslError, read_timeout_millis);
    }

    int result;
    switch (ret) {
        case THROW_SSLEXCEPTION:
            // See sslRead() regarding improper failure to handle normal cases.
            conscrypt::jniutil::throwSSLExceptionWithSslErrors(env, ssl, sslError.release(),
                                                               "Read error");
            result = -1;
            break;
        case THROW_SOCKETTIMEOUTEXCEPTION:
            conscrypt::jniutil::throwSocketTimeoutException(env, "Read timed out");
            result = -1;
            break;
        case THROWN_EXCEPTION:
            // SocketException thrown by NetFd.isClosed
            // or RuntimeException thrown by callback
            result = -1;
            break;
        default:
            result = ret;
            break;
    }

    JNI_TRACE("ssl=%p NativeCrypto_SSL_read => %d", ssl, result);
    return result;
}

static int sslWrite(JNIEnv* env, SSL* ssl, jobject fdObject, jobject shc, const char* buf, jint len,
                    SslError* sslError, int write_timeout_millis) {
    JNI_TRACE("ssl=%p sslWrite buf=%p len=%d write_timeout_millis=%d", ssl, buf, len,
              write_timeout_millis);

    if (len == 0) {
        // Don't bother doing anything in this case.
        return 0;
    }

    BIO* rbio = SSL_get_rbio(ssl);
    BIO* wbio = SSL_get_wbio(ssl);

    AppData* appData = toAppData(ssl);
    JNI_TRACE("ssl=%p sslWrite appData=%p", ssl, appData);
    if (appData == nullptr) {
        return THROW_SSLEXCEPTION;
    }

    int count = len;

    while (appData->aliveAndKicking && len > 0) {
        errno = 0;

        std::unique_lock<std::mutex> appDataLock(appData->mutex);

        if (!SSL_is_init_finished(ssl) && !SSL_in_false_start(ssl) &&
            !SSL_renegotiate_pending(ssl)) {
            JNI_TRACE("ssl=%p sslWrite => init is not finished (state: %s)", ssl,
                      SSL_state_string_long(ssl));
            return THROW_SSLEXCEPTION;
        }

        size_t bytesMoved = BIO_number_read(rbio) + BIO_number_written(wbio);

        if (!appData->setCallbackState(env, shc, fdObject)) {
            return THROWN_EXCEPTION;
        }
        JNI_TRACE("ssl=%p sslWrite SSL_write len=%d", ssl, len);
        int result = SSL_write(ssl, buf, len);
        appData->clearCallbackState();
        // callbacks can happen if server requests renegotiation
        if (env->ExceptionCheck()) {
            JNI_TRACE("ssl=%p sslWrite exception => THROWN_EXCEPTION", ssl);
            return THROWN_EXCEPTION;
        }
        sslError->reset(ssl, result);

        JNI_TRACE("ssl=%p sslWrite SSL_write result=%d sslError=%d", ssl, result, sslError->get());
        if (conscrypt::trace::kWithJniTraceData) {
            for (size_t i = 0; result > 0 && i < static_cast<size_t>(result);
                 i += conscrypt::trace::kWithJniTraceDataChunkSize) {
                size_t n = result - i;
                if (n > conscrypt::trace::kWithJniTraceDataChunkSize) {
                    n = conscrypt::trace::kWithJniTraceDataChunkSize;
                }
                JNI_TRACE("ssl=%p sslWrite data: %zu:\n%.*s", ssl, n, (int)n, buf + i);
            }
        }

        // If we have been successful in moving data around, check whether it
        // might make sense to wake up other blocked threads, so they can give
        // it a try, too.
        if (BIO_number_read(rbio) + BIO_number_written(wbio) != bytesMoved &&
            appData->waitingThreads > 0) {
            sslNotify(appData);
        }

        // If we are blocked by the underlying socket, tell the world that
        // there will be one more waiting thread now.
        if (sslError->get() == SSL_ERROR_WANT_READ || sslError->get() == SSL_ERROR_WANT_WRITE) {
            appData->waitingThreads++;
        }

        appDataLock.unlock();

        switch (sslError->get()) {
            // Successfully wrote at least one byte.
            case SSL_ERROR_NONE: {
                buf += result;
                len -= result;
                break;
            }

            // Wrote zero bytes. End of stream reached.
            case SSL_ERROR_ZERO_RETURN: {
                return -1;
            }

            // Need to wait for availability of underlying layer, then retry.
            // The concept of a write timeout doesn't really make sense, and
            // it's also not standard Java behavior, so we wait forever here.
            case SSL_ERROR_WANT_READ:
            case SSL_ERROR_WANT_WRITE: {
                int selectResult =
                        sslSelect(env, sslError->get(), fdObject, appData, write_timeout_millis);
                if (selectResult == THROWN_EXCEPTION) {
                    return THROWN_EXCEPTION;
                }
                if (selectResult == -1) {
                    return THROW_SSLEXCEPTION;
                }
                if (selectResult == 0) {
                    return THROW_SOCKETTIMEOUTEXCEPTION;
                }

                break;
            }

            // A problem occurred during a system call, but this is not
            // necessarily an error.
            case SSL_ERROR_SYSCALL: {
                // Connection closed without proper shutdown. Tell caller we
                // have reached end-of-stream.
                if (result == 0) {
                    return -1;
                }

                // System call has been interrupted. Simply retry.
                if (errno == EINTR) {
                    break;
                }

                // Note that for all other system call errors we fall through
                // to the default case, which results in an Exception.
                FALLTHROUGH_INTENDED;
            }

            // Everything else is basically an error.
            default: { return THROW_SSLEXCEPTION; }
        }
    }
    JNI_TRACE("ssl=%p sslWrite => count=%d", ssl, count);

    return count;
}

/**
 * OpenSSL write function (2): write into buffer at offset n chunks.
 */
static void NativeCrypto_SSL_write(JNIEnv* env, jclass, jlong ssl_address,
                                   CONSCRYPT_UNUSED jobject ssl_holder, jobject fdObject,
                                   jobject shc, jbyteArray b, jint offset, jint len,
                                   jint write_timeout_millis) {
    CHECK_ERROR_QUEUE_ON_RETURN;
    SSL* ssl = to_SSL(env, ssl_address, true);
    JNI_TRACE(
            "ssl=%p NativeCrypto_SSL_write fd=%p shc=%p b=%p offset=%d len=%d "
            "write_timeout_millis=%d",
            ssl, fdObject, shc, b, offset, len, write_timeout_millis);
    if (ssl == nullptr) {
        return;
    }
    if (fdObject == nullptr) {
        conscrypt::jniutil::throwNullPointerException(env, "fd == null");
        JNI_TRACE("ssl=%p NativeCrypto_SSL_write => fd == null", ssl);
        return;
    }
    if (shc == nullptr) {
        conscrypt::jniutil::throwNullPointerException(env, "sslHandshakeCallbacks == null");
        JNI_TRACE("ssl=%p NativeCrypto_SSL_write => sslHandshakeCallbacks == null", ssl);
        return;
    }
    if (b == nullptr) {
        conscrypt::jniutil::throwNullPointerException(env, "b == null");
        JNI_TRACE("ssl=%p NativeCrypto_SSL_write => b == null", ssl);
        return;
    }

    size_t array_size = static_cast<size_t>(env->GetArrayLength(b));
    if (ARRAY_CHUNK_INVALID(array_size, offset, len)) {
        conscrypt::jniutil::throwException(env, "java/lang/ArrayIndexOutOfBoundsException", "b");
        JNI_TRACE("ssl=%p NativeCrypto_SSL_write => ArrayIndexOutOfBoundsException", ssl);
        return;
    }

    SslError sslError;
    int ret;
    if (conscrypt::jniutil::isGetByteArrayElementsLikelyToReturnACopy(array_size)) {
        if (len <= 1024) {
            jbyte buf[1024];
            env->GetByteArrayRegion(b, offset, len, buf);
            ret = sslWrite(env, ssl, fdObject, shc, reinterpret_cast<const char*>(&buf[0]), len,
                           &sslError, write_timeout_millis);
        } else {
            // TODO(flooey): Similar safety concerns and questions here as in SSL_read.
            jint remaining = len;
            jint buf_size = (remaining >= 65536) ? 65536 : remaining;
            std::unique_ptr<jbyte[]> buf(new jbyte[static_cast<unsigned int>(buf_size)]);
            if (buf.get() == nullptr) {
                conscrypt::jniutil::throwOutOfMemory(env, "Unable to allocate chunk buffer");
                return;
            }
            while (remaining > 0) {
                jint chunk_size = (remaining >= buf_size) ? buf_size : remaining;
                env->GetByteArrayRegion(b, offset, chunk_size, buf.get());
                ret = sslWrite(env, ssl, fdObject, shc, reinterpret_cast<const char*>(buf.get()),
                               chunk_size, &sslError, write_timeout_millis);
                if (ret == THROW_SSLEXCEPTION || ret == THROW_SOCKETTIMEOUTEXCEPTION ||
                    ret == THROWN_EXCEPTION) {
                    // Encountered an error. Terminate early and handle below.
                    break;
                }
                offset += ret;
                remaining -= ret;
            }
        }
    } else {
        ScopedByteArrayRO bytes(env, b);
        if (bytes.get() == nullptr) {
            JNI_TRACE("ssl=%p NativeCrypto_SSL_write => threw exception", ssl);
            return;
        }
        ret = sslWrite(env, ssl, fdObject, shc, reinterpret_cast<const char*>(bytes.get() + offset),
                       len, &sslError, write_timeout_millis);
    }

    switch (ret) {
        case THROW_SSLEXCEPTION:
            // See sslWrite() regarding improper failure to handle normal cases.
            conscrypt::jniutil::throwSSLExceptionWithSslErrors(env, ssl, sslError.release(),
                                                               "Write error");
            break;
        case THROW_SOCKETTIMEOUTEXCEPTION:
            conscrypt::jniutil::throwSocketTimeoutException(env, "Write timed out");
            break;
        case THROWN_EXCEPTION:
            // SocketException thrown by NetFd.isClosed
            break;
        default:
            break;
    }
}

/**
 * Interrupt any pending I/O before closing the socket.
 */
static void NativeCrypto_SSL_interrupt(JNIEnv* env, jclass, jlong ssl_address,
                                       CONSCRYPT_UNUSED jobject ssl_holder) {
    CHECK_ERROR_QUEUE_ON_RETURN;
    SSL* ssl = to_SSL(env, ssl_address, false);
    JNI_TRACE("ssl=%p NativeCrypto_SSL_interrupt", ssl);
    if (ssl == nullptr) {
        return;
    }

    /*
     * Mark the connection as quasi-dead, then send something to the emergency
     * file descriptor, so any blocking select() calls are woken up.
     */
    AppData* appData = toAppData(ssl);
    if (appData != nullptr) {
        appData->aliveAndKicking = false;

        // At most two threads can be waiting.
        sslNotify(appData);
        sslNotify(appData);
    }
}

/**
 * OpenSSL close SSL socket function.
 */
static void NativeCrypto_SSL_shutdown(JNIEnv* env, jclass, jlong ssl_address,
                                      CONSCRYPT_UNUSED jobject ssl_holder, jobject fdObject,
                                      jobject shc) {
    CHECK_ERROR_QUEUE_ON_RETURN;
    SSL* ssl = to_SSL(env, ssl_address, false);
    JNI_TRACE("ssl=%p NativeCrypto_SSL_shutdown fd=%p shc=%p", ssl, fdObject, shc);
    if (ssl == nullptr) {
        return;
    }
    if (fdObject == nullptr) {
        return;
    }
    if (shc == nullptr) {
        conscrypt::jniutil::throwNullPointerException(env, "sslHandshakeCallbacks == null");
        JNI_TRACE("ssl=%p NativeCrypto_SSL_shutdown => sslHandshakeCallbacks == null", ssl);
        return;
    }

    AppData* appData = toAppData(ssl);
    if (appData != nullptr) {
        if (!appData->setCallbackState(env, shc, fdObject)) {
            // SocketException thrown by NetFd.isClosed
            ERR_clear_error();
            return;
        }

        /*
         * Try to make socket blocking again. OpenSSL literature recommends this.
         */
        int fd = SSL_get_fd(ssl);
        JNI_TRACE("ssl=%p NativeCrypto_SSL_shutdown s=%d", ssl, fd);
#ifndef _WIN32
        if (fd != -1) {
            conscrypt::netutil::setBlocking(fd, true);
        }
#endif

        int ret = SSL_shutdown(ssl);
        appData->clearCallbackState();
        // callbacks can happen if server requests renegotiation
        if (env->ExceptionCheck()) {
            JNI_TRACE("ssl=%p NativeCrypto_SSL_shutdown => exception", ssl);
            return;
        }
        switch (ret) {
            case 0:
                /*
                 * Shutdown was not successful (yet), but there also
                 * is no error. Since we can't know whether the remote
                 * server is actually still there, and we don't want to
                 * get stuck forever in a second SSL_shutdown() call, we
                 * simply return. This is not security a problem as long
                 * as we close the underlying socket, which we actually
                 * do, because that's where we are just coming from.
                 */
                break;
            case 1:
                /*
                 * Shutdown was successful. We can safely return. Hooray!
                 */
                break;
            default:
                /*
                 * Everything else is a real error condition. We should
                 * let the Java layer know about this by throwing an
                 * exception.
                 */
                int sslError = SSL_get_error(ssl, ret);
                conscrypt::jniutil::throwSSLExceptionWithSslErrors(env, ssl, sslError,
                                                                   "SSL shutdown failed");
                break;
        }
    }

    ERR_clear_error();
}

static jint NativeCrypto_SSL_get_shutdown(JNIEnv* env, jclass, jlong ssl_address,
                                          CONSCRYPT_UNUSED jobject ssl_holder) {
    CHECK_ERROR_QUEUE_ON_RETURN;
    const SSL* ssl = to_SSL(env, ssl_address, true);
    JNI_TRACE("ssl=%p NativeCrypto_SSL_get_shutdown", ssl);
    if (ssl == nullptr) {
        return 0;
    }

    int status = SSL_get_shutdown(ssl);
    JNI_TRACE("ssl=%p NativeCrypto_SSL_get_shutdown => %d", ssl, status);
    return static_cast<jint>(status);
}

/**
 * public static native void SSL_free(long ssl);
 */
static void NativeCrypto_SSL_free(JNIEnv* env, jclass, jlong ssl_address,
                                  CONSCRYPT_UNUSED jobject ssl_holder) {
    CHECK_ERROR_QUEUE_ON_RETURN;
    SSL* ssl = to_SSL(env, ssl_address, true);
    JNI_TRACE("ssl=%p NativeCrypto_SSL_free", ssl);
    if (ssl == nullptr) {
        return;
    }

    AppData* appData = toAppData(ssl);
    SSL_set_app_data(ssl, nullptr);
    delete appData;
    SSL_free(ssl);
}

static jbyteArray get_session_id(JNIEnv* env, SSL_SESSION* ssl_session) {
    unsigned int length;
    const uint8_t* id = SSL_SESSION_get_id(ssl_session, &length);
    JNI_TRACE("ssl_session=%p get_session_id id=%p length=%u", ssl_session, id, length);
    if (id && length > 0) {
        jbyteArray result = env->NewByteArray(static_cast<jsize>(length));
        if (result != nullptr) {
            const jbyte* src = reinterpret_cast<const jbyte*>(id);
            env->SetByteArrayRegion(result, 0, static_cast<jsize>(length), src);
        }
        return result;
    }
    return nullptr;
}

/**
 * Gets and returns in a byte array the ID of the actual SSL session.
 */
static jbyteArray NativeCrypto_SSL_SESSION_session_id(JNIEnv* env, jclass,
                                                      jlong ssl_session_address) {
    CHECK_ERROR_QUEUE_ON_RETURN;
    SSL_SESSION* ssl_session = to_SSL_SESSION(env, ssl_session_address, true);
    JNI_TRACE("ssl_session=%p NativeCrypto_SSL_SESSION_session_id", ssl_session);
    if (ssl_session == nullptr) {
        return nullptr;
    }
    jbyteArray result = get_session_id(env, ssl_session);
    JNI_TRACE("ssl_session=%p NativeCrypto_SSL_SESSION_session_id => %p", ssl_session, result);
    return result;
}

/**
 * Gets and returns in a long integer the creation's time of the
 * actual SSL session.
 */
static jlong NativeCrypto_SSL_SESSION_get_time(JNIEnv* env, jclass, jlong ssl_session_address) {
    CHECK_ERROR_QUEUE_ON_RETURN;
    SSL_SESSION* ssl_session = to_SSL_SESSION(env, ssl_session_address, true);
    JNI_TRACE("ssl_session=%p NativeCrypto_SSL_SESSION_get_time", ssl_session);
    if (ssl_session == nullptr) {
        return 0;
    }
    // result must be jlong, not long or *1000 will overflow
    jlong result = SSL_SESSION_get_time(ssl_session);
    result *= 1000;  // OpenSSL uses seconds, Java uses milliseconds.
    // NOLINTNEXTLINE(runtime/int)
    JNI_TRACE("ssl_session=%p NativeCrypto_SSL_SESSION_get_time => %lld", ssl_session,
              (long long)result);  // NOLINT(runtime/int)
    return result;
}

/**
 * Gets and returns in a long integer the creation's time of the
 * actual SSL session.
 */
static jlong NativeCrypto_SSL_get_time(JNIEnv* env, jclass, jlong ssl_address,
                                       CONSCRYPT_UNUSED jobject ssl_holder) {
    CHECK_ERROR_QUEUE_ON_RETURN;
    SSL* ssl = to_SSL(env, ssl_address, true);
    JNI_TRACE("ssl=%p NativeCrypto_SSL_get_time", ssl);
    if (ssl == nullptr) {
        return 0;
    }

    SSL_SESSION* ssl_session = SSL_get_session(ssl);
    JNI_TRACE("ssl_session=%p NativeCrypto_SSL_get_time", ssl_session);
    if (ssl_session == nullptr) {
        // BoringSSL does not protect against a NULL session.
        return 0;
    }
    // result must be jlong, not long or *1000 will overflow
    jlong result = SSL_SESSION_get_time(ssl_session);
    result *= 1000;  // OpenSSL uses seconds, Java uses milliseconds.
    // NOLINTNEXTLINE(runtime/int)
    JNI_TRACE("ssl_session=%p NativeCrypto_SSL_get_time => %lld", ssl_session, (long long)result);
    return result;
}

/**
 * Sets the timeout on the SSL session.
 */
static jlong NativeCrypto_SSL_set_timeout(JNIEnv* env, jclass, jlong ssl_address,
                                          CONSCRYPT_UNUSED jobject ssl_holder, jlong millis) {
    CHECK_ERROR_QUEUE_ON_RETURN;
    SSL* ssl = to_SSL(env, ssl_address, true);
    JNI_TRACE("ssl=%p NativeCrypto_SSL_set_timeout", ssl);
    if (ssl == nullptr) {
        return 0;
    }

    SSL_SESSION* ssl_session = SSL_get_session(ssl);
    JNI_TRACE("ssl_session=%p NativeCrypto_SSL_set_timeout", ssl_session);
    if (ssl_session == nullptr) {
        // BoringSSL does not protect against a NULL session.
        return 0;
    }

    // Convert to seconds
    static const jlong INT_MAX_AS_JLONG = static_cast<jlong>(INT_MAX);
    uint32_t timeout = static_cast<uint32_t>(
            std::max(0, static_cast<int>(std::min(INT_MAX_AS_JLONG, millis / 1000))));
    return SSL_set_timeout(ssl_session, timeout);
}

/**
 * Gets the timeout for the SSL session.
 */
static jlong NativeCrypto_SSL_get_timeout(JNIEnv* env, jclass, jlong ssl_address,
                                          CONSCRYPT_UNUSED jobject ssl_holder) {
    CHECK_ERROR_QUEUE_ON_RETURN;
    SSL* ssl = to_SSL(env, ssl_address, true);
    JNI_TRACE("ssl=%p NativeCrypto_SSL_get_timeout", ssl);
    if (ssl == nullptr) {
        return 0;
    }

    SSL_SESSION* ssl_session = SSL_get_session(ssl);
    JNI_TRACE("ssl_session=%p NativeCrypto_SSL_get_timeout", ssl_session);
    if (ssl_session == nullptr) {
        // BoringSSL does not protect against a NULL session.
        return 0;
    }

    jlong result = SSL_get_timeout(ssl_session);
    result *= 1000;  // OpenSSL uses seconds, Java uses milliseconds.
    JNI_TRACE("ssl_session=%p NativeCrypto_SSL_get_timeout => %lld", ssl_session,
              (long long)result)  // NOLINT(runtime/int);
    return result;
}

static jint NativeCrypto_SSL_get_signature_algorithm_key_type(JNIEnv* env, jclass,
                                                              jint signatureAlg) {
    CHECK_ERROR_QUEUE_ON_RETURN;
    return SSL_get_signature_algorithm_key_type(signatureAlg);
}

/**
 * Gets the timeout for the SSL session.
 */
static jlong NativeCrypto_SSL_SESSION_get_timeout(JNIEnv* env, jclass, jlong ssl_session_address) {
    CHECK_ERROR_QUEUE_ON_RETURN;
    SSL_SESSION* ssl_session = to_SSL_SESSION(env, ssl_session_address, true);
    JNI_TRACE("ssl_session=%p NativeCrypto_SSL_SESSION_get_timeout", ssl_session);
    if (ssl_session == nullptr) {
        return 0;
    }

    return SSL_get_timeout(ssl_session);
}

/**
 * Gets the ID for the SSL session, or null if no session is currently available.
 */
static jbyteArray NativeCrypto_SSL_session_id(JNIEnv* env, jclass, jlong ssl_address,
                                              CONSCRYPT_UNUSED jobject ssl_holder) {
    CHECK_ERROR_QUEUE_ON_RETURN;
    SSL* ssl = to_SSL(env, ssl_address, true);
    JNI_TRACE("ssl=%p NativeCrypto_SSL_session_id", ssl);
    if (ssl == nullptr) {
        return nullptr;
    }

    SSL_SESSION* ssl_session = SSL_get_session(ssl);
    JNI_TRACE("ssl_session=%p NativeCrypto_SSL_session_id", ssl_session);
    if (ssl_session == nullptr) {
        return nullptr;
    }
    jbyteArray result = get_session_id(env, ssl_session);
    JNI_TRACE("ssl_session=%p NativeCrypto_SSL_session_id => %p", ssl_session, result);
    return result;
}

/**
 * Gets and returns in a string the version of the SSL protocol. If it
 * returns the string "unknown" it means that no connection is established.
 */
static jstring NativeCrypto_SSL_SESSION_get_version(JNIEnv* env, jclass,
                                                    jlong ssl_session_address) {
    CHECK_ERROR_QUEUE_ON_RETURN;
    SSL_SESSION* ssl_session = to_SSL_SESSION(env, ssl_session_address, true);
    JNI_TRACE("ssl_session=%p NativeCrypto_SSL_SESSION_get_version", ssl_session);
    if (ssl_session == nullptr) {
        return nullptr;
    }
    const char* protocol = SSL_SESSION_get_version(ssl_session);
    JNI_TRACE("ssl_session=%p NativeCrypto_SSL_SESSION_get_version => %s", ssl_session, protocol);
    return env->NewStringUTF(protocol);
}

/**
 * Gets and returns in a string the cipher negotiated for the SSL session.
 */
static jstring NativeCrypto_SSL_SESSION_cipher(JNIEnv* env, jclass, jlong ssl_session_address) {
    CHECK_ERROR_QUEUE_ON_RETURN;
    SSL_SESSION* ssl_session = to_SSL_SESSION(env, ssl_session_address, true);
    JNI_TRACE("ssl_session=%p NativeCrypto_SSL_SESSION_cipher", ssl_session);
    if (ssl_session == nullptr) {
        return nullptr;
    }
    const SSL_CIPHER* cipher = SSL_SESSION_get0_cipher(ssl_session);
    const char* name = SSL_CIPHER_standard_name(cipher);
    JNI_TRACE("ssl_session=%p NativeCrypto_SSL_SESSION_cipher => %s", ssl_session, name);
    return env->NewStringUTF(name);
}

static jboolean NativeCrypto_SSL_SESSION_should_be_single_use(JNIEnv* env, jclass,
                                                              jlong ssl_session_address) {
    CHECK_ERROR_QUEUE_ON_RETURN;
    SSL_SESSION* ssl_session = to_SSL_SESSION(env, ssl_session_address, true);
    JNI_TRACE("ssl_session=%p NativeCrypto_SSL_SESSION_should_be_single_use", ssl_session);
    if (ssl_session == nullptr) {
        return JNI_FALSE;
    }
    int single_use = SSL_SESSION_should_be_single_use(ssl_session);
    JNI_TRACE("ssl_session=%p NativeCrypto_SSL_SESSION_should_be_single_use => %d", ssl_session,
              single_use);
    return single_use ? JNI_TRUE : JNI_FALSE;
}

/**
 * Increments the reference count of the session.
 */
static void NativeCrypto_SSL_SESSION_up_ref(JNIEnv* env, jclass, jlong ssl_session_address) {
    CHECK_ERROR_QUEUE_ON_RETURN;
    SSL_SESSION* ssl_session = to_SSL_SESSION(env, ssl_session_address, true);
    JNI_TRACE("ssl_session=%p NativeCrypto_SSL_SESSION_up_ref", ssl_session);
    if (ssl_session == nullptr) {
        return; // TODO throw NPE
    }
    SSL_SESSION_up_ref(ssl_session);
}

/**
 * Frees the SSL session.
 */
static void NativeCrypto_SSL_SESSION_free(JNIEnv* env, jclass, jlong ssl_session_address) {
    CHECK_ERROR_QUEUE_ON_RETURN;
    SSL_SESSION* ssl_session = to_SSL_SESSION(env, ssl_session_address, true);
    JNI_TRACE("ssl_session=%p NativeCrypto_SSL_SESSION_free", ssl_session);
    if (ssl_session == nullptr) {
        return;
    }
    SSL_SESSION_free(ssl_session);
}

/**
 * Serializes the native state of the session (ID, cipher, and keys but
 * not certificates). Returns a byte[] containing the DER-encoded state.
 * See apache mod_ssl.
 */
static jbyteArray NativeCrypto_i2d_SSL_SESSION(JNIEnv* env, jclass, jlong ssl_session_address) {
    CHECK_ERROR_QUEUE_ON_RETURN;
    SSL_SESSION* ssl_session = to_SSL_SESSION(env, ssl_session_address, true);
    JNI_TRACE("ssl_session=%p NativeCrypto_i2d_SSL_SESSION", ssl_session);
    if (ssl_session == nullptr) {
        return nullptr;
    }
    return ASN1ToByteArray<SSL_SESSION>(env, ssl_session, i2d_SSL_SESSION);
}

/**
 * Deserialize the session.
 */
static jlong NativeCrypto_d2i_SSL_SESSION(JNIEnv* env, jclass, jbyteArray javaBytes) {
    CHECK_ERROR_QUEUE_ON_RETURN;
    JNI_TRACE("NativeCrypto_d2i_SSL_SESSION bytes=%p", javaBytes);

    ScopedByteArrayRO bytes(env, javaBytes);
    if (bytes.get() == nullptr) {
        JNI_TRACE("NativeCrypto_d2i_SSL_SESSION => threw exception");
        return 0;
    }
    const unsigned char* ucp = reinterpret_cast<const unsigned char*>(bytes.get());
    // NOLINTNEXTLINE(runtime/int)
    SSL_SESSION* ssl_session = d2i_SSL_SESSION(nullptr, &ucp, static_cast<long>(bytes.size()));

    if (ssl_session == nullptr ||
        ucp != (reinterpret_cast<const unsigned char*>(bytes.get()) + bytes.size())) {
        conscrypt::jniutil::throwExceptionFromBoringSSLError(env, "d2i_SSL_SESSION",
                                                             conscrypt::jniutil::throwIOException);
        JNI_TRACE("NativeCrypto_d2i_SSL_SESSION => failure to convert");
        return 0L;
    }

    JNI_TRACE("NativeCrypto_d2i_SSL_SESSION => %p", ssl_session);
    return reinterpret_cast<uintptr_t>(ssl_session);
}

static jstring NativeCrypto_SSL_CIPHER_get_kx_name(JNIEnv* env, jclass, jlong cipher_address) {
    CHECK_ERROR_QUEUE_ON_RETURN;
    const SSL_CIPHER* cipher = to_SSL_CIPHER(env, cipher_address, /*throwIfNull=*/true);
    if (cipher == nullptr) {
        return nullptr;
    }

    const char* kx_name = SSL_CIPHER_get_kx_name(cipher);
    return env->NewStringUTF(kx_name);
}

static jobjectArray NativeCrypto_get_cipher_names(JNIEnv* env, jclass, jstring selectorJava) {
    CHECK_ERROR_QUEUE_ON_RETURN;
    ScopedUtfChars selector(env, selectorJava);
    if (selector.c_str() == nullptr) {
        conscrypt::jniutil::throwException(env, "java/lang/IllegalArgumentException",
                                           "selector == null");
        return nullptr;
    }

    JNI_TRACE("NativeCrypto_get_cipher_names %s", selector.c_str());

    bssl::UniquePtr<SSL_CTX> sslCtx(SSL_CTX_new(TLS_with_buffers_method()));
    bssl::UniquePtr<SSL> ssl(SSL_new(sslCtx.get()));

    if (!SSL_set_cipher_list(ssl.get(), selector.c_str())) {
        conscrypt::jniutil::throwException(env, "java/lang/IllegalArgumentException",
                                           "Unable to set SSL cipher list");
        return nullptr;
    }
    STACK_OF(SSL_CIPHER)* ciphers = SSL_get_ciphers(ssl.get());

    size_t size = sk_SSL_CIPHER_num(ciphers);
    ScopedLocalRef<jobjectArray> cipherNamesArray(
            env, env->NewObjectArray(static_cast<jsize>(2 * size), conscrypt::jniutil::stringClass,
                                     nullptr));
    if (cipherNamesArray.get() == nullptr) {
        return nullptr;
    }

    // Return an array of standard and OpenSSL name pairs.
    for (size_t i = 0; i < size; i++) {
        const SSL_CIPHER* cipher = sk_SSL_CIPHER_value(ciphers, i);
        ScopedLocalRef<jstring> cipherName(env,
                                           env->NewStringUTF(SSL_CIPHER_standard_name(cipher)));
        env->SetObjectArrayElement(cipherNamesArray.get(), static_cast<jsize>(2 * i),
                                   cipherName.get());

        ScopedLocalRef<jstring> opensslName(env, env->NewStringUTF(SSL_CIPHER_get_name(cipher)));
        env->SetObjectArrayElement(cipherNamesArray.get(), static_cast<jsize>(2 * i + 1),
                                   opensslName.get());
    }

    JNI_TRACE("NativeCrypto_get_cipher_names(%s) => success (%zd entries)", selector.c_str(),
              2 * size);
    return cipherNamesArray.release();
}

/**
 * Compare the given CertID with a certificate and it's issuer.
 * True is returned if the CertID matches.
 */
static bool ocsp_cert_id_matches_certificate(CBS* cert_id, X509* x509, X509* issuerX509) {
    // Get the hash algorithm used by this CertID
    CBS hash_algorithm, hash;
    if (!CBS_get_asn1(cert_id, &hash_algorithm, CBS_ASN1_SEQUENCE) ||
        !CBS_get_asn1(&hash_algorithm, &hash, CBS_ASN1_OBJECT)) {
        return false;
    }

    // Get the issuer's name hash from the CertID
    CBS issuer_name_hash;
    if (!CBS_get_asn1(cert_id, &issuer_name_hash, CBS_ASN1_OCTETSTRING)) {
        return false;
    }

    // Get the issuer's key hash from the CertID
    CBS issuer_key_hash;
    if (!CBS_get_asn1(cert_id, &issuer_key_hash, CBS_ASN1_OCTETSTRING)) {
        return false;
    }

    // Get the serial number from the CertID
    CBS serial;
    if (!CBS_get_asn1(cert_id, &serial, CBS_ASN1_INTEGER)) {
        return false;
    }

    // Compare the certificate's serial number with the one from the Cert ID
    const uint8_t* p = CBS_data(&serial);
    bssl::UniquePtr<ASN1_INTEGER> serial_number(
            c2i_ASN1_INTEGER(nullptr, &p,
                             static_cast<long>(CBS_len(&serial))));  // NOLINT(runtime/int)
    const ASN1_INTEGER* expected_serial_number = X509_get_serialNumber(x509);
    if (serial_number.get() == nullptr ||
        ASN1_INTEGER_cmp(expected_serial_number, serial_number.get()) != 0) {
        return false;
    }

    // Find the hash algorithm to be used
    const EVP_MD* digest = EVP_get_digestbynid(OBJ_cbs2nid(&hash));
    if (digest == nullptr) {
        return false;
    }

    // Hash the issuer's name and compare the hash with the one from the Cert ID
    uint8_t md[EVP_MAX_MD_SIZE];
    const X509_NAME* issuer_name = X509_get_subject_name(issuerX509);
    if (!X509_NAME_digest(issuer_name, digest, md, nullptr) ||
        !CBS_mem_equal(&issuer_name_hash, md, EVP_MD_size(digest))) {
        return false;
    }

    // Same thing with the issuer's key
    const ASN1_BIT_STRING* issuer_key = X509_get0_pubkey_bitstr(issuerX509);
    if (!EVP_Digest(ASN1_STRING_get0_data(issuer_key),
                    static_cast<size_t>(ASN1_STRING_length(issuer_key)), md, nullptr, digest,
                    nullptr) ||
        !CBS_mem_equal(&issuer_key_hash, md, EVP_MD_size(digest))) {
        return false;
    }

    return true;
}

/**
 * Get a SingleResponse whose CertID matches the given certificate and issuer from a
 * SEQUENCE OF SingleResponse.
 *
 * If found, |out_single_response| is set to the response, and true is returned. Otherwise if an
 * error occured or no response matches the certificate, false is returned and |out_single_response|
 * is unchanged.
 */
static bool find_ocsp_single_response(CBS* responses, X509* x509, X509* issuerX509,
                                      CBS* out_single_response) {
    // Iterate over all the SingleResponses, until one matches the certificate
    while (CBS_len(responses) > 0) {
        // Get the next available SingleResponse from the sequence
        CBS single_response;
        if (!CBS_get_asn1(responses, &single_response, CBS_ASN1_SEQUENCE)) {
            return false;
        }

        // Make a copy of the stream so we pass it back to the caller
        CBS single_response_original = single_response;

        // Get the SingleResponse's CertID
        // If this fails ignore the current response and move to the next one
        CBS cert_id;
        if (!CBS_get_asn1(&single_response, &cert_id, CBS_ASN1_SEQUENCE)) {
            continue;
        }

        // Compare the CertID with the given certificate and issuer
        if (ocsp_cert_id_matches_certificate(&cert_id, x509, issuerX509)) {
            *out_single_response = single_response_original;
            return true;
        }
    }

    return false;
}

/**
 * Get the BasicOCSPResponse from an OCSPResponse.
 * If parsing succeeds and the response is of type basic, |basic_response| is set to it, and true is
 * returned.
 */
static bool get_ocsp_basic_response(CBS* ocsp_response, CBS* basic_response) {
    CBS tagged_response_bytes, response_bytes, response_type, response;

    // Get the ResponseBytes out of the OCSPResponse
    if (!CBS_get_asn1(ocsp_response, nullptr /* responseStatus */, CBS_ASN1_ENUMERATED) ||
        !CBS_get_asn1(ocsp_response, &tagged_response_bytes,
                      CBS_ASN1_CONTEXT_SPECIFIC | CBS_ASN1_CONSTRUCTED | 0) ||
        !CBS_get_asn1(&tagged_response_bytes, &response_bytes, CBS_ASN1_SEQUENCE)) {
        return false;
    }

    // Parse the response type and data out of the ResponseBytes
    if (!CBS_get_asn1(&response_bytes, &response_type, CBS_ASN1_OBJECT) ||
        !CBS_get_asn1(&response_bytes, &response, CBS_ASN1_OCTETSTRING)) {
        return false;
    }

    // Only basic OCSP responses are supported
    if (OBJ_cbs2nid(&response_type) != NID_id_pkix_OCSP_basic) {
        return false;
    }

    // Parse the octet string as a BasicOCSPResponse
    return CBS_get_asn1(&response, basic_response, CBS_ASN1_SEQUENCE) == 1;
}

/**
 * Get the SEQUENCE OF SingleResponse from a BasicOCSPResponse.
 * If parsing succeeds, |single_responses| is set to point to the sequence of SingleResponse, and
 * true is returned.
 */
static bool get_ocsp_single_responses(CBS* basic_response, CBS* single_responses) {
    // Parse the ResponseData out of the BasicOCSPResponse. Ignore the rest.
    CBS response_data;
    if (!CBS_get_asn1(basic_response, &response_data, CBS_ASN1_SEQUENCE)) {
        return false;
    }

    // Skip the version, responderID and producedAt fields
    if (!CBS_get_optional_asn1(&response_data, nullptr /* version */, nullptr,
                               CBS_ASN1_CONTEXT_SPECIFIC | CBS_ASN1_CONSTRUCTED | 0) ||
        !CBS_get_any_asn1_element(&response_data, nullptr /* responderID */, nullptr, nullptr) ||
        !CBS_get_any_asn1_element(&response_data, nullptr /* producedAt */, nullptr, nullptr)) {
        return false;
    }

    // Extract the list of SingleResponse.
    return CBS_get_asn1(&response_data, single_responses, CBS_ASN1_SEQUENCE) == 1;
}

/**
 * Get the SEQUENCE OF Extension from a SingleResponse.
 * If parsing succeeds, |extensions| is set to point the the extension sequence and true is
 * returned.
 */
static bool get_ocsp_single_response_extensions(CBS* single_response, CBS* extensions) {
    // Skip the certID, certStatus, thisUpdate and optional nextUpdate fields.
    if (!CBS_get_any_asn1_element(single_response, nullptr /* certID */, nullptr, nullptr) ||
        !CBS_get_any_asn1_element(single_response, nullptr /* certStatus */, nullptr, nullptr) ||
        !CBS_get_any_asn1_element(single_response, nullptr /* thisUpdate */, nullptr, nullptr) ||
        !CBS_get_optional_asn1(single_response, nullptr /* nextUpdate */, nullptr,
                               CBS_ASN1_CONTEXT_SPECIFIC | CBS_ASN1_CONSTRUCTED | 0)) {
        return false;
    }

    // Get the list of Extension
    return CBS_get_asn1(single_response, extensions,
                        CBS_ASN1_CONTEXT_SPECIFIC | CBS_ASN1_CONSTRUCTED | 1) == 1;
}

/*
    public static native byte[] get_ocsp_single_extension(byte[] ocspData, String oid,
                                                          long x509Ref, long issuerX509Ref);
*/
static jbyteArray NativeCrypto_get_ocsp_single_extension(
        JNIEnv* env, jclass, jbyteArray ocspDataBytes, jstring oid, jlong x509Ref,
        CONSCRYPT_UNUSED jobject holder, jlong issuerX509Ref, CONSCRYPT_UNUSED jobject holder2) {
    CHECK_ERROR_QUEUE_ON_RETURN;
    ScopedByteArrayRO ocspData(env, ocspDataBytes);
    if (ocspData.get() == nullptr) {
        return nullptr;
    }

    CBS cbs;
    CBS_init(&cbs, reinterpret_cast<const uint8_t*>(ocspData.get()), ocspData.size());

    // Start parsing the OCSPResponse
    CBS ocsp_response;
    if (!CBS_get_asn1(&cbs, &ocsp_response, CBS_ASN1_SEQUENCE)) {
        return nullptr;
    }

    // Get the BasicOCSPResponse from the OCSP Response
    CBS basic_response;
    if (!get_ocsp_basic_response(&ocsp_response, &basic_response)) {
        return nullptr;
    }

    // Get the list of SingleResponses from the BasicOCSPResponse
    CBS responses;
    if (!get_ocsp_single_responses(&basic_response, &responses)) {
        return nullptr;
    }

    // Find the response matching the certificate
    X509* x509 = reinterpret_cast<X509*>(static_cast<uintptr_t>(x509Ref));
    X509* issuerX509 = reinterpret_cast<X509*>(static_cast<uintptr_t>(issuerX509Ref));
    CBS single_response;
    if (!find_ocsp_single_response(&responses, x509, issuerX509, &single_response)) {
        return nullptr;
    }

    // Get the extensions from the SingleResponse
    CBS extensions;
    if (!get_ocsp_single_response_extensions(&single_response, &extensions)) {
        return nullptr;
    }

    const uint8_t* ptr = CBS_data(&extensions);
    bssl::UniquePtr<X509_EXTENSIONS> x509_exts(
            d2i_X509_EXTENSIONS(nullptr, &ptr,
                                static_cast<long>(CBS_len(&extensions))));  // NOLINT(runtime/int)
    if (x509_exts.get() == nullptr) {
        return nullptr;
    }

    return X509Type_get_ext_oid<X509_EXTENSIONS, X509v3_get_ext_by_OBJ, X509v3_get_ext>(
            env, x509_exts.get(), oid);
}

static jlong NativeCrypto_getDirectBufferAddress(JNIEnv* env, jclass, jobject buffer) {
    // The javadoc for NativeCrypto.getDirectBufferAddress(Buffer buf) defines the behaviour here,
    // no throwing if the buffer is null or not a direct ByteBuffer.
    if (!conscrypt::jniutil::isDirectByteBufferInstance(env, buffer)) {
        return 0;
    }
    return reinterpret_cast<jlong>(env->GetDirectBufferAddress(buffer));
}

static jint NativeCrypto_SSL_get_error(JNIEnv* env, jclass, jlong ssl_address,
                                       CONSCRYPT_UNUSED jobject ssl_holder, jint ret) {
    CHECK_ERROR_QUEUE_ON_RETURN;
    SSL* ssl = to_SSL(env, ssl_address, true);
    if (ssl == nullptr) {
        return 0;
    }
    return SSL_get_error(ssl, ret);
}

static void NativeCrypto_SSL_clear_error(JNIEnv*, jclass) {
    ERR_clear_error();
}

static jint NativeCrypto_SSL_pending_readable_bytes(JNIEnv* env, jclass, jlong ssl_address,
                                                    CONSCRYPT_UNUSED jobject ssl_holder) {
    CHECK_ERROR_QUEUE_ON_RETURN;
    SSL* ssl = to_SSL(env, ssl_address, true);
    if (ssl == nullptr) {
        return 0;
    }
    return SSL_pending(ssl);
}

static jint NativeCrypto_SSL_pending_written_bytes_in_BIO(JNIEnv* env, jclass, jlong bio_address) {
    CHECK_ERROR_QUEUE_ON_RETURN;
    BIO* bio = to_BIO(env, bio_address);
    if (bio == nullptr) {
        return 0;
    }
    return static_cast<jint>(BIO_ctrl_pending(bio));
}

static jint NativeCrypto_SSL_max_seal_overhead(JNIEnv* env, jclass, jlong ssl_address,
                                               CONSCRYPT_UNUSED jobject ssl_holder) {
    CHECK_ERROR_QUEUE_ON_RETURN;
    SSL* ssl = to_SSL(env, ssl_address, true);
    if (ssl == nullptr) {
        return 0;
    }
    return (jint)SSL_max_seal_overhead(ssl);
}

/**
 * public static native int SSL_new_BIO(long ssl) throws SSLException;
 */
static jlong NativeCrypto_SSL_BIO_new(JNIEnv* env, jclass, jlong ssl_address,
                                      CONSCRYPT_UNUSED jobject ssl_holder) {
    CHECK_ERROR_QUEUE_ON_RETURN;
    SSL* ssl = to_SSL(env, ssl_address, true);
    JNI_TRACE("ssl=%p NativeCrypto_SSL_BIO_new", ssl);
    if (ssl == nullptr) {
        return 0;
    }

    BIO* internal_bio;
    BIO* network_bio;
    if (BIO_new_bio_pair(&internal_bio, 0, &network_bio, 0) != 1) {
        conscrypt::jniutil::throwSSLExceptionWithSslErrors(env, ssl, SSL_ERROR_NONE,
                                                           "BIO_new_bio_pair failed");
        JNI_TRACE("ssl=%p NativeCrypto_SSL_BIO_new => BIO_new_bio_pair exception", ssl);
        return 0;
    }

    SSL_set_bio(ssl, internal_bio, internal_bio);

    JNI_TRACE("ssl=%p NativeCrypto_SSL_BIO_new => network_bio=%p", ssl, network_bio);
    return reinterpret_cast<uintptr_t>(network_bio);
}

static jint NativeCrypto_ENGINE_SSL_do_handshake(JNIEnv* env, jclass, jlong ssl_address,
                                                 CONSCRYPT_UNUSED jobject ssl_holder, jobject shc) {
    CHECK_ERROR_QUEUE_ON_RETURN;
    SSL* ssl = to_SSL(env, ssl_address, true);
    if (ssl == nullptr) {
        return 0;
    }
    JNI_TRACE("ssl=%p NativeCrypto_ENGINE_SSL_do_handshake shc=%p", ssl, shc);

    if (shc == nullptr) {
        conscrypt::jniutil::throwNullPointerException(env, "sslHandshakeCallbacks == null");
        JNI_TRACE("ssl=%p NativeCrypto_ENGINE_SSL_do_handshake => sslHandshakeCallbacks == null",
                  ssl);
        return 0;
    }

    AppData* appData = toAppData(ssl);
    if (appData == nullptr) {
        conscrypt::jniutil::throwSSLExceptionStr(env, "Unable to retrieve application data");
        JNI_TRACE("ssl=%p NativeCrypto_ENGINE_SSL_do_handshake appData => 0", ssl);
        return 0;
    }

    errno = 0;

    if (!appData->setCallbackState(env, shc, nullptr)) {
        conscrypt::jniutil::throwSSLExceptionStr(env, "Unable to set appdata callback");
        ERR_clear_error();
        JNI_TRACE("ssl=%p NativeCrypto_ENGINE_SSL_do_handshake => exception", ssl);
        return 0;
    }

    int ret = SSL_do_handshake(ssl);
    appData->clearCallbackState();
    if (env->ExceptionCheck()) {
        // cert_verify_callback threw exception
        ERR_clear_error();
        JNI_TRACE("ssl=%p NativeCrypto_ENGINE_SSL_do_handshake => exception", ssl);
        return 0;
    }

    SslError sslError(ssl, ret);
    int code = sslError.get();

    if (ret > 0 || code == SSL_ERROR_WANT_READ || code == SSL_ERROR_WANT_WRITE) {
        // Non-exceptional case.
        JNI_TRACE("ssl=%p NativeCrypto_ENGINE_SSL_do_handshake shc=%p => ret=%d", ssl, shc, code);
        return code;
    }

    // Exceptional case...
    if (ret == 0) {
        // TODO(nmittler): Can this happen with memory BIOs?
        /*
         * Clean error. See SSL_do_handshake(3SSL) man page.
         * The other side closed the socket before the handshake could be
         * completed, but everything is within the bounds of the TLS protocol.
         * We still might want to find out the real reason of the failure.
         */
        if (code == SSL_ERROR_NONE || (code == SSL_ERROR_SYSCALL && errno == 0) ||
            (code == SSL_ERROR_ZERO_RETURN)) {
            conscrypt::jniutil::throwSSLHandshakeExceptionStr(env, "Connection closed by peer");
        } else {
            conscrypt::jniutil::throwSSLExceptionWithSslErrors(
                    env, ssl, sslError.release(), "SSL handshake terminated",
                    conscrypt::jniutil::throwSSLHandshakeExceptionStr);
        }
        JNI_TRACE("ssl=%p NativeCrypto_SSL_do_handshake clean error => exception", ssl);
        return code;
    }

    /*
     * Unclean error. See SSL_do_handshake(3SSL) man page.
     * Translate the error and throw exception. We are sure it is an error
     * at this point.
     */
    conscrypt::jniutil::throwSSLExceptionWithSslErrors(
            env, ssl, sslError.release(), "SSL handshake aborted",
            conscrypt::jniutil::throwSSLHandshakeExceptionStr);
    JNI_TRACE("ssl=%p NativeCrypto_SSL_do_handshake unclean error => exception", ssl);
    return code;
}

static void NativeCrypto_ENGINE_SSL_shutdown(JNIEnv* env, jclass, jlong ssl_address,
                                             CONSCRYPT_UNUSED jobject ssl_holder, jobject shc) {
    CHECK_ERROR_QUEUE_ON_RETURN;
    SSL* ssl = to_SSL(env, ssl_address, false);
    if (ssl == nullptr) {
        return;
    }
    JNI_TRACE("ssl=%p NativeCrypto_ENGINE_SSL_shutdown", ssl);

    if (shc == nullptr) {
        conscrypt::jniutil::throwNullPointerException(env, "sslHandshakeCallbacks == null");
        JNI_TRACE("ssl=%p NativeCrypto_ENGINE_SSL_shutdown => sslHandshakeCallbacks == null", ssl);
        return;
    }

    AppData* appData = toAppData(ssl);
    if (appData != nullptr) {
        if (!appData->setCallbackState(env, shc, nullptr)) {
            conscrypt::jniutil::throwSSLExceptionStr(env, "Unable to set appdata callback");
            ERR_clear_error();
            JNI_TRACE("ssl=%p NativeCrypto_ENGINE_SSL_shutdown => exception", ssl);
            return;
        }
        int ret = SSL_shutdown(ssl);
        appData->clearCallbackState();
        // callbacks can happen if server requests renegotiation
        if (env->ExceptionCheck()) {
            JNI_TRACE("ssl=%p NativeCrypto_ENGINE_SSL_shutdown => exception", ssl);
            return;
        }
        switch (ret) {
            case 0:
                /*
                 * Shutdown was not successful (yet), but there also
                 * is no error. Since we can't know whether the remote
                 * server is actually still there, and we don't want to
                 * get stuck forever in a second SSL_shutdown() call, we
                 * simply return. This is not security a problem as long
                 * as we close the underlying socket, which we actually
                 * do, because that's where we are just coming from.
                 */
                JNI_TRACE("ssl=%p NativeCrypto_ENGINE_SSL_shutdown => 0", ssl);
                break;
            case 1:
                /*
                 * Shutdown was successful. We can safely return. Hooray!
                 */
                JNI_TRACE("ssl=%p NativeCrypto_ENGINE_SSL_shutdown => 1", ssl);
                break;
            default:
                /*
                 * Everything else is a real error condition. We should
                 * let the Java layer know about this by throwing an
                 * exception.
                 */
                int sslError = SSL_get_error(ssl, ret);
                JNI_TRACE("ssl=%p NativeCrypto_ENGINE_SSL_shutdown => sslError=%d", ssl, sslError);
                conscrypt::jniutil::throwSSLExceptionWithSslErrors(env, ssl, sslError,
                                                                   "SSL shutdown failed");
                break;
        }
    }

    ERR_clear_error();
}

static jint NativeCrypto_ENGINE_SSL_read_direct(JNIEnv* env, jclass, jlong ssl_address,
                                                CONSCRYPT_UNUSED jobject ssl_holder, jlong address,
                                                jint length, jobject shc) {
    CHECK_ERROR_QUEUE_ON_RETURN;
    SSL* ssl = to_SSL(env, ssl_address, true);
    char* destPtr = reinterpret_cast<char*>(address);
    if (ssl == nullptr) {
        return -1;
    }
    JNI_TRACE("ssl=%p NativeCrypto_ENGINE_SSL_read_direct address=%p length=%d shc=%p", ssl,
              destPtr, length, shc);

    if (shc == nullptr) {
        conscrypt::jniutil::throwNullPointerException(env, "sslHandshakeCallbacks == null");
        JNI_TRACE("ssl=%p NativeCrypto_ENGINE_SSL_read_direct => sslHandshakeCallbacks == null",
                  ssl);
        return -1;
    }
    AppData* appData = toAppData(ssl);
    if (appData == nullptr) {
        conscrypt::jniutil::throwSSLExceptionStr(env, "Unable to retrieve application data");
        JNI_TRACE("ssl=%p NativeCrypto_ENGINE_SSL_read_direct => appData == null", ssl);
        return -1;
    }
    if (!appData->setCallbackState(env, shc, nullptr)) {
        conscrypt::jniutil::throwSSLExceptionStr(env, "Unable to set appdata callback");
        ERR_clear_error();
        JNI_TRACE("ssl=%p NativeCrypto_ENGINE_SSL_read_direct => exception", ssl);
        return -1;
    }

    errno = 0;

    int result = SSL_read(ssl, destPtr, length);
    appData->clearCallbackState();
    if (env->ExceptionCheck()) {
        // An exception was thrown by one of the callbacks. Just propagate that exception.
        ERR_clear_error();
        JNI_TRACE("ssl=%p NativeCrypto_ENGINE_SSL_read_direct => THROWN_EXCEPTION", ssl);
        return -1;
    }

    SslError sslError(ssl, result);
    switch (sslError.get()) {
        case SSL_ERROR_NONE: {
            // Successfully read at least one byte. Just return the result.
            break;
        }
        case SSL_ERROR_ZERO_RETURN: {
            // A close_notify was received, this stream is finished.
            return -SSL_ERROR_ZERO_RETURN;
        }
        case SSL_ERROR_WANT_READ:
        case SSL_ERROR_WANT_WRITE: {
            // Return the negative of these values.
            result = -sslError.get();
            break;
        }
        case SSL_ERROR_SYSCALL: {
            // A problem occurred during a system call, but this is not
            // necessarily an error.
            if (result == 0) {
                // TODO(nmittler): Can this happen with memory BIOs?
                // Connection closed without proper shutdown. Tell caller we
                // have reached end-of-stream.
                conscrypt::jniutil::throwException(env, "java/io/EOFException", "Read error");
                break;
            }

            if (errno == EINTR) {
                // TODO(nmittler): Can this happen with memory BIOs?
                // System call has been interrupted. Simply retry.
                conscrypt::jniutil::throwException(env, "java/io/InterruptedIOException",
                                                   "Read error");
                break;
            }

            // Note that for all other system call errors we fall through
            // to the default case, which results in an Exception.
            FALLTHROUGH_INTENDED;
        }
        default: {
            // Everything else is basically an error.
            conscrypt::jniutil::throwSSLExceptionWithSslErrors(env, ssl, sslError.release(),
                                                               "Read error");
            break;
        }
    }

    JNI_TRACE("ssl=%p NativeCrypto_ENGINE_SSL_read_direct address=%p length=%d shc=%p result=%d",
              ssl, destPtr, length, shc, result);
    return result;
}

static int NativeCrypto_ENGINE_SSL_write_BIO_direct(JNIEnv* env, jclass, jlong ssl_address,
                                                    CONSCRYPT_UNUSED jobject ssl_holder,
                                                    jlong bioRef, jlong address, jint len,
                                                    jobject shc) {
    CHECK_ERROR_QUEUE_ON_RETURN;
    SSL* ssl = to_SSL(env, ssl_address, true);
    if (ssl == nullptr) {
        return -1;
    }
    if (shc == nullptr) {
        conscrypt::jniutil::throwNullPointerException(env, "sslHandshakeCallbacks == null");
        JNI_TRACE(
                "ssl=%p NativeCrypto_ENGINE_SSL_write_BIO_direct => "
                "sslHandshakeCallbacks == null",
                ssl);
        return -1;
    }
    BIO* bio = to_BIO(env, bioRef);
    if (bio == nullptr) {
        return -1;
    }
    if (len < 0 || BIO_ctrl_get_write_guarantee(bio) < static_cast<size_t>(len)) {
        // The network BIO couldn't handle the entire write. Don't write anything, so that we
        // only process one packet at a time.
        return 0;
    }
    const char* sourcePtr = reinterpret_cast<const char*>(address);

    AppData* appData = toAppData(ssl);
    if (appData == nullptr) {
        conscrypt::jniutil::throwSSLExceptionStr(env, "Unable to retrieve application data");
        ERR_clear_error();
        JNI_TRACE("ssl=%p NativeCrypto_ENGINE_SSL_write_BIO_direct appData => null", ssl);
        return -1;
    }
    if (!appData->setCallbackState(env, shc, nullptr)) {
        conscrypt::jniutil::throwSSLExceptionStr(env, "Unable to set appdata callback");
        ERR_clear_error();
        JNI_TRACE("ssl=%p NativeCrypto_ENGINE_SSL_write_BIO_direct => exception", ssl);
        return -1;
    }

    errno = 0;

    int result = BIO_write(bio, reinterpret_cast<const char*>(sourcePtr), len);
    appData->clearCallbackState();
    JNI_TRACE(
            "ssl=%p NativeCrypto_ENGINE_SSL_write_BIO_direct bio=%p sourcePtr=%p len=%d shc=%p => "
            "ret=%d",
            ssl, bio, sourcePtr, len, shc, result);
    JNI_TRACE_PACKET_DATA(ssl, 'O', reinterpret_cast<const char*>(sourcePtr),
                          static_cast<size_t>(result));
    return result;
}

static int NativeCrypto_ENGINE_SSL_read_BIO_direct(JNIEnv* env, jclass, jlong ssl_address,
                                                   CONSCRYPT_UNUSED jobject ssl_holder,
                                                   jlong bioRef, jlong address, jint outputSize,
                                                   jobject shc) {
    CHECK_ERROR_QUEUE_ON_RETURN;
    SSL* ssl = to_SSL(env, ssl_address, true);
    if (ssl == nullptr) {
        return -1;
    }
    if (shc == nullptr) {
        conscrypt::jniutil::throwNullPointerException(env, "sslHandshakeCallbacks == null");
        JNI_TRACE("ssl=%p NativeCrypto_ENGINE_SSL_read_BIO_direct => sslHandshakeCallbacks == null",
                  ssl);
        return -1;
    }
    BIO* bio = to_BIO(env, bioRef);
    if (bio == nullptr) {
        return -1;
    }
    char* destPtr = reinterpret_cast<char*>(address);
    if (destPtr == nullptr) {
        conscrypt::jniutil::throwNullPointerException(env, "destPtr == null");
        return -1;
    }

    AppData* appData = toAppData(ssl);
    if (appData == nullptr) {
        conscrypt::jniutil::throwSSLExceptionStr(env, "Unable to retrieve application data");
        ERR_clear_error();
        JNI_TRACE("ssl=%p NativeCrypto_ENGINE_SSL_read_BIO_direct appData => null", ssl);
        return -1;
    }
    if (!appData->setCallbackState(env, shc, nullptr)) {
        conscrypt::jniutil::throwSSLExceptionStr(env, "Unable to set appdata callback");
        ERR_clear_error();
        JNI_TRACE("ssl=%p NativeCrypto_ENGINE_SSL_read_BIO_direct => exception", ssl);
        return -1;
    }

    errno = 0;

    int result = BIO_read(bio, destPtr, outputSize);
    appData->clearCallbackState();
    JNI_TRACE(
            "ssl=%p NativeCrypto_ENGINE_SSL_read_BIO_direct bio=%p destPtr=%p outputSize=%d shc=%p "
            "=> ret=%d",
            ssl, bio, destPtr, outputSize, shc, result);
    JNI_TRACE_PACKET_DATA(ssl, 'I', destPtr, static_cast<size_t>(result));
    return result;
}

static void NativeCrypto_ENGINE_SSL_force_read(JNIEnv* env, jclass, jlong ssl_address,
                                               CONSCRYPT_UNUSED jobject ssl_holder, jobject shc) {
    CHECK_ERROR_QUEUE_ON_RETURN;
    SSL* ssl = to_SSL(env, ssl_address, true);
    if (ssl == nullptr) {
        return;
    }
    JNI_TRACE("ssl=%p NativeCrypto_ENGINE_SSL_force_read shc=%p", ssl, shc);
    if (shc == nullptr) {
        conscrypt::jniutil::throwNullPointerException(env, "sslHandshakeCallbacks == null");
        JNI_TRACE("ssl=%p NativeCrypto_ENGINE_SSL_force_read => sslHandshakeCallbacks == null",
                  ssl);
        return;
    }
    AppData* appData = toAppData(ssl);
    if (appData == nullptr) {
        conscrypt::jniutil::throwSSLExceptionStr(env, "Unable to retrieve application data");
        JNI_TRACE("ssl=%p NativeCrypto_ENGINE_SSL_force_read => appData == null", ssl);
        return;
    }
    if (!appData->setCallbackState(env, shc, nullptr)) {
        conscrypt::jniutil::throwSSLExceptionStr(env, "Unable to set appdata callback");
        ERR_clear_error();
        JNI_TRACE("ssl=%p NativeCrypto_ENGINE_SSL_force_read => exception", ssl);
        return;
    }
    char c;
    int result = SSL_peek(ssl, &c, 1);
    appData->clearCallbackState();
    if (env->ExceptionCheck()) {
        // An exception was thrown by one of the callbacks. Just propagate that exception.
        ERR_clear_error();
        JNI_TRACE("ssl=%p NativeCrypto_ENGINE_SSL_force_read => THROWN_EXCEPTION", ssl);
        return;
    }

    SslError sslError(ssl, result);
    switch (sslError.get()) {
        case SSL_ERROR_NONE:
        case SSL_ERROR_ZERO_RETURN:
        case SSL_ERROR_WANT_READ:
        case SSL_ERROR_WANT_WRITE: {
            // The call succeeded, lacked data, or the SSL is closed.  All is well.
            break;
        }
        case SSL_ERROR_SYSCALL: {
            // A problem occurred during a system call, but this is not
            // necessarily an error.
            if (result == 0) {
                // TODO(nmittler): Can this happen with memory BIOs?
                // Connection closed without proper shutdown. Tell caller we
                // have reached end-of-stream.
                conscrypt::jniutil::throwException(env, "java/io/EOFException", "Read error");
                break;
            }

            if (errno == EINTR) {
                // TODO(nmittler): Can this happen with memory BIOs?
                // System call has been interrupted. Simply retry.
                conscrypt::jniutil::throwException(env, "java/io/InterruptedIOException",
                                                   "Read error");
                break;
            }

            // Note that for all other system call errors we fall through
            // to the default case, which results in an Exception.
            FALLTHROUGH_INTENDED;
        }
        default: {
            // Everything else is basically an error.
            conscrypt::jniutil::throwSSLExceptionWithSslErrors(env, ssl, sslError.release(),
                                                               "Read error");
            break;
        }
    }

    JNI_TRACE("ssl=%p NativeCrypto_ENGINE_SSL_force_read shc=%p", ssl, shc);
}

/**
 * OpenSSL write function (2): write into buffer at offset n chunks.
 */
static int NativeCrypto_ENGINE_SSL_write_direct(JNIEnv* env, jclass, jlong ssl_address,
                                                CONSCRYPT_UNUSED jobject ssl_holder, jlong address,
                                                jint len, jobject shc) {
    CHECK_ERROR_QUEUE_ON_RETURN;
    SSL* ssl = to_SSL(env, ssl_address, true);
    const char* sourcePtr = reinterpret_cast<const char*>(address);
    if (ssl == nullptr) {
        return -1;
    }
    JNI_TRACE("ssl=%p NativeCrypto_ENGINE_SSL_write_direct address=%p length=%d shc=%p", ssl,
              sourcePtr, len, shc);
    if (shc == nullptr) {
        conscrypt::jniutil::throwNullPointerException(env, "sslHandshakeCallbacks == null");
        JNI_TRACE("ssl=%p NativeCrypto_ENGINE_SSL_write_direct => sslHandshakeCallbacks == null",
                  ssl);
        return -1;
    }

    AppData* appData = toAppData(ssl);
    if (appData == nullptr) {
        conscrypt::jniutil::throwSSLExceptionStr(env, "Unable to retrieve application data");
        ERR_clear_error();
        JNI_TRACE("ssl=%p NativeCrypto_ENGINE_SSL_write_direct appData => null", ssl);
        return -1;
    }
    if (!appData->setCallbackState(env, shc, nullptr)) {
        conscrypt::jniutil::throwSSLExceptionStr(env, "Unable to set appdata callback");
        ERR_clear_error();
        JNI_TRACE("ssl=%p NativeCrypto_ENGINE_SSL_write_direct => exception", ssl);
        return -1;
    }

    errno = 0;

    int result = SSL_write(ssl, sourcePtr, len);
    appData->clearCallbackState();
    JNI_TRACE("ssl=%p NativeCrypto_ENGINE_SSL_write_direct address=%p length=%d shc=%p => ret=%d",
              ssl, sourcePtr, len, shc, result);
    return result;
}

/**
 * public static native bool usesBoringSsl_FIPS_mode();
 */
static jboolean NativeCrypto_usesBoringSsl_FIPS_mode() {
    return FIPS_mode();
}

/**
 * Scrypt support
 */

static jbyteArray NativeCrypto_Scrypt_generate_key(JNIEnv* env, jclass, jbyteArray password, jbyteArray salt,
                                                   jint n, jint r, jint p, jint key_len) {
    CHECK_ERROR_QUEUE_ON_RETURN;
    JNI_TRACE("Scrypt_generate_key(%p, %p, %d, %d, %d, %d)", password, salt, n, r, p, key_len);

    if (password == nullptr) {
        conscrypt::jniutil::throwNullPointerException(env, "password == null");
        JNI_TRACE("Scrypt_generate_key() => password == null");
        return nullptr;
    }
    if (salt == nullptr) {
        conscrypt::jniutil::throwNullPointerException(env, "salt == null");
        JNI_TRACE("Scrypt_generate_key() => salt == null");
        return nullptr;
    }

    jbyteArray key_bytes = env->NewByteArray(static_cast<jsize>(key_len));
    ScopedByteArrayRW out_key(env, key_bytes);
    if (out_key.get() == nullptr) {
        conscrypt::jniutil::throwNullPointerException(env, "out_key == null");
        JNI_TRACE("Scrypt_generate_key() => out_key == null");
        return nullptr;
    }

    size_t memory_limit = 1u << 29;
    ScopedByteArrayRO password_bytes(env, password);
    ScopedByteArrayRO salt_bytes(env, salt);

    int result = EVP_PBE_scrypt(reinterpret_cast<const char*>(password_bytes.get()), password_bytes.size(),
                                reinterpret_cast<const uint8_t*>(salt_bytes.get()), salt_bytes.size(),
                                n, r, p, memory_limit,
                                reinterpret_cast<uint8_t*>(out_key.get()), key_len);

    if (result <= 0) {
        conscrypt::jniutil::throwExceptionFromBoringSSLError(env, "Scrypt_generate_key");
        return nullptr;
    }
    return key_bytes;
}

/**
 * SPAKE2+ support
 */

#define SPAKE2PLUS_PW_VERIFIER_SIZE 32
#define SPAKE2PLUS_REGISTRATION_RECORD_SIZE 65

static void NativeCrypto_SSL_CTX_set_spake_credential(
        JNIEnv* env, jclass, jbyteArray context, jbyteArray pw_array, jbyteArray id_prover_array,
        jbyteArray id_verifier_array, jboolean is_client, jint handshake_limit,
        jlong ssl_ctx_address, CONSCRYPT_UNUSED jobject holder) {
    CHECK_ERROR_QUEUE_ON_RETURN;
    JNI_TRACE("SSL_CTX_set_spake_credential(%p, %p, %p, %p, %d, %d, %ld)", context, pw_array,
              id_prover_array, id_verifier_array, is_client, handshake_limit, ssl_ctx_address);

    SSL_CTX* ssl_ctx = to_SSL_CTX(env, ssl_ctx_address, true);

    JNI_TRACE("SSL_CTX_set_spake_credential(%p, %p, %p, %p, %d, %d, %p)", context, pw_array,
              id_prover_array, id_verifier_array, is_client, handshake_limit, ssl_ctx);

    if (context == nullptr || pw_array == nullptr || id_prover_array == nullptr ||
        id_verifier_array == nullptr) {
        conscrypt::jniutil::throwNullPointerException(env, "Input parameters cannot be null");
        return;
    }

    ScopedByteArrayRO context_bytes(env, context);
    if (context_bytes.get() == nullptr) {
        JNI_TRACE("ctx=%p SSL_CTX_set_spake_credential => threw exception", ssl_ctx);
        conscrypt::jniutil::throwOutOfMemory(env, "Unable to allocate buffer for context");
        return;
    }

    ScopedByteArrayRO pw_bytes(env, pw_array);
    if (pw_bytes.get() == nullptr) {
        JNI_TRACE("ctx=%p SSL_CTX_set_spake_credential => threw exception", ssl_ctx);
        conscrypt::jniutil::throwOutOfMemory(env, "Unable to allocate buffer for pw_array");
        return;
    }

    ScopedByteArrayRO id_prover_bytes(env, id_prover_array);
    if (id_prover_bytes.get() == nullptr) {
        JNI_TRACE("ctx=%p SSL_CTX_set_spake_credential => threw exception", ssl_ctx);
        conscrypt::jniutil::throwOutOfMemory(env, "Unable to allocate buffer for id_prover_array");
        return;
    }

    ScopedByteArrayRO id_verifier_bytes(env, id_verifier_array);
    if (id_verifier_bytes.get() == nullptr) {
        JNI_TRACE("ctx=%p SSL_CTX_set_spake_credential => threw exception", ssl_ctx);
        conscrypt::jniutil::throwOutOfMemory(env,
                                             "Unable to allocate buffer for id_verifier_array");
        return;
    }

    uint8_t pw_verifier_w0[SPAKE2PLUS_PW_VERIFIER_SIZE];
    uint8_t pw_verifier_w1[SPAKE2PLUS_PW_VERIFIER_SIZE];
    uint8_t registration_record[SPAKE2PLUS_REGISTRATION_RECORD_SIZE];
    int ret = SSL_spake2plusv1_register(
            /* out_pw_verifier_w0= */ pw_verifier_w0,
            /* out_pw_verifier_w1= */ pw_verifier_w1,
            /* out_registration_record= */ registration_record,
            /* pw= */ reinterpret_cast<const uint8_t*>(pw_bytes.get()),
            /* pw_len= */ pw_bytes.size(),
            /* id_prover= */ reinterpret_cast<const uint8_t*>(id_prover_bytes.get()),
            /* id_prover_len= */ id_prover_bytes.size(),
            /* id_verifier= */ reinterpret_cast<const uint8_t*>(id_verifier_bytes.get()),
            /* id_verifier_len= */ id_verifier_bytes.size());
    if (ret != 1) {
        conscrypt::jniutil::throwExceptionFromBoringSSLError(env,
                                                             "SSL_spake2plusv1_register failed");
        return;
    }

    bssl::UniquePtr<SSL_CREDENTIAL> creds;
    if (is_client) {
        bssl::UniquePtr<SSL_CREDENTIAL> creds_client(SSL_CREDENTIAL_new_spake2plusv1_client(
                /* context= */ reinterpret_cast<const uint8_t*>(context_bytes.get()),
                /* context_len= */ context_bytes.size(),
                /* client_identity= */ reinterpret_cast<const uint8_t*>(id_prover_bytes.get()),
                /* client_identity_len= */ id_prover_bytes.size(),
                /* server_identity= */ reinterpret_cast<const uint8_t*>(id_verifier_bytes.get()),
                /* server_identity_len= */ id_verifier_bytes.size(),
                /* attempts= */ handshake_limit,
                /* w0= */ pw_verifier_w0,
                /* w0_len= */ sizeof(pw_verifier_w0),
                /* w1= */ pw_verifier_w1,
                /* w1_len= */ sizeof(pw_verifier_w1)));
        creds = std::move(creds_client);
    } else {
        bssl::UniquePtr<SSL_CREDENTIAL> creds_server(SSL_CREDENTIAL_new_spake2plusv1_server(
                /* context= */ reinterpret_cast<const uint8_t*>(context_bytes.get()),
                /* context_len= */ context_bytes.size(),
                /* client_identity= */ reinterpret_cast<const uint8_t*>(id_prover_bytes.get()),
                /* client_identity_len= */ id_prover_bytes.size(),
                /* server_identity= */ reinterpret_cast<const uint8_t*>(id_verifier_bytes.get()),
                /* server_identity_len= */ id_verifier_bytes.size(),
                /* attempts= */ handshake_limit,
                /* w0= */ pw_verifier_w0,
                /* w0_len= */ sizeof(pw_verifier_w0),
                /* registration_record= */ registration_record,
                /* registration_record_len= */ sizeof(registration_record)));
        creds = std::move(creds_server);
    }
    if (creds == nullptr) {
        conscrypt::jniutil::throwSSLExceptionStr(env, "SSL_CREDENTIAL_new_spake2plusv1 failed");
        return;
    }
    ret = SSL_CTX_add1_credential(ssl_ctx, creds.get());
    if (ret != 1) {
        conscrypt::jniutil::throwExceptionFromBoringSSLError(env, "SSL_CTX_add1_credential failed");
        return;
    }
    JNI_TRACE("SSL_CTX_set_spake_credential (%p, %p, %p, %p, %d, %d, %p) => %p", context, pw_array,
              id_prover_array, id_verifier_array, is_client, handshake_limit, ssl_ctx, creds.get());
    return;
}

// TESTING METHODS BEGIN

static int NativeCrypto_BIO_read(JNIEnv* env, jclass, jlong bioRef, jbyteArray outputJavaBytes) {
    CHECK_ERROR_QUEUE_ON_RETURN;
    BIO* bio = to_BIO(env, bioRef);
    JNI_TRACE("BIO_read(%p, %p)", bio, outputJavaBytes);

    if (bio == nullptr) {
        JNI_TRACE("BIO_read(%p, %p) => bio == null", bio, outputJavaBytes);
        return 0;
    }

    if (outputJavaBytes == nullptr) {
        conscrypt::jniutil::throwNullPointerException(env, "output == null");
        JNI_TRACE("BIO_read(%p, %p) => output == null", bio, outputJavaBytes);
        return 0;
    }

    jsize outputSize = env->GetArrayLength(outputJavaBytes);

    std::unique_ptr<unsigned char[]> buffer(
            new unsigned char[static_cast<unsigned int>(outputSize)]);
    if (buffer.get() == nullptr) {
        conscrypt::jniutil::throwOutOfMemory(env, "Unable to allocate buffer for read");
        return 0;
    }

    int read = BIO_read(bio, buffer.get(), static_cast<int>(outputSize));
    if (read <= 0) {
        conscrypt::jniutil::throwIOException(env, "BIO_read");
        JNI_TRACE("BIO_read(%p, %p) => threw IO exception", bio, outputJavaBytes);
        return 0;
    }

    env->SetByteArrayRegion(outputJavaBytes, 0, read, reinterpret_cast<jbyte*>(buffer.get()));
    JNI_TRACE("BIO_read(%p, %p) => %d", bio, outputJavaBytes, read);
    return read;
}

static void NativeCrypto_BIO_write(JNIEnv* env, jclass, jlong bioRef, jbyteArray inputJavaBytes,
                                   jint offset, jint length) {
    CHECK_ERROR_QUEUE_ON_RETURN;
    BIO* bio = to_BIO(env, bioRef);
    JNI_TRACE("BIO_write(%p, %p, %d, %d)", bio, inputJavaBytes, offset, length);

    if (bio == nullptr) {
        return;
    }

    if (inputJavaBytes == nullptr) {
        conscrypt::jniutil::throwNullPointerException(env, "input == null");
        return;
    }

    int inputSize = env->GetArrayLength(inputJavaBytes);
    if (offset < 0 || offset > inputSize || length < 0 || length > inputSize - offset) {
        conscrypt::jniutil::throwException(env, "java/lang/ArrayIndexOutOfBoundsException",
                                           "inputJavaBytes");
        JNI_TRACE("BIO_write(%p, %p, %d, %d) => IOOB", bio, inputJavaBytes, offset, length);
        return;
    }

    std::unique_ptr<unsigned char[]> buffer(new unsigned char[static_cast<unsigned int>(length)]);
    if (buffer.get() == nullptr) {
        conscrypt::jniutil::throwOutOfMemory(env, "Unable to allocate buffer for write");
        return;
    }

    env->GetByteArrayRegion(inputJavaBytes, offset, length, reinterpret_cast<jbyte*>(buffer.get()));
    if (BIO_write(bio, buffer.get(), length) != length) {
        ERR_clear_error();
        conscrypt::jniutil::throwIOException(env, "BIO_write");
        JNI_TRACE("BIO_write(%p, %p, %d, %d) => IO error", bio, inputJavaBytes, offset, length);
        return;
    }

    JNI_TRACE("BIO_write(%p, %p, %d, %d) => success", bio, inputJavaBytes, offset, length);
}

/**
 * public static native long SSL_clear_mode(long ssl, long mode);
 */
static jlong NativeCrypto_SSL_clear_mode(JNIEnv* env, jclass, jlong ssl_address,
                                         CONSCRYPT_UNUSED jobject ssl_holder, jlong mode) {
    CHECK_ERROR_QUEUE_ON_RETURN;
    SSL* ssl = to_SSL(env, ssl_address, true);
    // NOLINTNEXTLINE(runtime/int)
    JNI_TRACE("ssl=%p NativeCrypto_SSL_clear_mode mode=0x%llx", ssl, (long long)mode);
    if (ssl == nullptr) {
        return 0;
    }
    jlong result = static_cast<jlong>(SSL_clear_mode(ssl, static_cast<uint32_t>(mode)));
    // NOLINTNEXTLINE(runtime/int)
    JNI_TRACE("ssl=%p NativeCrypto_SSL_clear_mode => 0x%lx", ssl, (long)result);
    return result;
}

/**
 * public static native long SSL_get_mode(long ssl);
 */
static jlong NativeCrypto_SSL_get_mode(JNIEnv* env, jclass, jlong ssl_address,
                                       CONSCRYPT_UNUSED jobject ssl_holder) {
    CHECK_ERROR_QUEUE_ON_RETURN;
    SSL* ssl = to_SSL(env, ssl_address, true);
    JNI_TRACE("ssl=%p NativeCrypto_SSL_get_mode", ssl);
    if (ssl == nullptr) {
        return 0;
    }
    jlong mode = static_cast<jlong>(SSL_get_mode(ssl));
    // NOLINTNEXTLINE(runtime/int)
    JNI_TRACE("ssl=%p NativeCrypto_SSL_get_mode => 0x%lx", ssl, (long)mode);
    return mode;
}

/**
 * public static native long SSL_get_options(long ssl);
 */
static jlong NativeCrypto_SSL_get_options(JNIEnv* env, jclass, jlong ssl_address,
                                          CONSCRYPT_UNUSED jobject ssl_holder) {
    CHECK_ERROR_QUEUE_ON_RETURN;
    SSL* ssl = to_SSL(env, ssl_address, true);
    JNI_TRACE("ssl=%p NativeCrypto_SSL_get_options", ssl);
    if (ssl == nullptr) {
        return 0;
    }
    jlong options = static_cast<jlong>(SSL_get_options(ssl));
    // NOLINTNEXTLINE(runtime/int)
    JNI_TRACE("ssl=%p NativeCrypto_SSL_get_options => 0x%lx", ssl, (long)options);
    return options;
}

static jlong NativeCrypto_SSL_get1_session(JNIEnv* env, jclass, jlong ssl_address,
                                           CONSCRYPT_UNUSED jobject ssl_holder) {
    CHECK_ERROR_QUEUE_ON_RETURN;
    SSL* ssl = to_SSL(env, ssl_address, true);
    if (ssl == nullptr) {
        return 0;
    }
    return reinterpret_cast<uintptr_t>(SSL_get1_session(ssl));
}

static void NativeCrypto_SSL_set_enable_ech_grease(JNIEnv* env, jclass, jlong ssl_address,
                                                   CONSCRYPT_UNUSED jobject ssl_holder,
                                                   jboolean enable) {
    CHECK_ERROR_QUEUE_ON_RETURN;
    SSL* ssl = to_SSL(env, ssl_address, true);
    JNI_TRACE("ssl=%p NativeCrypto_SSL_set_enable_ech_grease(%d)", ssl, enable);
    if (ssl == nullptr) {
        return;
    }
    SSL_set_enable_ech_grease(ssl, enable ? 1 : 0);
    JNI_TRACE("ssl=%p NativeCrypto_SSL_set_enable_ech_grease(%d) => success", ssl, enable);
}

static jboolean NativeCrypto_SSL_set1_ech_config_list(JNIEnv* env, jclass, jlong ssl_address,
                                                      CONSCRYPT_UNUSED jobject ssl_holder,
                                                      jbyteArray configJavaBytes) {
    CHECK_ERROR_QUEUE_ON_RETURN;
    SSL* ssl = to_SSL(env, ssl_address, true);
    JNI_TRACE("ssl=%p NativeCrypto_SSL_set1_ech_config_list(%p)", ssl, configJavaBytes);
    if (ssl == nullptr) {
        return JNI_FALSE;
    }
    ScopedByteArrayRO configBytes(env, configJavaBytes);
    if (configBytes.get() == nullptr) {
        JNI_TRACE("NativeCrypto_SSL_set1_ech_config_list => threw exception:"
                  " could not read config bytes");
        return JNI_FALSE;
    }
    const uint8_t* bs = reinterpret_cast<const uint8_t*>(configBytes.get());
    int ret = SSL_set1_ech_config_list(ssl, reinterpret_cast<const uint8_t*>(configBytes.get()),
                                       configBytes.size());
    JNI_TRACE("ssl=%p NativeCrypto_SSL_set1_ech_config_list(%p) => %d", ssl, configJavaBytes, ret);
    return !!ret;
}

static jstring NativeCrypto_SSL_get0_ech_name_override(JNIEnv* env, jclass, jlong ssl_address,
                                                       CONSCRYPT_UNUSED jobject ssl_holder) {
    CHECK_ERROR_QUEUE_ON_RETURN;
    SSL* ssl = to_SSL(env, ssl_address, true);
    JNI_TRACE("ssl=%p NativeCrypto_SSL_get0_ech_name_override()", ssl);
    if (ssl == nullptr) {
        JNI_TRACE("ssl=%p NativeCrypto_SSL_get0_ech_name_override() => nullptr", ssl);
        return nullptr;
    }
    const char* ech_name_override;
    size_t ech_name_override_len;
    SSL_get0_ech_name_override(ssl, &ech_name_override, &ech_name_override_len);
    if (ech_name_override_len > 0) {
        jstring name = env->NewStringUTF(ech_name_override);
        return name;
    }
    return nullptr;
}

static jbyteArray NativeCrypto_SSL_get0_ech_retry_configs(JNIEnv* env, jclass, jlong ssl_address,
                                                          CONSCRYPT_UNUSED jobject ssl_holder) {
    CHECK_ERROR_QUEUE_ON_RETURN;
    SSL* ssl = to_SSL(env, ssl_address, true);
    JNI_TRACE("ssl=%p NativeCrypto_SSL_get0_ech_retry_configs()", ssl);
    if (ssl == nullptr) {
        return nullptr;
    }

    const uint8_t *retry_configs;
    size_t retry_configs_len;
    SSL_get0_ech_retry_configs(ssl, &retry_configs, &retry_configs_len);

    jbyteArray result = env->NewByteArray(static_cast<jsize>(retry_configs_len));
    if (result == nullptr) {
        JNI_TRACE("ssl=%p NativeCrypto_SSL_get0_ech_retry_configs() => creating byte array failed",
                  ssl);
        return nullptr;
    }
    env->SetByteArrayRegion(result, 0, static_cast<jsize>(retry_configs_len),
                            (const jbyte*) retry_configs);
    JNI_TRACE("ssl=%p NativeCrypto_SSL_get0_ech_retry_configs(%p) => %p", ssl, ssl, result);
    return result;
}

static jbyteArray NativeCrypto_SSL_marshal_ech_config(JNIEnv* env, jclass, short configId,
                                                      jbyteArray keyJavaBytes, jstring publicName) {
    /*
    CHECK_ERROR_QUEUE_ON_RETURN;
    if (configId < 0) {
        // TODO throw IllegalArgumentException
        return nullptr;
    }
    JNI_TRACE("NativeCrypto_SSL_marshal_ech_config(keyJavaBytes=%p)", keyJavaBytes);
    ScopedByteArrayRO keyBytes(env, keyJavaBytes);
    if (keyBytes.get() == nullptr) {
        JNI_TRACE("NativeCrypto_SSL_marshal_ech_config => threw exception:"
                  " could not read key bytes");
        return nullptr;
    }
    const uint8_t* key = reinterpret_cast<const uint8_t*>(keyBytes.get());
    size_t keySize = keyBytes.size();
    bssl::UniquePtr<SSL_ECH_KEYS> keys(SSL_ECH_KEYS_new());
    SSL_ECH_KEYS_add(keys.get(), /*is_retry_config=*1, ech_config, ech_config_len, key.get());
    bssl::ScopedEVP_HPKE_KEY hpke_key;
    JNI_TRACE("NativeCrypto_SSL_marshal_ech_config(keyJavaBytes=%p) =>", keyJavaBytes);
    */
    return nullptr; // TODO return something real
}

/*
 * public static native int SSL_ECH_KEYS_new();
 */
static jlong NativeCrypto_SSL_ECH_KEYS_new(JNIEnv* env, jclass) {
    CHECK_ERROR_QUEUE_ON_RETURN;
    bssl::UniquePtr<SSL_ECH_KEYS> sslEchKeys(SSL_ECH_KEYS_new());
    if (sslEchKeys.get() == nullptr) {
        conscrypt::jniutil::throwExceptionFromBoringSSLError(env, "SSL_ECH_KEYS_new");
        return 0;
    }

    JNI_TRACE("NativeCrypto_SSL_ECH_KEYS_new => %p", sslEchKeys.get());
    return (jlong)sslEchKeys.release();
}

/**
 * public static native void SSL_ECH_KEYS_up_ref(long sslEchKeys)
 */
static void NativeCrypto_SSL_ECH_KEYS_up_ref(JNIEnv* env, jclass, jlong ssl_ech_keys_address) {
    CHECK_ERROR_QUEUE_ON_RETURN;
    SSL_ECH_KEYS* ssl_ech_keys = to_SSL_ECH_KEYS(env, ssl_ech_keys_address, true);
    JNI_TRACE("ssl_ech_keys=%p NativeCrypto_SSL_ECH_KEYS_up_ref", ssl_ech_keys);
    if (ssl_ech_keys == nullptr) {
        return;
    }
    SSL_ECH_KEYS_up_ref(ssl_ech_keys);
}

/**
 * public static native void SSL_ECH_KEYS_free(long sslEchKeys)
 */
static void NativeCrypto_SSL_ECH_KEYS_free(JNIEnv* env, jclass, jlong ssl_ech_keys_address) {
    CHECK_ERROR_QUEUE_ON_RETURN;
    SSL_ECH_KEYS* ssl_ech_keys = to_SSL_ECH_KEYS(env, ssl_ech_keys_address, true);
    JNI_TRACE("ssl_ech_keys=%p NativeCrypto_SSL_ECH_KEYS_free", ssl_ech_keys);
    if (ssl_ech_keys == nullptr) {
        return;
    }
    SSL_ECH_KEYS_free(ssl_ech_keys);
}

/**
 * public static native void SSL_ECH_KEYS_marshal_retry_configs(long sslEchKeys)
 */
// TODO receive retry configs as byte[] and convert to SSH_ECH_KEYS
static jbyteArray NativeCrypto_SSL_ECH_KEYS_marshal_retry_configs(JNIEnv* env, jclass,
                                                                  jbyteArray keysJavaBytes) {
    /*
    CHECK_ERROR_QUEUE_ON_RETURN;
    JNI_TRACE("keys=%p NativeCrypto_SSL_ECH_KEYS_marshal_retry_configs", keysJavaBytes);
    if (keysJavaBytes == nullptr) {
        return nullptr;
    }
    bssl::UniquePtr<SSL_ECH_KEYS> keys(SSL_ECH_KEYS_new());
    if (!keys ||
        !EVP_HPKE_KEY_init(hpke_key.get(), EVP_hpke_x25519_hkdf_sha256(), key, keySize)
        ) {
        JNI_TRACE("keys=%p NativeCrypto_SSL_ECH_KEYS_marshal_retry_configs => null", keysJavaBytes);
        return nullptr;
    }
    if (!keys ||
        !EVP_HPKE_KEY_init(hpke_key.get(), EVP_hpke_x25519_hkdf_sha256(), key, keySize) ||
        !SSL_ECH_KEYS_add(keys.get(), /*is_retry_config=*1, config, configSize, hpke_key.get()) ||
        JNI_TRACE("NativeCrypto_SSL_ECH_KEYS_marshal_retry_configs: Error setting private key\n");
        return nullptr;
    }

    uint8_t *ech_config_list;
    size_t ech_config_list_len;
    if (!SSL_ECH_KEYS_marshal_retry_configs(keys, &ech_config_list, &ech_config_list_len)) {
        JNI_TRACE("keys=%p NativeCrypto_SSL_ECH_KEYS_marshal_retry_configs => null", keys);
        return nullptr;
    }
    bssl::UniquePtr<uint8_t> free_ech_config_list(ech_config_list); // is this OPENSSL_free(ech_config_list)?
    jbyteArray result = env->NewByteArray(static_cast<jsize>(ech_config_list_len));
    if (result != nullptr) {
        env->SetByteArrayRegion(result, 0, static_cast<jsize>(ech_config_list_len),
                                (const jbyte*)ech_config_list);
    }
    return result;
*/
    return nullptr;
}

/**
 * public static native long SSL_ech_accepted(long ssl);
 */
static jboolean NativeCrypto_SSL_ech_accepted(JNIEnv* env, jclass, jlong ssl_address,
                                              CONSCRYPT_UNUSED jobject ssl_holder) {
    JNI_TRACE("NativeCrypto_SSL_ech_accepted");
    CHECK_ERROR_QUEUE_ON_RETURN;
    SSL* ssl = to_SSL(env, ssl_address, true);
    JNI_TRACE("ssl=%p NativeCrypto_SSL_ech_accepted", ssl);
    if (ssl == nullptr) {
        return 0;
    }
    jboolean accepted = SSL_ech_accepted(ssl);
    JNI_TRACE("ssl=%p NativeCrypto_SSL_ech_accepted => %d", ssl, accepted);
    return accepted;
}

static jboolean NativeCrypto_SSL_CTX_ech_enable_server(JNIEnv* env, jclass, jlong ssl_ctx_address,
                                                       CONSCRYPT_UNUSED jobject holder,
                                                       jbyteArray keyJavaBytes,
                                                       jbyteArray configJavaBytes) {
    CHECK_ERROR_QUEUE_ON_RETURN;
    SSL_CTX* ssl_ctx = to_SSL_CTX(env, ssl_ctx_address, true);
    JNI_TRACE("NativeCrypto_SSL_CTX_ech_enable_server(keyJavaBytes=%p, configJavaBytes=%p)",
              keyJavaBytes, configJavaBytes);
    ScopedByteArrayRO keyBytes(env, keyJavaBytes);
    if (keyBytes.get() == nullptr) {
        JNI_TRACE("NativeCrypto_SSL_CTX_ech_enable_server => threw exception: "
                  "could not read key bytes");
        return JNI_FALSE;
    }
    ScopedByteArrayRO configBytes(env, configJavaBytes);
    if (configBytes.get() == nullptr) {
        JNI_TRACE("NativeCrypto_SSL_CTX_ech_enable_server => threw exception: "
                  "could not read config bytes");
        return JNI_FALSE;
    }
    const uint8_t* ech_key = reinterpret_cast<const uint8_t*>(keyBytes.get());
    size_t ech_key_size = keyBytes.size();
    const uint8_t* ech_config = reinterpret_cast<const uint8_t*>(configBytes.get());
    size_t ech_config_size = configBytes.size();
    bssl::UniquePtr<SSL_ECH_KEYS> keys(SSL_ECH_KEYS_new());
    bssl::ScopedEVP_HPKE_KEY key;
    if (!keys ||
        !EVP_HPKE_KEY_init(key.get(), EVP_hpke_x25519_hkdf_sha256(), ech_key, ech_key_size) ||
        !SSL_ECH_KEYS_add(keys.get(), /*is_retry_config=*/1,
                          ech_config, ech_config_size, key.get()) ||
        !SSL_CTX_set1_ech_keys(ssl_ctx, keys.get())) {
        JNI_TRACE("NativeCrypto_SSL_CTX_ech_enable_server: "
                  "Error setting server's ECHConfig and private key\n");
        return JNI_FALSE;
    }
    return JNI_TRUE;
}

// TESTING METHODS END

#define CONSCRYPT_NATIVE_METHOD(functionName, signature)             \
    {                                                                \
        /* NOLINTNEXTLINE */                                         \
        (char*)#functionName, (char*)(signature),                    \
                reinterpret_cast<void*>(NativeCrypto_##functionName) \
    }

#define FILE_DESCRIPTOR "Ljava/io/FileDescriptor;"
#define SSL_CALLBACKS \
    "L" TO_STRING(JNI_JARJAR_PREFIX) "org/conscrypt/NativeCrypto$SSLHandshakeCallbacks;"
#define REF_EC_GROUP "L" TO_STRING(JNI_JARJAR_PREFIX) "org/conscrypt/NativeRef$EC_GROUP;"
#define REF_EC_POINT "L" TO_STRING(JNI_JARJAR_PREFIX) "org/conscrypt/NativeRef$EC_POINT;"
#define REF_EVP_CIPHER_CTX \
    "L" TO_STRING(JNI_JARJAR_PREFIX) "org/conscrypt/NativeRef$EVP_CIPHER_CTX;"
#define REF_EVP_HPKE_CTX "L" TO_STRING(JNI_JARJAR_PREFIX) "org/conscrypt/NativeRef$EVP_HPKE_CTX;"
#define REF_EVP_HPKE_KEY "L" TO_STRING(JNI_JARJAR_PREFIX) "org/conscrypt/NativeRef$EVP_HPKE_KEY;"
#define REF_EVP_MD_CTX "L" TO_STRING(JNI_JARJAR_PREFIX) "org/conscrypt/NativeRef$EVP_MD_CTX;"
#define REF_EVP_PKEY "L" TO_STRING(JNI_JARJAR_PREFIX) "org/conscrypt/NativeRef$EVP_PKEY;"
#define REF_EVP_PKEY_CTX "L" TO_STRING(JNI_JARJAR_PREFIX) "org/conscrypt/NativeRef$EVP_PKEY_CTX;"
#define REF_HMAC_CTX "L" TO_STRING(JNI_JARJAR_PREFIX) "org/conscrypt/NativeRef$HMAC_CTX;"
#define REF_CMAC_CTX "L" TO_STRING(JNI_JARJAR_PREFIX) "org/conscrypt/NativeRef$CMAC_CTX;"
#define REF_BIO_IN_STREAM "L" TO_STRING(JNI_JARJAR_PREFIX) "org/conscrypt/OpenSSLBIOInputStream;"
#define REF_X509 "L" TO_STRING(JNI_JARJAR_PREFIX) "org/conscrypt/OpenSSLX509Certificate;"
#define REF_X509_CRL "L" TO_STRING(JNI_JARJAR_PREFIX) "org/conscrypt/OpenSSLX509CRL;"
#define REF_SSL "L" TO_STRING(JNI_JARJAR_PREFIX) "org/conscrypt/NativeSsl;"
#define REF_SSL_CTX "L" TO_STRING(JNI_JARJAR_PREFIX) "org/conscrypt/AbstractSessionContext;"
static JNINativeMethod sNativeCryptoMethods[] = {
        CONSCRYPT_NATIVE_METHOD(clinit, "()V"),
        CONSCRYPT_NATIVE_METHOD(CMAC_CTX_new, "()J"),
        CONSCRYPT_NATIVE_METHOD(CMAC_CTX_free, "(J)V"),
        CONSCRYPT_NATIVE_METHOD(CMAC_Init, "(" REF_CMAC_CTX "[B)V"),
        CONSCRYPT_NATIVE_METHOD(CMAC_Update, "(" REF_CMAC_CTX "[BII)V"),
        CONSCRYPT_NATIVE_METHOD(CMAC_UpdateDirect, "(" REF_CMAC_CTX "JI)V"),
        CONSCRYPT_NATIVE_METHOD(CMAC_Final, "(" REF_CMAC_CTX ")[B"),
        CONSCRYPT_NATIVE_METHOD(CMAC_Reset, "(" REF_CMAC_CTX ")V"),
        CONSCRYPT_NATIVE_METHOD(EVP_PKEY_new_RSA, "([B[B[B[B[B[B[B[B)J"),
        CONSCRYPT_NATIVE_METHOD(EVP_PKEY_new_EC_KEY, "(" REF_EC_GROUP REF_EC_POINT "[B)J"),
        CONSCRYPT_NATIVE_METHOD(EVP_PKEY_type, "(" REF_EVP_PKEY ")I"),
        CONSCRYPT_NATIVE_METHOD(EVP_PKEY_print_public, "(" REF_EVP_PKEY ")Ljava/lang/String;"),
        CONSCRYPT_NATIVE_METHOD(EVP_PKEY_print_params, "(" REF_EVP_PKEY ")Ljava/lang/String;"),
        CONSCRYPT_NATIVE_METHOD(EVP_PKEY_free, "(J)V"),
        CONSCRYPT_NATIVE_METHOD(EVP_PKEY_cmp, "(" REF_EVP_PKEY REF_EVP_PKEY ")I"),
        CONSCRYPT_NATIVE_METHOD(EVP_marshal_private_key, "(" REF_EVP_PKEY ")[B"),
        CONSCRYPT_NATIVE_METHOD(EVP_parse_private_key, "([B)J"),
        CONSCRYPT_NATIVE_METHOD(EVP_raw_X25519_private_key, "([B)[B"),
        CONSCRYPT_NATIVE_METHOD(EVP_marshal_public_key, "(" REF_EVP_PKEY ")[B"),
        CONSCRYPT_NATIVE_METHOD(EVP_parse_public_key, "([B)J"),
        CONSCRYPT_NATIVE_METHOD(PEM_read_bio_PUBKEY, "(J)J"),
        CONSCRYPT_NATIVE_METHOD(PEM_read_bio_PrivateKey, "(J)J"),
        CONSCRYPT_NATIVE_METHOD(getRSAPrivateKeyWrapper, "(Ljava/security/PrivateKey;[B)J"),
        CONSCRYPT_NATIVE_METHOD(getECPrivateKeyWrapper,
                                "(Ljava/security/PrivateKey;" REF_EC_GROUP ")J"),
        CONSCRYPT_NATIVE_METHOD(RSA_generate_key_ex, "(I[B)J"),
        CONSCRYPT_NATIVE_METHOD(RSA_size, "(" REF_EVP_PKEY ")I"),
        CONSCRYPT_NATIVE_METHOD(RSA_private_encrypt, "(I[B[B" REF_EVP_PKEY "I)I"),
        CONSCRYPT_NATIVE_METHOD(RSA_public_decrypt, "(I[B[B" REF_EVP_PKEY "I)I"),
        CONSCRYPT_NATIVE_METHOD(RSA_public_encrypt, "(I[B[B" REF_EVP_PKEY "I)I"),
        CONSCRYPT_NATIVE_METHOD(RSA_private_decrypt, "(I[B[B" REF_EVP_PKEY "I)I"),
        CONSCRYPT_NATIVE_METHOD(get_RSA_private_params, "(" REF_EVP_PKEY ")[[B"),
        CONSCRYPT_NATIVE_METHOD(get_RSA_public_params, "(" REF_EVP_PKEY ")[[B"),
        CONSCRYPT_NATIVE_METHOD(chacha20_encrypt_decrypt, "([BI[BII[B[BI)V"),
        CONSCRYPT_NATIVE_METHOD(EC_GROUP_new_by_curve_name, "(Ljava/lang/String;)J"),
        CONSCRYPT_NATIVE_METHOD(EC_GROUP_new_arbitrary, "([B[B[B[B[B[BI)J"),
        CONSCRYPT_NATIVE_METHOD(EC_GROUP_get_curve_name, "(" REF_EC_GROUP ")Ljava/lang/String;"),
        CONSCRYPT_NATIVE_METHOD(EC_GROUP_get_curve, "(" REF_EC_GROUP ")[[B"),
        CONSCRYPT_NATIVE_METHOD(EC_GROUP_get_order, "(" REF_EC_GROUP ")[B"),
        CONSCRYPT_NATIVE_METHOD(EC_GROUP_get_degree, "(" REF_EC_GROUP ")I"),
        CONSCRYPT_NATIVE_METHOD(EC_GROUP_get_cofactor, "(" REF_EC_GROUP ")[B"),
        CONSCRYPT_NATIVE_METHOD(EC_GROUP_clear_free, "(J)V"),
        CONSCRYPT_NATIVE_METHOD(EC_GROUP_get_generator, "(" REF_EC_GROUP ")J"),
        CONSCRYPT_NATIVE_METHOD(EC_POINT_new, "(" REF_EC_GROUP ")J"),
        CONSCRYPT_NATIVE_METHOD(EC_POINT_clear_free, "(J)V"),
        CONSCRYPT_NATIVE_METHOD(EC_POINT_set_affine_coordinates,
                                "(" REF_EC_GROUP REF_EC_POINT "[B[B)V"),
        CONSCRYPT_NATIVE_METHOD(EC_POINT_get_affine_coordinates,
                                "(" REF_EC_GROUP REF_EC_POINT ")[[B"),
        CONSCRYPT_NATIVE_METHOD(EC_KEY_generate_key, "(" REF_EC_GROUP ")J"),
        CONSCRYPT_NATIVE_METHOD(EC_KEY_get1_group, "(" REF_EVP_PKEY ")J"),
        CONSCRYPT_NATIVE_METHOD(EC_KEY_get_private_key, "(" REF_EVP_PKEY ")[B"),
        CONSCRYPT_NATIVE_METHOD(EC_KEY_get_public_key, "(" REF_EVP_PKEY ")J"),
        CONSCRYPT_NATIVE_METHOD(EC_KEY_marshal_curve_name, "(" REF_EC_GROUP ")[B"),
        CONSCRYPT_NATIVE_METHOD(EC_KEY_parse_curve_name, "([B)J"),
        CONSCRYPT_NATIVE_METHOD(ECDH_compute_key, "([BI" REF_EVP_PKEY REF_EVP_PKEY ")I"),
        CONSCRYPT_NATIVE_METHOD(ECDSA_size, "(" REF_EVP_PKEY ")I"),
        CONSCRYPT_NATIVE_METHOD(ECDSA_sign, "([B[B" REF_EVP_PKEY ")I"),
        CONSCRYPT_NATIVE_METHOD(ECDSA_verify, "([B[B" REF_EVP_PKEY ")I"),
        CONSCRYPT_NATIVE_METHOD(MLDSA65_public_key_from_seed, "([B)[B"),
        CONSCRYPT_NATIVE_METHOD(MLDSA65_sign, "([B[B)[B"),
        CONSCRYPT_NATIVE_METHOD(MLDSA65_verify, "([B[B[B)I"),
        CONSCRYPT_NATIVE_METHOD(SLHDSA_SHA2_128S_generate_key, "([B[B)V"),
        CONSCRYPT_NATIVE_METHOD(SLHDSA_SHA2_128S_sign, "([B[B)[B"),
        CONSCRYPT_NATIVE_METHOD(SLHDSA_SHA2_128S_verify, "([B[B[B)I"),
        CONSCRYPT_NATIVE_METHOD(X25519, "([B[B[B)Z"),
        CONSCRYPT_NATIVE_METHOD(X25519_keypair, "([B[B)V"),
        CONSCRYPT_NATIVE_METHOD(ED25519_keypair, "([B[B)V"),
        CONSCRYPT_NATIVE_METHOD(EVP_MD_CTX_create, "()J"),
        CONSCRYPT_NATIVE_METHOD(EVP_MD_CTX_cleanup, "(" REF_EVP_MD_CTX ")V"),
        CONSCRYPT_NATIVE_METHOD(EVP_MD_CTX_destroy, "(J)V"),
        CONSCRYPT_NATIVE_METHOD(EVP_MD_CTX_copy_ex, "(" REF_EVP_MD_CTX REF_EVP_MD_CTX ")I"),
        CONSCRYPT_NATIVE_METHOD(EVP_DigestInit_ex, "(" REF_EVP_MD_CTX "J)I"),
        CONSCRYPT_NATIVE_METHOD(EVP_DigestUpdate, "(" REF_EVP_MD_CTX "[BII)V"),
        CONSCRYPT_NATIVE_METHOD(EVP_DigestUpdateDirect, "(" REF_EVP_MD_CTX "JI)V"),
        CONSCRYPT_NATIVE_METHOD(EVP_DigestFinal_ex, "(" REF_EVP_MD_CTX "[BI)I"),
        CONSCRYPT_NATIVE_METHOD(EVP_get_digestbyname, "(Ljava/lang/String;)J"),
        CONSCRYPT_NATIVE_METHOD(EVP_MD_size, "(J)I"),
        CONSCRYPT_NATIVE_METHOD(EVP_DigestSignInit, "(" REF_EVP_MD_CTX "J" REF_EVP_PKEY ")J"),
        CONSCRYPT_NATIVE_METHOD(EVP_DigestSignUpdate, "(" REF_EVP_MD_CTX "[BII)V"),
        CONSCRYPT_NATIVE_METHOD(EVP_DigestSignUpdateDirect, "(" REF_EVP_MD_CTX "JI)V"),
        CONSCRYPT_NATIVE_METHOD(EVP_DigestSignFinal, "(" REF_EVP_MD_CTX ")[B"),
        CONSCRYPT_NATIVE_METHOD(EVP_DigestVerifyInit, "(" REF_EVP_MD_CTX "J" REF_EVP_PKEY ")J"),
        CONSCRYPT_NATIVE_METHOD(EVP_DigestVerifyUpdate, "(" REF_EVP_MD_CTX "[BII)V"),
        CONSCRYPT_NATIVE_METHOD(EVP_DigestVerifyUpdateDirect, "(" REF_EVP_MD_CTX "JI)V"),
        CONSCRYPT_NATIVE_METHOD(EVP_DigestVerifyFinal, "(" REF_EVP_MD_CTX "[BII)Z"),
        CONSCRYPT_NATIVE_METHOD(EVP_DigestSign, "(" REF_EVP_MD_CTX "[BII)[B"),
        CONSCRYPT_NATIVE_METHOD(EVP_DigestVerify, "(" REF_EVP_MD_CTX "[BII[BII)Z"),
        CONSCRYPT_NATIVE_METHOD(EVP_PKEY_encrypt_init, "(" REF_EVP_PKEY ")J"),
        CONSCRYPT_NATIVE_METHOD(EVP_PKEY_encrypt, "(" REF_EVP_PKEY_CTX "[BI[BII)I"),
        CONSCRYPT_NATIVE_METHOD(EVP_PKEY_decrypt_init, "(" REF_EVP_PKEY ")J"),
        CONSCRYPT_NATIVE_METHOD(EVP_PKEY_decrypt, "(" REF_EVP_PKEY_CTX "[BI[BII)I"),
        CONSCRYPT_NATIVE_METHOD(EVP_PKEY_CTX_free, "(J)V"),
        CONSCRYPT_NATIVE_METHOD(EVP_PKEY_CTX_set_rsa_padding, "(JI)V"),
        CONSCRYPT_NATIVE_METHOD(EVP_PKEY_CTX_set_rsa_pss_saltlen, "(JI)V"),
        CONSCRYPT_NATIVE_METHOD(EVP_PKEY_CTX_set_rsa_mgf1_md, "(JJ)V"),
        CONSCRYPT_NATIVE_METHOD(EVP_PKEY_CTX_set_rsa_oaep_md, "(JJ)V"),
        CONSCRYPT_NATIVE_METHOD(EVP_PKEY_CTX_set_rsa_oaep_label, "(J[B)V"),
        CONSCRYPT_NATIVE_METHOD(EVP_get_cipherbyname, "(Ljava/lang/String;)J"),
        CONSCRYPT_NATIVE_METHOD(EVP_CipherInit_ex, "(" REF_EVP_CIPHER_CTX "J[B[BZ)V"),
        CONSCRYPT_NATIVE_METHOD(EVP_CipherUpdate, "(" REF_EVP_CIPHER_CTX "[BI[BII)I"),
        CONSCRYPT_NATIVE_METHOD(EVP_CipherFinal_ex, "(" REF_EVP_CIPHER_CTX "[BI)I"),
        CONSCRYPT_NATIVE_METHOD(EVP_CIPHER_iv_length, "(J)I"),
        CONSCRYPT_NATIVE_METHOD(EVP_CIPHER_CTX_new, "()J"),
        CONSCRYPT_NATIVE_METHOD(EVP_CIPHER_CTX_block_size, "(" REF_EVP_CIPHER_CTX ")I"),
        CONSCRYPT_NATIVE_METHOD(get_EVP_CIPHER_CTX_buf_len, "(" REF_EVP_CIPHER_CTX ")I"),
        CONSCRYPT_NATIVE_METHOD(get_EVP_CIPHER_CTX_final_used, "(" REF_EVP_CIPHER_CTX ")Z"),
        CONSCRYPT_NATIVE_METHOD(EVP_CIPHER_CTX_set_padding, "(" REF_EVP_CIPHER_CTX "Z)V"),
        CONSCRYPT_NATIVE_METHOD(EVP_CIPHER_CTX_set_key_length, "(" REF_EVP_CIPHER_CTX "I)V"),
        CONSCRYPT_NATIVE_METHOD(EVP_CIPHER_CTX_free, "(J)V"),
        CONSCRYPT_NATIVE_METHOD(EVP_aead_aes_128_gcm, "()J"),
        CONSCRYPT_NATIVE_METHOD(EVP_aead_aes_256_gcm, "()J"),
        CONSCRYPT_NATIVE_METHOD(EVP_aead_chacha20_poly1305, "()J"),
        CONSCRYPT_NATIVE_METHOD(EVP_aead_aes_128_gcm_siv, "()J"),
        CONSCRYPT_NATIVE_METHOD(EVP_aead_aes_256_gcm_siv, "()J"),
        CONSCRYPT_NATIVE_METHOD(EVP_AEAD_max_overhead, "(J)I"),
        CONSCRYPT_NATIVE_METHOD(EVP_AEAD_nonce_length, "(J)I"),
        CONSCRYPT_NATIVE_METHOD(EVP_AEAD_CTX_seal, "(J[BI[BI[B[BII[B)I"),
        CONSCRYPT_NATIVE_METHOD(EVP_AEAD_CTX_open, "(J[BI[BI[B[BII[B)I"),
        CONSCRYPT_NATIVE_METHOD(EVP_AEAD_CTX_seal_buf,
                                "(J[BILjava/nio/ByteBuffer;[BLjava/nio/ByteBuffer;[B)I"),
        CONSCRYPT_NATIVE_METHOD(EVP_AEAD_CTX_open_buf,
                                "(J[BILjava/nio/ByteBuffer;[BLjava/nio/ByteBuffer;[B)I"),
        CONSCRYPT_NATIVE_METHOD(EVP_HPKE_CTX_export, "(" REF_EVP_HPKE_CTX "[BI)[B"),
        CONSCRYPT_NATIVE_METHOD(EVP_HPKE_CTX_free, "(J)V"),
        CONSCRYPT_NATIVE_METHOD(EVP_HPKE_CTX_open, "(" REF_EVP_HPKE_CTX "[B[B)[B"),
        CONSCRYPT_NATIVE_METHOD(EVP_HPKE_CTX_seal, "(" REF_EVP_HPKE_CTX "[B[B)[B"),
        CONSCRYPT_NATIVE_METHOD(EVP_HPKE_CTX_setup_base_mode_recipient,
                                "(III[B[B[B)Ljava/lang/Object;"),
        CONSCRYPT_NATIVE_METHOD(EVP_HPKE_CTX_setup_base_mode_sender,
                                "(III[B[B)[Ljava/lang/Object;"),
        CONSCRYPT_NATIVE_METHOD(EVP_HPKE_CTX_setup_base_mode_sender_with_seed_for_testing,
                                "(III[B[B[B)[Ljava/lang/Object;"),
        CONSCRYPT_NATIVE_METHOD(HMAC_CTX_new, "()J"),
        CONSCRYPT_NATIVE_METHOD(HMAC_CTX_free, "(J)V"),
        CONSCRYPT_NATIVE_METHOD(HMAC_Init_ex, "(" REF_HMAC_CTX "[BJ)V"),
        CONSCRYPT_NATIVE_METHOD(HMAC_Update, "(" REF_HMAC_CTX "[BII)V"),
        CONSCRYPT_NATIVE_METHOD(HMAC_UpdateDirect, "(" REF_HMAC_CTX "JI)V"),
        CONSCRYPT_NATIVE_METHOD(HMAC_Final, "(" REF_HMAC_CTX ")[B"),
        CONSCRYPT_NATIVE_METHOD(HMAC_Reset, "(" REF_HMAC_CTX ")V"),
        CONSCRYPT_NATIVE_METHOD(RAND_bytes, "([B)V"),
        CONSCRYPT_NATIVE_METHOD(create_BIO_InputStream, ("(" REF_BIO_IN_STREAM "Z)J")),
        CONSCRYPT_NATIVE_METHOD(create_BIO_OutputStream, "(Ljava/io/OutputStream;)J"),
        CONSCRYPT_NATIVE_METHOD(BIO_free_all, "(J)V"),
        CONSCRYPT_NATIVE_METHOD(d2i_X509_bio, "(J)J"),
        CONSCRYPT_NATIVE_METHOD(d2i_X509, "([B)J"),
        CONSCRYPT_NATIVE_METHOD(i2d_X509, "(J" REF_X509 ")[B"),
        CONSCRYPT_NATIVE_METHOD(i2d_X509_PUBKEY, "(J" REF_X509 ")[B"),
        CONSCRYPT_NATIVE_METHOD(PEM_read_bio_X509, "(J)J"),
        CONSCRYPT_NATIVE_METHOD(PEM_read_bio_PKCS7, "(JI)[J"),
        CONSCRYPT_NATIVE_METHOD(d2i_PKCS7_bio, "(JI)[J"),
        CONSCRYPT_NATIVE_METHOD(i2d_PKCS7, "([J)[B"),
        CONSCRYPT_NATIVE_METHOD(ASN1_seq_unpack_X509_bio, "(J)[J"),
        CONSCRYPT_NATIVE_METHOD(ASN1_seq_pack_X509, "([J)[B"),
        CONSCRYPT_NATIVE_METHOD(X509_free, "(J" REF_X509 ")V"),
        CONSCRYPT_NATIVE_METHOD(X509_cmp, "(J" REF_X509 "J" REF_X509 ")I"),
        CONSCRYPT_NATIVE_METHOD(X509_print_ex, "(JJ" REF_X509 "JJ)V"),
        CONSCRYPT_NATIVE_METHOD(X509_get_pubkey, "(J" REF_X509 ")J"),
        CONSCRYPT_NATIVE_METHOD(X509_get_issuer_name, "(J" REF_X509 ")[B"),
        CONSCRYPT_NATIVE_METHOD(X509_get_subject_name, "(J" REF_X509 ")[B"),
        CONSCRYPT_NATIVE_METHOD(get_X509_pubkey_oid, "(J" REF_X509 ")Ljava/lang/String;"),
        CONSCRYPT_NATIVE_METHOD(get_X509_sig_alg_oid, "(J" REF_X509 ")Ljava/lang/String;"),
        CONSCRYPT_NATIVE_METHOD(get_X509_sig_alg_parameter, "(J" REF_X509 ")[B"),
        CONSCRYPT_NATIVE_METHOD(get_X509_issuerUID, "(J" REF_X509 ")[Z"),
        CONSCRYPT_NATIVE_METHOD(get_X509_subjectUID, "(J" REF_X509 ")[Z"),
        CONSCRYPT_NATIVE_METHOD(get_X509_ex_kusage, "(J" REF_X509 ")[Z"),
        CONSCRYPT_NATIVE_METHOD(get_X509_ex_xkusage, "(J" REF_X509 ")[Ljava/lang/String;"),
        CONSCRYPT_NATIVE_METHOD(get_X509_ex_pathlen, "(J" REF_X509 ")I"),
        CONSCRYPT_NATIVE_METHOD(X509_get_ext_oid, "(J" REF_X509 "Ljava/lang/String;)[B"),
        CONSCRYPT_NATIVE_METHOD(X509_CRL_get_ext_oid, "(J" REF_X509_CRL "Ljava/lang/String;)[B"),
        CONSCRYPT_NATIVE_METHOD(get_X509_CRL_crl_enc, "(J" REF_X509_CRL ")[B"),
        CONSCRYPT_NATIVE_METHOD(X509_CRL_verify, "(J" REF_X509_CRL REF_EVP_PKEY ")V"),
        CONSCRYPT_NATIVE_METHOD(X509_CRL_get_lastUpdate, "(J" REF_X509_CRL ")J"),
        CONSCRYPT_NATIVE_METHOD(X509_CRL_get_nextUpdate, "(J" REF_X509_CRL ")J"),
        CONSCRYPT_NATIVE_METHOD(X509_REVOKED_get_ext_oid, "(JLjava/lang/String;)[B"),
        CONSCRYPT_NATIVE_METHOD(X509_REVOKED_get_serialNumber, "(J)[B"),
        CONSCRYPT_NATIVE_METHOD(X509_REVOKED_print, "(JJ)V"),
        CONSCRYPT_NATIVE_METHOD(get_X509_REVOKED_revocationDate, "(J)J"),
        CONSCRYPT_NATIVE_METHOD(get_X509_ext_oids, "(J" REF_X509 "I)[Ljava/lang/String;"),
        CONSCRYPT_NATIVE_METHOD(get_X509_CRL_ext_oids, "(J" REF_X509_CRL "I)[Ljava/lang/String;"),
        CONSCRYPT_NATIVE_METHOD(get_X509_REVOKED_ext_oids, "(JI)[Ljava/lang/String;"),
        CONSCRYPT_NATIVE_METHOD(get_X509_GENERAL_NAME_stack,
                                "(J" REF_X509 "I)[[Ljava/lang/Object;"),
        CONSCRYPT_NATIVE_METHOD(X509_get_notBefore, "(J" REF_X509 ")J"),
        CONSCRYPT_NATIVE_METHOD(X509_get_notAfter, "(J" REF_X509 ")J"),
        CONSCRYPT_NATIVE_METHOD(X509_get_version, "(J" REF_X509 ")J"),
        CONSCRYPT_NATIVE_METHOD(X509_get_serialNumber, "(J" REF_X509 ")[B"),
        CONSCRYPT_NATIVE_METHOD(X509_verify, "(J" REF_X509 REF_EVP_PKEY ")V"),
        CONSCRYPT_NATIVE_METHOD(get_X509_tbs_cert, "(J" REF_X509 ")[B"),
        CONSCRYPT_NATIVE_METHOD(get_X509_tbs_cert_without_ext,
                                "(J" REF_X509 "Ljava/lang/String;)[B"),
        CONSCRYPT_NATIVE_METHOD(get_X509_signature, "(J" REF_X509 ")[B"),
        CONSCRYPT_NATIVE_METHOD(get_X509_CRL_signature, "(J" REF_X509_CRL ")[B"),
        CONSCRYPT_NATIVE_METHOD(get_X509_ex_flags, "(J" REF_X509 ")I"),
        CONSCRYPT_NATIVE_METHOD(X509_check_issued, "(J" REF_X509 "J" REF_X509 ")I"),
        CONSCRYPT_NATIVE_METHOD(d2i_X509_CRL_bio, "(J)J"),
        CONSCRYPT_NATIVE_METHOD(PEM_read_bio_X509_CRL, "(J)J"),
        CONSCRYPT_NATIVE_METHOD(X509_CRL_get0_by_cert, "(J" REF_X509_CRL "J" REF_X509 ")J"),
        CONSCRYPT_NATIVE_METHOD(X509_CRL_get0_by_serial, "(J" REF_X509_CRL "[B)J"),
        CONSCRYPT_NATIVE_METHOD(X509_CRL_get_REVOKED, "(J" REF_X509_CRL ")[J"),
        CONSCRYPT_NATIVE_METHOD(i2d_X509_CRL, "(J" REF_X509_CRL ")[B"),
        CONSCRYPT_NATIVE_METHOD(X509_CRL_free, "(J" REF_X509_CRL ")V"),
        CONSCRYPT_NATIVE_METHOD(X509_CRL_print, "(JJ" REF_X509_CRL ")V"),
        CONSCRYPT_NATIVE_METHOD(get_X509_CRL_sig_alg_oid, "(J" REF_X509_CRL ")Ljava/lang/String;"),
        CONSCRYPT_NATIVE_METHOD(get_X509_CRL_sig_alg_parameter, "(J" REF_X509_CRL ")[B"),
        CONSCRYPT_NATIVE_METHOD(X509_CRL_get_issuer_name, "(J" REF_X509_CRL ")[B"),
        CONSCRYPT_NATIVE_METHOD(X509_CRL_get_version, "(J" REF_X509_CRL ")J"),
        CONSCRYPT_NATIVE_METHOD(X509_CRL_get_ext, "(J" REF_X509_CRL "Ljava/lang/String;)J"),
        CONSCRYPT_NATIVE_METHOD(X509_REVOKED_get_ext, "(JLjava/lang/String;)J"),
        CONSCRYPT_NATIVE_METHOD(X509_REVOKED_dup, "(J)J"),
        CONSCRYPT_NATIVE_METHOD(i2d_X509_REVOKED, "(J)[B"),
        CONSCRYPT_NATIVE_METHOD(X509_supported_extension, "(J)I"),
        CONSCRYPT_NATIVE_METHOD(ASN1_TIME_to_Calendar, "(JLjava/util/Calendar;)V"),
        CONSCRYPT_NATIVE_METHOD(asn1_read_init, "([B)J"),
        CONSCRYPT_NATIVE_METHOD(asn1_read_sequence, "(J)J"),
        CONSCRYPT_NATIVE_METHOD(asn1_read_next_tag_is, "(JI)Z"),
        CONSCRYPT_NATIVE_METHOD(asn1_read_tagged, "(J)J"),
        CONSCRYPT_NATIVE_METHOD(asn1_read_octetstring, "(J)[B"),
        CONSCRYPT_NATIVE_METHOD(asn1_read_uint64, "(J)J"),
        CONSCRYPT_NATIVE_METHOD(asn1_read_null, "(J)V"),
        CONSCRYPT_NATIVE_METHOD(asn1_read_oid, "(J)Ljava/lang/String;"),
        CONSCRYPT_NATIVE_METHOD(asn1_read_is_empty, "(J)Z"),
        CONSCRYPT_NATIVE_METHOD(asn1_read_free, "(J)V"),
        CONSCRYPT_NATIVE_METHOD(asn1_write_init, "()J"),
        CONSCRYPT_NATIVE_METHOD(asn1_write_sequence, "(J)J"),
        CONSCRYPT_NATIVE_METHOD(asn1_write_tag, "(JI)J"),
        CONSCRYPT_NATIVE_METHOD(asn1_write_octetstring, "(J[B)V"),
        CONSCRYPT_NATIVE_METHOD(asn1_write_uint64, "(JJ)V"),
        CONSCRYPT_NATIVE_METHOD(asn1_write_null, "(J)V"),
        CONSCRYPT_NATIVE_METHOD(asn1_write_oid, "(JLjava/lang/String;)V"),
        CONSCRYPT_NATIVE_METHOD(asn1_write_flush, "(J)V"),
        CONSCRYPT_NATIVE_METHOD(asn1_write_cleanup, "(J)V"),
        CONSCRYPT_NATIVE_METHOD(asn1_write_finish, "(J)[B"),
        CONSCRYPT_NATIVE_METHOD(asn1_write_free, "(J)V"),
        CONSCRYPT_NATIVE_METHOD(EVP_has_aes_hardware, "()I"),
        CONSCRYPT_NATIVE_METHOD(SSL_CTX_new, "()J"),
        CONSCRYPT_NATIVE_METHOD(SSL_CTX_free, "(J" REF_SSL_CTX ")V"),
        CONSCRYPT_NATIVE_METHOD(SSL_CTX_set_session_id_context, "(J" REF_SSL_CTX "[B)V"),
        CONSCRYPT_NATIVE_METHOD(SSL_CTX_set_timeout, "(J" REF_SSL_CTX "J)J"),
        CONSCRYPT_NATIVE_METHOD(SSL_new, "(J" REF_SSL_CTX ")J"),
        CONSCRYPT_NATIVE_METHOD(SSL_enable_tls_channel_id, "(J" REF_SSL ")V"),
        CONSCRYPT_NATIVE_METHOD(SSL_get_tls_channel_id, "(J" REF_SSL ")[B"),
        CONSCRYPT_NATIVE_METHOD(SSL_set1_tls_channel_id, "(J" REF_SSL REF_EVP_PKEY ")V"),
        CONSCRYPT_NATIVE_METHOD(setLocalCertsAndPrivateKey, "(J" REF_SSL "[[B" REF_EVP_PKEY ")V"),
        CONSCRYPT_NATIVE_METHOD(SSL_set_client_CA_list, "(J" REF_SSL "[[B)V"),
        CONSCRYPT_NATIVE_METHOD(SSL_set_mode, "(J" REF_SSL "J)J"),
        CONSCRYPT_NATIVE_METHOD(SSL_set_options, "(J" REF_SSL "J)J"),
        CONSCRYPT_NATIVE_METHOD(SSL_clear_options, "(J" REF_SSL "J)J"),
        CONSCRYPT_NATIVE_METHOD(SSL_set_protocol_versions, "(J" REF_SSL "II)I"),
        CONSCRYPT_NATIVE_METHOD(SSL_enable_signed_cert_timestamps, "(J" REF_SSL ")V"),
        CONSCRYPT_NATIVE_METHOD(SSL_get_signed_cert_timestamp_list, "(J" REF_SSL ")[B"),
        CONSCRYPT_NATIVE_METHOD(SSL_set_signed_cert_timestamp_list, "(J" REF_SSL "[B)V"),
        CONSCRYPT_NATIVE_METHOD(SSL_enable_ocsp_stapling, "(J" REF_SSL ")V"),
        CONSCRYPT_NATIVE_METHOD(SSL_get_ocsp_response, "(J" REF_SSL ")[B"),
        CONSCRYPT_NATIVE_METHOD(SSL_set_ocsp_response, "(J" REF_SSL "[B)V"),
        CONSCRYPT_NATIVE_METHOD(SSL_get_tls_unique, "(J" REF_SSL ")[B"),
        CONSCRYPT_NATIVE_METHOD(SSL_export_keying_material, "(J" REF_SSL "[B[BI)[B"),
        CONSCRYPT_NATIVE_METHOD(SSL_use_psk_identity_hint, "(J" REF_SSL "Ljava/lang/String;)V"),
        CONSCRYPT_NATIVE_METHOD(set_SSL_psk_client_callback_enabled, "(J" REF_SSL "Z)V"),
        CONSCRYPT_NATIVE_METHOD(set_SSL_psk_server_callback_enabled, "(J" REF_SSL "Z)V"),
        CONSCRYPT_NATIVE_METHOD(SSL_set_cipher_lists, "(J" REF_SSL "[Ljava/lang/String;)V"),
        CONSCRYPT_NATIVE_METHOD(SSL_get_ciphers, "(J" REF_SSL ")[J"),
        CONSCRYPT_NATIVE_METHOD(SSL_set_accept_state, "(J" REF_SSL ")V"),
        CONSCRYPT_NATIVE_METHOD(SSL_set_connect_state, "(J" REF_SSL ")V"),
        CONSCRYPT_NATIVE_METHOD(SSL_set_verify, "(J" REF_SSL "I)V"),
        CONSCRYPT_NATIVE_METHOD(SSL_set_session, "(J" REF_SSL "J)V"),
        CONSCRYPT_NATIVE_METHOD(SSL_set_session_creation_enabled, "(J" REF_SSL "Z)V"),
        CONSCRYPT_NATIVE_METHOD(SSL_session_reused, "(J" REF_SSL ")Z"),
        CONSCRYPT_NATIVE_METHOD(SSL_accept_renegotiations, "(J" REF_SSL ")V"),
        CONSCRYPT_NATIVE_METHOD(SSL_set_tlsext_host_name, "(J" REF_SSL "Ljava/lang/String;)V"),
        CONSCRYPT_NATIVE_METHOD(SSL_get_servername, "(J" REF_SSL ")Ljava/lang/String;"),
        CONSCRYPT_NATIVE_METHOD(SSL_do_handshake, "(J" REF_SSL FILE_DESCRIPTOR SSL_CALLBACKS "I)V"),
        CONSCRYPT_NATIVE_METHOD(SSL_get_current_cipher, "(J" REF_SSL ")Ljava/lang/String;"),
        CONSCRYPT_NATIVE_METHOD(SSL_get_version, "(J" REF_SSL ")Ljava/lang/String;"),
        CONSCRYPT_NATIVE_METHOD(SSL_get0_peer_certificates, "(J" REF_SSL ")[[B"),
        CONSCRYPT_NATIVE_METHOD(SSL_read, "(J" REF_SSL FILE_DESCRIPTOR SSL_CALLBACKS "[BIII)I"),
        CONSCRYPT_NATIVE_METHOD(SSL_write, "(J" REF_SSL FILE_DESCRIPTOR SSL_CALLBACKS "[BIII)V"),
        CONSCRYPT_NATIVE_METHOD(SSL_interrupt, "(J" REF_SSL ")V"),
        CONSCRYPT_NATIVE_METHOD(SSL_shutdown, "(J" REF_SSL FILE_DESCRIPTOR SSL_CALLBACKS ")V"),
        CONSCRYPT_NATIVE_METHOD(SSL_get_shutdown, "(J" REF_SSL ")I"),
        CONSCRYPT_NATIVE_METHOD(SSL_free, "(J" REF_SSL ")V"),
        CONSCRYPT_NATIVE_METHOD(SSL_SESSION_session_id, "(J)[B"),
        CONSCRYPT_NATIVE_METHOD(SSL_SESSION_get_time, "(J)J"),
        CONSCRYPT_NATIVE_METHOD(SSL_get_time, "(J" REF_SSL ")J"),
        CONSCRYPT_NATIVE_METHOD(SSL_set_timeout, "(J" REF_SSL "J)J"),
        CONSCRYPT_NATIVE_METHOD(SSL_get_timeout, "(J" REF_SSL ")J"),
        CONSCRYPT_NATIVE_METHOD(SSL_get_signature_algorithm_key_type, "(I)I"),
        CONSCRYPT_NATIVE_METHOD(SSL_SESSION_get_timeout, "(J)J"),
        CONSCRYPT_NATIVE_METHOD(SSL_session_id, "(J" REF_SSL ")[B"),
        CONSCRYPT_NATIVE_METHOD(SSL_SESSION_get_version, "(J)Ljava/lang/String;"),
        CONSCRYPT_NATIVE_METHOD(SSL_SESSION_cipher, "(J)Ljava/lang/String;"),
        CONSCRYPT_NATIVE_METHOD(SSL_SESSION_should_be_single_use, "(J)Z"),
        CONSCRYPT_NATIVE_METHOD(SSL_SESSION_up_ref, "(J)V"),
        CONSCRYPT_NATIVE_METHOD(SSL_SESSION_free, "(J)V"),
        CONSCRYPT_NATIVE_METHOD(i2d_SSL_SESSION, "(J)[B"),
        CONSCRYPT_NATIVE_METHOD(d2i_SSL_SESSION, "([B)J"),
        CONSCRYPT_NATIVE_METHOD(getApplicationProtocol, "(J" REF_SSL ")[B"),
        CONSCRYPT_NATIVE_METHOD(setApplicationProtocols, "(J" REF_SSL "Z[B)V"),
        CONSCRYPT_NATIVE_METHOD(setHasApplicationProtocolSelector, "(J" REF_SSL "Z)V"),
        CONSCRYPT_NATIVE_METHOD(SSL_CIPHER_get_kx_name, "(J)Ljava/lang/String;"),
        CONSCRYPT_NATIVE_METHOD(get_cipher_names, "(Ljava/lang/String;)[Ljava/lang/String;"),
        CONSCRYPT_NATIVE_METHOD(get_ocsp_single_extension,
                                "([BLjava/lang/String;J" REF_X509 "J" REF_X509 ")[B"),
        CONSCRYPT_NATIVE_METHOD(getDirectBufferAddress, "(Ljava/nio/Buffer;)J"),
        CONSCRYPT_NATIVE_METHOD(SSL_BIO_new, "(J" REF_SSL ")J"),
        CONSCRYPT_NATIVE_METHOD(SSL_max_seal_overhead, "(J" REF_SSL ")I"),
        CONSCRYPT_NATIVE_METHOD(SSL_clear_error, "()V"),
        CONSCRYPT_NATIVE_METHOD(SSL_pending_readable_bytes, "(J" REF_SSL ")I"),
        CONSCRYPT_NATIVE_METHOD(SSL_pending_written_bytes_in_BIO, "(J)I"),
        CONSCRYPT_NATIVE_METHOD(SSL_get_error, "(J" REF_SSL "I)I"),
        CONSCRYPT_NATIVE_METHOD(ENGINE_SSL_do_handshake, "(J" REF_SSL SSL_CALLBACKS ")I"),
        CONSCRYPT_NATIVE_METHOD(ENGINE_SSL_read_direct, "(J" REF_SSL "JI" SSL_CALLBACKS ")I"),
        CONSCRYPT_NATIVE_METHOD(ENGINE_SSL_write_direct, "(J" REF_SSL "JI" SSL_CALLBACKS ")I"),
        CONSCRYPT_NATIVE_METHOD(ENGINE_SSL_write_BIO_direct, "(J" REF_SSL "JJI" SSL_CALLBACKS ")I"),
        CONSCRYPT_NATIVE_METHOD(ENGINE_SSL_read_BIO_direct, "(J" REF_SSL "JJI" SSL_CALLBACKS ")I"),
        CONSCRYPT_NATIVE_METHOD(ENGINE_SSL_force_read, "(J" REF_SSL SSL_CALLBACKS ")V"),
        CONSCRYPT_NATIVE_METHOD(ENGINE_SSL_shutdown, "(J" REF_SSL SSL_CALLBACKS ")V"),
        CONSCRYPT_NATIVE_METHOD(usesBoringSsl_FIPS_mode, "()Z"),
<<<<<<< HEAD
        CONSCRYPT_NATIVE_METHOD(Scrypt_generate_key, "([B[BIIII)[B"),
        CONSCRYPT_NATIVE_METHOD(SSL_CTX_set_spake_credential, "([B[B[B[BZIJ" REF_SSL_CTX ")V"),
=======
        CONSCRYPT_NATIVE_METHOD(SSL_set_enable_ech_grease, "(J" REF_SSL "Z)V"),
        CONSCRYPT_NATIVE_METHOD(SSL_set1_ech_config_list, "(J" REF_SSL "[B)Z"),
        CONSCRYPT_NATIVE_METHOD(SSL_get0_ech_name_override, "(J" REF_SSL ")Ljava/lang/String;"),
        CONSCRYPT_NATIVE_METHOD(SSL_get0_ech_retry_configs, "(J" REF_SSL ")[B"),
        CONSCRYPT_NATIVE_METHOD(SSL_marshal_ech_config,  "(S[BLjava/lang/String;)[B"),
        CONSCRYPT_NATIVE_METHOD(SSL_ECH_KEYS_new, "()J"),
        CONSCRYPT_NATIVE_METHOD(SSL_ECH_KEYS_up_ref, "(J)V"),
        CONSCRYPT_NATIVE_METHOD(SSL_ECH_KEYS_free, "(J)V"),
    // CONSCRYPT_NATIVE_METHOD(SSL_ECH_KEYS_add(SSL_ECH_KEYS *keys, int is_retry_config, const uint8_t *ech_config,
    // CONSCRYPT_NATIVE_METHOD(SSL_ECH_KEYS_has_duplicate_config_id(const SSL_ECH_KEYS *keys),
        CONSCRYPT_NATIVE_METHOD(SSL_ECH_KEYS_marshal_retry_configs, "([B)[B"),
        //CONSCRYPT_NATIVE_METHOD(SSL_CTX_set1_ech_keys, "(J" REF_SSL_CTX "[B)Z"),
        CONSCRYPT_NATIVE_METHOD(SSL_ech_accepted, "(J" REF_SSL ")Z"),
        CONSCRYPT_NATIVE_METHOD(SSL_CTX_ech_enable_server, "(J" REF_SSL_CTX "[B[B)Z"),
>>>>>>> c3a14544

        // Used for testing only.
        CONSCRYPT_NATIVE_METHOD(BIO_read, "(J[B)I"),
        CONSCRYPT_NATIVE_METHOD(BIO_write, "(J[BII)V"),
        CONSCRYPT_NATIVE_METHOD(SSL_clear_mode, "(J" REF_SSL "J)J"),
        CONSCRYPT_NATIVE_METHOD(SSL_get_mode, "(J" REF_SSL ")J"),
        CONSCRYPT_NATIVE_METHOD(SSL_get_options, "(J" REF_SSL ")J"),
        CONSCRYPT_NATIVE_METHOD(SSL_get1_session, "(J" REF_SSL ")J"),
};

void NativeCrypto::registerNativeMethods(JNIEnv* env) {
    conscrypt::jniutil::jniRegisterNativeMethods(
            env, TO_STRING(JNI_JARJAR_PREFIX) "org/conscrypt/NativeCrypto", sNativeCryptoMethods,
            NELEM(sNativeCryptoMethods));
}

/* Local Variables: */
/* mode: c++ */
/* tab-width: 4 */
/* indent-tabs-mode: nil */
/* c-basic-offset: 4 */
/* End: */
/* vim: set softtabstop=4 shiftwidth=4 expandtab: */<|MERGE_RESOLUTION|>--- conflicted
+++ resolved
@@ -43,10 +43,7 @@
 #include <openssl/evp.h>
 #include <openssl/hmac.h>
 #include <openssl/hpke.h>
-<<<<<<< HEAD
 #include <openssl/mldsa.h>
-=======
->>>>>>> c3a14544
 #include <openssl/pkcs7.h>
 #include <openssl/pkcs8.h>
 #include <openssl/rand.h>
@@ -12186,10 +12183,10 @@
         CONSCRYPT_NATIVE_METHOD(ENGINE_SSL_force_read, "(J" REF_SSL SSL_CALLBACKS ")V"),
         CONSCRYPT_NATIVE_METHOD(ENGINE_SSL_shutdown, "(J" REF_SSL SSL_CALLBACKS ")V"),
         CONSCRYPT_NATIVE_METHOD(usesBoringSsl_FIPS_mode, "()Z"),
-<<<<<<< HEAD
         CONSCRYPT_NATIVE_METHOD(Scrypt_generate_key, "([B[BIIII)[B"),
         CONSCRYPT_NATIVE_METHOD(SSL_CTX_set_spake_credential, "([B[B[B[BZIJ" REF_SSL_CTX ")V"),
-=======
+
+        // For ECH
         CONSCRYPT_NATIVE_METHOD(SSL_set_enable_ech_grease, "(J" REF_SSL "Z)V"),
         CONSCRYPT_NATIVE_METHOD(SSL_set1_ech_config_list, "(J" REF_SSL "[B)Z"),
         CONSCRYPT_NATIVE_METHOD(SSL_get0_ech_name_override, "(J" REF_SSL ")Ljava/lang/String;"),
@@ -12204,7 +12201,6 @@
         //CONSCRYPT_NATIVE_METHOD(SSL_CTX_set1_ech_keys, "(J" REF_SSL_CTX "[B)Z"),
         CONSCRYPT_NATIVE_METHOD(SSL_ech_accepted, "(J" REF_SSL ")Z"),
         CONSCRYPT_NATIVE_METHOD(SSL_CTX_ech_enable_server, "(J" REF_SSL_CTX "[B[B)Z"),
->>>>>>> c3a14544
 
         // Used for testing only.
         CONSCRYPT_NATIVE_METHOD(BIO_read, "(J[B)I"),
