/*
 * Copyright (C) 2017 The Android Open Source Project
 *
 * Licensed under the Apache License, Version 2.0 (the "License");
 * you may not use this file except in compliance with the License.
 * You may obtain a copy of the License at
 *
 *      http://www.apache.org/licenses/LICENSE-2.0
 *
 * Unless required by applicable law or agreed to in writing, software
 * distributed under the License is distributed on an "AS IS" BASIS,
 * WITHOUT WARRANTIES OR CONDITIONS OF ANY KIND, either express or implied.
 * See the License for the specific language governing permissions and
 * limitations under the License.
 */

#include <conscrypt/jniutil.h>

#include <conscrypt/compat.h>
#include <conscrypt/trace.h>
#include <cstdlib>
#include <errno.h>

namespace conscrypt {
namespace jniutil {

JavaVM *gJavaVM;
jclass cryptoUpcallsClass;
jclass openSslInputStreamClass;
jclass nativeRefClass;
jclass nativeRefHpkeCtxClass;

jclass byteArrayClass;
jclass calendarClass;
jclass objectClass;
jclass objectArrayClass;
jclass integerClass;
jclass inputStreamClass;
jclass outputStreamClass;
jclass stringClass;
jclass byteBufferClass;
static jclass bufferClass;
static jclass fileDescriptorClass;
static jclass sslHandshakeCallbacksClass;

jfieldID nativeRef_address;
static jfieldID fileDescriptor_fd;

jmethodID calendar_setMethod;
jmethodID inputStream_readMethod;
jmethodID integer_valueOfMethod;
jmethodID openSslInputStream_readLineMethod;
jmethodID outputStream_writeMethod;
jmethodID outputStream_flushMethod;
jmethodID buffer_positionMethod;
jmethodID buffer_limitMethod;
jmethodID buffer_isDirectMethod;
jmethodID cryptoUpcallsClass_rawSignMethod;
jmethodID cryptoUpcallsClass_rsaSignMethod;
jmethodID cryptoUpcallsClass_rsaDecryptMethod;
jmethodID nativeRefHpkeCtxClass_constructor;
jmethodID sslHandshakeCallbacks_verifyCertificateChain;
jmethodID sslHandshakeCallbacks_onSSLStateChange;
jmethodID sslHandshakeCallbacks_clientCertificateRequested;
jmethodID sslHandshakeCallbacks_serverCertificateRequested;
jmethodID sslHandshakeCallbacks_clientPSKKeyRequested;
jmethodID sslHandshakeCallbacks_serverPSKKeyRequested;
jmethodID sslHandshakeCallbacks_onNewSessionEstablished;
jmethodID sslHandshakeCallbacks_selectApplicationProtocol;
jmethodID sslHandshakeCallbacks_serverSessionRequested;

void init(JavaVM* vm, JNIEnv* env) {
    gJavaVM = vm;

    byteArrayClass = findClass(env, "[B");
    calendarClass = findClass(env, "java/util/Calendar");
    inputStreamClass = findClass(env, "java/io/InputStream");
    integerClass = findClass(env, "java/lang/Integer");
    objectClass = findClass(env, "java/lang/Object");
    objectArrayClass = findClass(env, "[Ljava/lang/Object;");
    outputStreamClass = findClass(env, "java/io/OutputStream");
    stringClass = findClass(env, "java/lang/String");
    byteBufferClass = findClass(env, "java/nio/ByteBuffer");
    bufferClass = findClass(env, "java/nio/Buffer");
    fileDescriptorClass = findClass(env, "java/io/FileDescriptor");

    cryptoUpcallsClass = getGlobalRefToClass(
            env, TO_STRING(JNI_JARJAR_PREFIX) "org/conscrypt/CryptoUpcalls");
    nativeRefClass = getGlobalRefToClass(
            env, TO_STRING(JNI_JARJAR_PREFIX) "org/conscrypt/NativeRef");
    nativeRefHpkeCtxClass = getGlobalRefToClass(
            env, TO_STRING(JNI_JARJAR_PREFIX) "org/conscrypt/NativeRef$EVP_HPKE_CTX");
    openSslInputStreamClass = getGlobalRefToClass(
            env, TO_STRING(JNI_JARJAR_PREFIX) "org/conscrypt/OpenSSLBIOInputStream");
    sslHandshakeCallbacksClass = getGlobalRefToClass(
            env, TO_STRING(JNI_JARJAR_PREFIX) "org/conscrypt/NativeCrypto$SSLHandshakeCallbacks");

    nativeRef_address = getFieldRef(env, nativeRefClass, "address", "J");
#if defined(ANDROID) && !defined(CONSCRYPT_OPENJDK)
    fileDescriptor_fd = getFieldRef(env, fileDescriptorClass, "descriptor", "I");
#else /* !ANDROID || CONSCRYPT_OPENJDK */
    fileDescriptor_fd = getFieldRef(env, fileDescriptorClass, "fd", "I");
#endif

    calendar_setMethod = getMethodRef(env, calendarClass, "set", "(IIIIII)V");
    inputStream_readMethod = getMethodRef(env, inputStreamClass, "read", "([B)I");
    integer_valueOfMethod =
            env->GetStaticMethodID(integerClass, "valueOf", "(I)Ljava/lang/Integer;");
    openSslInputStream_readLineMethod =
            getMethodRef(env, openSslInputStreamClass, "gets", "([B)I");
    outputStream_writeMethod = getMethodRef(env, outputStreamClass, "write", "([B)V");
    outputStream_flushMethod = getMethodRef(env, outputStreamClass, "flush", "()V");
    buffer_positionMethod = getMethodRef(env, bufferClass, "position", "()I");
    buffer_limitMethod = getMethodRef(env, bufferClass, "limit", "()I");
    buffer_isDirectMethod = getMethodRef(env, bufferClass, "isDirect", "()Z");
    sslHandshakeCallbacks_verifyCertificateChain =
	    getMethodRef(env, sslHandshakeCallbacksClass, "verifyCertificateChain", "([[BLjava/lang/String;)V");
    sslHandshakeCallbacks_onSSLStateChange =
	    getMethodRef(env, sslHandshakeCallbacksClass, "onSSLStateChange", "(II)V");
    sslHandshakeCallbacks_clientCertificateRequested =
	    getMethodRef(env, sslHandshakeCallbacksClass, "clientCertificateRequested", "([B[I[[B)V");
    sslHandshakeCallbacks_serverCertificateRequested =
	    getMethodRef(env, sslHandshakeCallbacksClass, "serverCertificateRequested", "()V");
    sslHandshakeCallbacks_clientPSKKeyRequested =
	    getMethodRef(env, sslHandshakeCallbacksClass, "clientPSKKeyRequested", "(Ljava/lang/String;[B[B)I");
    sslHandshakeCallbacks_serverPSKKeyRequested =
	    getMethodRef(env, sslHandshakeCallbacksClass, "serverPSKKeyRequested", "(Ljava/lang/String;Ljava/lang/String;[B)I");
    sslHandshakeCallbacks_onNewSessionEstablished =
	    getMethodRef(env, sslHandshakeCallbacksClass, "onNewSessionEstablished", "(J)V");
    sslHandshakeCallbacks_serverSessionRequested =
	    getMethodRef(env, sslHandshakeCallbacksClass, "serverSessionRequested", "([B)J");
    sslHandshakeCallbacks_selectApplicationProtocol =
	    getMethodRef(env, sslHandshakeCallbacksClass, "selectApplicationProtocol", "([B)I");
    cryptoUpcallsClass_rawSignMethod = env->GetStaticMethodID(cryptoUpcallsClass,
                                                     "ecSignDigestWithPrivateKey",
                                                     "(Ljava/security/PrivateKey;[B)[B");
    if (cryptoUpcallsClass_rawSignMethod == nullptr) {
        env->FatalError("Could not find ecSignDigestWithPrivateKey");
    }
    cryptoUpcallsClass_rsaSignMethod = env->GetStaticMethodID(cryptoUpcallsClass,
                                                     "rsaSignDigestWithPrivateKey",
                                                     "(Ljava/security/PrivateKey;I[B)[B");
    if (cryptoUpcallsClass_rsaSignMethod == nullptr) {
        env->FatalError("Could not find rsaSignDigestWithPrivateKey");
    }
    cryptoUpcallsClass_rsaDecryptMethod = env->GetStaticMethodID(cryptoUpcallsClass,
						     "rsaDecryptWithPrivateKey",
						     "(Ljava/security/PrivateKey;I[B)[B");
    if (cryptoUpcallsClass_rsaDecryptMethod == nullptr) {
        env->FatalError("Could not find rsaDecryptWithPrivateKey");
    }
    nativeRefHpkeCtxClass_constructor = env->GetMethodID(nativeRefHpkeCtxClass, "<init>", "(J)V");
}

void jniRegisterNativeMethods(JNIEnv* env, const char* className, const JNINativeMethod* gMethods,
                              int numMethods) {
    CONSCRYPT_LOG_VERBOSE("Registering %s's %d native methods...", className, numMethods);

    ScopedLocalRef<jclass> c(env, env->FindClass(className));
    if (c.get() == nullptr) {
        char* msg;
<<<<<<< HEAD
        // TEMP - fixes local build issue
        int foo = 0;
        foo = asprintf(&msg, "Native registration unable to find class '%s'; aborting...",
                       className);
        if (foo > 0) {
            CONSCRYPT_LOG_VERBOSE("FOO: %d", foo);
        }
=======
        CONSCRYPT_UNUSED int n = asprintf(
                &msg, "Native registration unable to find class '%s'; aborting...", className);
>>>>>>> c669a16c
        env->FatalError(msg);
    }

    if (env->RegisterNatives(c.get(), gMethods, numMethods) < 0) {
        char* msg;
<<<<<<< HEAD
        // TEMP - fixes local build issue
        int foo = 0;
        foo = asprintf(&msg, "RegisterNatives failed for '%s'; aborting...", className);
        if (foo > 0) {
            CONSCRYPT_LOG_VERBOSE("FOO: %d", foo);
        }
=======
        CONSCRYPT_UNUSED int n =
                asprintf(&msg, "RegisterNatives failed for '%s'; aborting...", className);
>>>>>>> c669a16c
        env->FatalError(msg);
    }
}

int jniGetFDFromFileDescriptor(JNIEnv* env, jobject fileDescriptor) {
    if (fileDescriptor != nullptr) {
        return env->GetIntField(fileDescriptor, fileDescriptor_fd);
    } else {
        return -1;
    }
}

extern bool isDirectByteBufferInstance(JNIEnv* env, jobject buffer) {
    // Some versions of ART do not check the buffer validity when handling GetDirectBufferAddress()
    // and GetDirectBufferCapacity().
    if (buffer == nullptr) {
        return false;
    }
    if (!env->IsInstanceOf(buffer, conscrypt::jniutil::byteBufferClass)) {
        return false;
    }
    return env->CallBooleanMethod(buffer, conscrypt::jniutil::buffer_isDirectMethod) == JNI_TRUE;
}

bool isGetByteArrayElementsLikelyToReturnACopy(size_t size) {
#if defined(ANDROID) && !defined(CONSCRYPT_OPENJDK)
    // ART's GetByteArrayElements creates copies only for arrays smaller than 12 kB.
    return size <= 12 * 1024;
#else
    (void)size;
    // On OpenJDK based VMs GetByteArrayElements appears to always create a copy.
    return true;
#endif
}

int throwException(JNIEnv* env, const char* className, const char* msg) {
    jclass exceptionClass = env->FindClass(className);

    if (exceptionClass == nullptr) {
        CONSCRYPT_LOG_ERROR("Unable to find exception class %s", className);
        /* ClassNotFoundException now pending */
        return -1;
    }

    if (env->ThrowNew(exceptionClass, msg) != JNI_OK) {
        CONSCRYPT_LOG_ERROR("Failed throwing '%s' '%s'", className, msg);
        /* an exception, most likely OOM, will now be pending */
        return -1;
    }

    env->DeleteLocalRef(exceptionClass);
    return 0;
}

int throwRuntimeException(JNIEnv* env, const char* msg) {
    return conscrypt::jniutil::throwException(env, "java/lang/RuntimeException", msg);
}

#ifdef CONSCRYPT_CHECK_ERROR_QUEUE
int throwAssertionError(JNIEnv* env, const char* msg) {
    return conscrypt::jniutil::throwException(env, "java/lang/AssertionError", msg);
}
#endif

int throwNullPointerException(JNIEnv* env, const char* msg) {
    return conscrypt::jniutil::throwException(env, "java/lang/NullPointerException", msg);
}

int throwOutOfMemory(JNIEnv* env, const char* message) {
    return conscrypt::jniutil::throwException(env, "java/lang/OutOfMemoryError", message);
}

int throwBadPaddingException(JNIEnv* env, const char* message) {
    JNI_TRACE("throwBadPaddingException %s", message);
    return conscrypt::jniutil::throwException(env, "javax/crypto/BadPaddingException", message);
}

int throwSignatureException(JNIEnv* env, const char* message) {
    JNI_TRACE("throwSignatureException %s", message);
    return conscrypt::jniutil::throwException(env, "java/security/SignatureException", message);
}

int throwInvalidKeyException(JNIEnv* env, const char* message) {
    JNI_TRACE("throwInvalidKeyException %s", message);
    return conscrypt::jniutil::throwException(env, "java/security/InvalidKeyException", message);
}

int throwIllegalArgumentException(JNIEnv* env, const char* message) {
    JNI_TRACE("throwIllegalArgumentException %s", message);
    return conscrypt::jniutil::throwException(
            env, "java/lang/IllegalArgumentException", message);
}

int throwIllegalBlockSizeException(JNIEnv* env, const char* message) {
    JNI_TRACE("throwIllegalBlockSizeException %s", message);
    return conscrypt::jniutil::throwException(
            env, "javax/crypto/IllegalBlockSizeException", message);
}

int throwIllegalStateException(JNIEnv* env, const char* message) {
    JNI_TRACE("throwIllegalStateException %s", message);
    return conscrypt::jniutil::throwException(env, "java/lang/IllegalStateException", message);
}

int throwShortBufferException(JNIEnv* env, const char* message) {
    JNI_TRACE("throwShortBufferException %s", message);
    return conscrypt::jniutil::throwException(
            env, "javax/crypto/ShortBufferException", message);
}

int throwNoSuchAlgorithmException(JNIEnv* env, const char* message) {
    JNI_TRACE("throwUnknownAlgorithmException %s", message);
    return conscrypt::jniutil::throwException(
            env, "java/security/NoSuchAlgorithmException", message);
}

int throwIOException(JNIEnv* env, const char* message) {
    JNI_TRACE("throwIOException %s", message);
    return conscrypt::jniutil::throwException(env, "java/io/IOException", message);
}

int throwCertificateException(JNIEnv* env, const char* message) {
    JNI_TRACE("throwCertificateException %s", message);
    return conscrypt::jniutil::throwException(
            env, "java/security/cert/CertificateException", message);
}

int throwParsingException(JNIEnv* env, const char* message) {
    return conscrypt::jniutil::throwException(env, TO_STRING(JNI_JARJAR_PREFIX)
                            "org/conscrypt/OpenSSLX509CertificateFactory$ParsingException",
                            message);
}

int throwInvalidAlgorithmParameterException(JNIEnv* env, const char* message) {
    JNI_TRACE("throwInvalidAlgorithmParameterException %s", message);
    return conscrypt::jniutil::throwException(
            env, "java/security/InvalidAlgorithmParameterException", message);
}

int throwForAsn1Error(JNIEnv* env, int reason, const char* message,
                      int (*defaultThrow)(JNIEnv*, const char*)) {
    switch (reason) {
        case ASN1_R_UNSUPPORTED_PUBLIC_KEY_TYPE:
        case ASN1_R_WRONG_PUBLIC_KEY_TYPE:
            return throwInvalidKeyException(env, message);
            break;
        case ASN1_R_DIGEST_AND_KEY_TYPE_NOT_SUPPORTED:
        case ASN1_R_UNKNOWN_SIGNATURE_ALGORITHM:
        case ASN1_R_UNKNOWN_MESSAGE_DIGEST_ALGORITHM:
            return throwNoSuchAlgorithmException(env, message);
            break;
    }
    return defaultThrow(env, message);
}

int throwForCipherError(JNIEnv* env, int reason, const char* message,
                        int (*defaultThrow)(JNIEnv*, const char*)) {
    switch (reason) {
        case CIPHER_R_BAD_DECRYPT:
            return throwBadPaddingException(env, message);
            break;
        case CIPHER_R_DATA_NOT_MULTIPLE_OF_BLOCK_LENGTH:
        case CIPHER_R_WRONG_FINAL_BLOCK_LENGTH:
            return throwIllegalBlockSizeException(env, message);
            break;
        // TODO(davidben): Remove these ifdefs after
        // https://boringssl-review.googlesource.com/c/boringssl/+/35565 has
        // rolled out to relevant BoringSSL copies.
#if defined(CIPHER_R_BAD_KEY_LENGTH)
        case CIPHER_R_BAD_KEY_LENGTH:
#endif
#if defined(CIPHER_R_UNSUPPORTED_KEY_SIZE)
        case CIPHER_R_UNSUPPORTED_KEY_SIZE:
#endif
        case CIPHER_R_INVALID_KEY_LENGTH:
            return throwInvalidKeyException(env, message);
            break;
        case CIPHER_R_BUFFER_TOO_SMALL:
            return throwShortBufferException(env, message);
            break;
    }
    return defaultThrow(env, message);
}

int throwForEvpError(JNIEnv* env, int reason, const char* message,
                     int (*defaultThrow)(JNIEnv*, const char*)) {
    switch (reason) {
        case EVP_R_MISSING_PARAMETERS:
        case EVP_R_INVALID_PEER_KEY:
        case EVP_R_DECODE_ERROR:
        case EVP_R_NOT_A_PRIVATE_KEY:
            return throwInvalidKeyException(env, message);
            break;
        case EVP_R_UNSUPPORTED_ALGORITHM:
            return throwNoSuchAlgorithmException(env, message);
            break;
        case EVP_R_INVALID_BUFFER_SIZE:
        case EVP_R_BUFFER_TOO_SMALL:
            return throwIllegalArgumentException(env, message);
            break;
        default:
            return defaultThrow(env, message);
            break;
    }
}

int throwForRsaError(JNIEnv* env, int reason, const char* message,
                     int (*defaultThrow)(JNIEnv*, const char*)) {
    switch (reason) {
        case RSA_R_BLOCK_TYPE_IS_NOT_01:
        case RSA_R_PKCS_DECODING_ERROR:
            return throwBadPaddingException(env, message);
            break;
        case RSA_R_BAD_SIGNATURE:
        case RSA_R_INVALID_MESSAGE_LENGTH:
        case RSA_R_WRONG_SIGNATURE_LENGTH:
            return throwSignatureException(env, message);
            break;
        case RSA_R_UNKNOWN_ALGORITHM_TYPE:
            return throwNoSuchAlgorithmException(env, message);
            break;
        case RSA_R_MODULUS_TOO_LARGE:
        case RSA_R_NO_PUBLIC_EXPONENT:
            return throwInvalidKeyException(env, message);
            break;
        case RSA_R_DATA_TOO_LARGE:
        case RSA_R_DATA_TOO_LARGE_FOR_MODULUS:
        case RSA_R_DATA_TOO_LARGE_FOR_KEY_SIZE:
            return throwIllegalBlockSizeException(env, message);
            break;
    }
    return defaultThrow(env, message);
}

int throwForX509Error(JNIEnv* env, int reason, const char* message,
                      int (*defaultThrow)(JNIEnv*, const char*)) {
    switch (reason) {
        case X509_R_UNSUPPORTED_ALGORITHM:
            return throwNoSuchAlgorithmException(env, message);
            break;
        default:
            return defaultThrow(env, message);
            break;
    }
}

int throwForCryptoError(JNIEnv* env, int reason, const char* message,
                        int (*defaultThrow)(JNIEnv*, const char*)) {
    switch (reason) {
        case ERR_R_INTERNAL_ERROR:
            return throwIOException(env, message);
            break;
        default:
            return defaultThrow(env, message);
            break;
    }
}

int throwForSslError(JNIEnv* env, int reason, const char* message,
                     int (*defaultThrow)(JNIEnv*, const char*)) {
    switch (reason) {
        case ERR_R_SHOULD_NOT_HAVE_BEEN_CALLED:
            return throwIllegalStateException(env, message);
            break;
        default:
            return defaultThrow(env, message);
            break;
    }
}

void throwExceptionFromBoringSSLError(JNIEnv* env, CONSCRYPT_UNUSED const char* location,
                                      int (*defaultThrow)(JNIEnv*, const char*)) {
    const char* file;
    int line;
    const char* data;
    int flags;
    // NOLINTNEXTLINE(runtime/int)
    unsigned long error = ERR_get_error_line_data(&file, &line, &data, &flags);

    if (error == 0) {
        defaultThrow(env, "Unknown BoringSSL error");
        return;
    }

    // If there's an error from BoringSSL it may have been caused by an exception in Java code, so
    // ensure there isn't a pending exception before we throw a new one.
    if (!env->ExceptionCheck()) {
        char message[256];
        ERR_error_string_n(error, message, sizeof(message));
        int library = ERR_GET_LIB(error);
        int reason = ERR_GET_REASON(error);
        JNI_TRACE("BoringSSL error in %s error=%lx library=%x reason=%x (%s:%d): %s %s", location,
                  error, library, reason, file, line, message,
                  (flags & ERR_TXT_STRING) ? data : "(no data)");
        switch (library) {
            case ERR_LIB_RSA:
                throwForRsaError(env, reason, message, defaultThrow);
                break;
            case ERR_LIB_ASN1:
                throwForAsn1Error(env, reason, message, defaultThrow);
                break;
            case ERR_LIB_CIPHER:
                throwForCipherError(env, reason, message, defaultThrow);
                break;
            case ERR_LIB_EVP:
                throwForEvpError(env, reason, message, defaultThrow);
                break;
            case ERR_LIB_X509:
                throwForX509Error(env, reason, message, defaultThrow);
                break;
            case ERR_LIB_DSA:
                throwInvalidKeyException(env, message);
                break;
            case ERR_LIB_CRYPTO:
                throwForCryptoError(env, reason, message, defaultThrow);
                break;
            case ERR_LIB_SSL:
                throwForSslError(env, reason, message, defaultThrow);
                break;
            default:
                defaultThrow(env, message);
                break;
        }
    }

    ERR_clear_error();
}

int throwSocketTimeoutException(JNIEnv* env, const char* message) {
    JNI_TRACE("throwSocketTimeoutException %s", message);
    return conscrypt::jniutil::throwException(env, "java/net/SocketTimeoutException", message);
}

int throwSSLHandshakeExceptionStr(JNIEnv* env, const char* message) {
    JNI_TRACE("throwSSLExceptionStr %s", message);
    return conscrypt::jniutil::throwException(
            env, "javax/net/ssl/SSLHandshakeException", message);
}

int throwSSLExceptionStr(JNIEnv* env, const char* message) {
    JNI_TRACE("throwSSLExceptionStr %s", message);
    return conscrypt::jniutil::throwException(env, "javax/net/ssl/SSLException", message);
}

int throwSSLProtocolExceptionStr(JNIEnv* env, const char* message) {
    JNI_TRACE("throwSSLProtocolExceptionStr %s", message);
    return conscrypt::jniutil::throwException(
            env, "javax/net/ssl/SSLProtocolException", message);
}

int throwSSLExceptionWithSslErrors(JNIEnv* env, SSL* ssl, int sslErrorCode, const char* message,
                                   int (*actualThrow)(JNIEnv*, const char*)) {
    if (message == nullptr) {
        message = "SSL error";
    }

    // First consult the SSL error code for the general message.
    const char* sslErrorStr = nullptr;
    switch (sslErrorCode) {
        case SSL_ERROR_NONE:
            if (ERR_peek_error() == 0) {
                sslErrorStr = "OK";
            } else {
                sslErrorStr = "";
            }
            break;
        case SSL_ERROR_SSL:
            sslErrorStr = "Failure in SSL library, usually a protocol error";
            break;
        case SSL_ERROR_WANT_READ:
            sslErrorStr = "SSL_ERROR_WANT_READ occurred. You should never see this.";
            break;
        case SSL_ERROR_WANT_WRITE:
            sslErrorStr = "SSL_ERROR_WANT_WRITE occurred. You should never see this.";
            break;
        case SSL_ERROR_WANT_X509_LOOKUP:
            sslErrorStr = "SSL_ERROR_WANT_X509_LOOKUP occurred. You should never see this.";
            break;
        case SSL_ERROR_SYSCALL:
            sslErrorStr = "I/O error during system call";
            break;
        case SSL_ERROR_ZERO_RETURN:
            sslErrorStr = "SSL_ERROR_ZERO_RETURN occurred. You should never see this.";
            break;
        case SSL_ERROR_WANT_CONNECT:
            sslErrorStr = "SSL_ERROR_WANT_CONNECT occurred. You should never see this.";
            break;
        case SSL_ERROR_WANT_ACCEPT:
            sslErrorStr = "SSL_ERROR_WANT_ACCEPT occurred. You should never see this.";
            break;
        default:
            sslErrorStr = "Unknown SSL error";
    }

    // Prepend either our explicit message or a default one.
    char* str;
    if (asprintf(&str, "%s: ssl=%p: %s", message, ssl, sslErrorStr) <= 0) {
        // problem with asprintf, just throw argument message, log everything
        int ret = actualThrow(env, message);
        CONSCRYPT_LOG_VERBOSE("%s: ssl=%p: %s", message, ssl, sslErrorStr);
        ERR_clear_error();
        return ret;
    }

    char* allocStr = str;

    // For protocol errors, SSL might have more information.
    if (sslErrorCode == SSL_ERROR_NONE || sslErrorCode == SSL_ERROR_SSL) {
        // Append each error as an additional line to the message.
        for (;;) {
            char errStr[256];
            const char* file;
            int line;
            const char* data;
            int flags;
            // NOLINTNEXTLINE(runtime/int)
            unsigned long err = ERR_get_error_line_data(&file, &line, &data, &flags);
            if (err == 0) {
                break;
            }

            ERR_error_string_n(err, errStr, sizeof(errStr));

            int ret = asprintf(&str, "%s\n%s (%s:%d %p:0x%08x)",
                               (allocStr == nullptr) ? "" : allocStr, errStr, file, line,
                               (flags & ERR_TXT_STRING) ? data : "(no data)", flags);

            if (ret < 0) {
                break;
            }

            free(allocStr);
            allocStr = str;
        }
        // For errors during system calls, errno might be our friend.
    } else if (sslErrorCode == SSL_ERROR_SYSCALL) {
        if (asprintf(&str, "%s, %s", allocStr, strerror(errno)) >= 0) {
            free(allocStr);
            allocStr = str;
        }
        // If the error code is invalid, print it.
    } else if (sslErrorCode > SSL_ERROR_WANT_ACCEPT) {
        if (asprintf(&str, ", error code is %d", sslErrorCode) >= 0) {
            free(allocStr);
            allocStr = str;
        }
    }

    int ret;
    if (sslErrorCode == SSL_ERROR_SSL) {
        ret = throwSSLProtocolExceptionStr(env, allocStr);
    } else {
        ret = actualThrow(env, allocStr);
    }

    CONSCRYPT_LOG_VERBOSE("%s", allocStr);
    free(allocStr);
    ERR_clear_error();
    return ret;
}

}  // namespace jniutil
}  // namespace conscrypt<|MERGE_RESOLUTION|>--- conflicted
+++ resolved
@@ -159,34 +159,15 @@
     ScopedLocalRef<jclass> c(env, env->FindClass(className));
     if (c.get() == nullptr) {
         char* msg;
-<<<<<<< HEAD
-        // TEMP - fixes local build issue
-        int foo = 0;
-        foo = asprintf(&msg, "Native registration unable to find class '%s'; aborting...",
-                       className);
-        if (foo > 0) {
-            CONSCRYPT_LOG_VERBOSE("FOO: %d", foo);
-        }
-=======
         CONSCRYPT_UNUSED int n = asprintf(
                 &msg, "Native registration unable to find class '%s'; aborting...", className);
->>>>>>> c669a16c
         env->FatalError(msg);
     }
 
     if (env->RegisterNatives(c.get(), gMethods, numMethods) < 0) {
         char* msg;
-<<<<<<< HEAD
-        // TEMP - fixes local build issue
-        int foo = 0;
-        foo = asprintf(&msg, "RegisterNatives failed for '%s'; aborting...", className);
-        if (foo > 0) {
-            CONSCRYPT_LOG_VERBOSE("FOO: %d", foo);
-        }
-=======
         CONSCRYPT_UNUSED int n =
                 asprintf(&msg, "RegisterNatives failed for '%s'; aborting...", className);
->>>>>>> c669a16c
         env->FatalError(msg);
     }
 }
