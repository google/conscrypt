--- conflicted
+++ resolved
@@ -85,22 +85,12 @@
 
         // put("KeyFactory.DSA", OpenSSLDSAKeyFactory.class.getName());
 
-<<<<<<< HEAD
         /* == Signatures == */
-        put("Signature.MD5WithRSAEncryption", OpenSSLSignature.MD5RSA.class.getName());
-        put("Alg.Alias.Signature.MD5WithRSA", "MD5WithRSAEncryption");
-        put("Alg.Alias.Signature.MD5/RSA", "MD5WithRSAEncryption");
-        put("Alg.Alias.Signature.1.2.840.113549.1.1.4", "MD5WithRSAEncryption");
-        put("Alg.Alias.Signature.1.2.840.113549.2.5with1.2.840.113549.1.1.1",
-                "MD5WithRSAEncryption");
-=======
-        // Signatures
         put("Signature.MD5WithRSA", OpenSSLSignature.MD5RSA.class.getName());
         put("Alg.Alias.Signature.MD5WithRSAEncryption", "MD5WithRSA");
         put("Alg.Alias.Signature.MD5/RSA", "MD5WithRSA");
         put("Alg.Alias.Signature.1.2.840.113549.1.1.4", "MD5WithRSA");
         put("Alg.Alias.Signature.1.2.840.113549.2.5with1.2.840.113549.1.1.1", "MD5WithRSA");
->>>>>>> e2b6da2c
 
         put("Signature.SHA1WithRSA", OpenSSLSignature.SHA1RSA.class.getName());
         put("Alg.Alias.Signature.SHA1WithRSAEncryption", "SHA1WithRSA");
