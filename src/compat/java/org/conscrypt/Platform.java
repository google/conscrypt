--- conflicted
+++ resolved
@@ -290,12 +290,13 @@
     }
 
     /**
-<<<<<<< HEAD
      * For unbundled versions, SNI is always enabled by default.
      */
     public static boolean isSniEnabledByDefault() {
         return true;
-=======
+    }
+
+    /**
      * Wrap the SocketFactory with the platform wrapper if needed for compatability.
      */
     public static SSLSocketFactory wrapSocketFactoryIfNeeded(OpenSSLSocketFactoryImpl factory) {
@@ -305,6 +306,5 @@
             return new KitKatPlatformOpenSSLSocketAdapterFactory(factory);
         }
         return factory;
->>>>>>> 0d8611cf
     }
 }