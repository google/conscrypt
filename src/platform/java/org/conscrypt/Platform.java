--- conflicted
+++ resolved
@@ -26,11 +26,8 @@
 import android.system.StructTimeval;
 import java.io.FileDescriptor;
 import java.lang.reflect.Field;
-<<<<<<< HEAD
 import java.lang.reflect.Method;
-=======
 import java.net.InetAddress;
->>>>>>> 342097db
 import java.net.Socket;
 import java.net.SocketException;
 import java.net.SocketImpl;
@@ -129,7 +126,6 @@
     }
 
     /**
-<<<<<<< HEAD
      * Logs to the system EventLog system.
      */
     public static void logEvent(String message) {
@@ -148,11 +144,12 @@
         } catch (Exception e) {
             // Do not log and fail silently
         }
-=======
+    }
+
+    /**
      * Returns true if the supplied hostname is an literal IP address.
      */
     public static boolean isLiteralIpAddress(String hostname) {
         return InetAddress.isNumeric(hostname);
->>>>>>> 342097db
     }
 }