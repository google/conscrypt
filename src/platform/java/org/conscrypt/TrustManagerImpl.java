/*
 *  Licensed to the Apache Software Foundation (ASF) under one or more
 *  contributor license agreements.  See the NOTICE file distributed with
 *  this work for additional information regarding copyright ownership.
 *  The ASF licenses this file to You under the Apache License, Version 2.0
 *  (the "License"); you may not use this file except in compliance with
 *  the License.  You may obtain a copy of the License at
 *
 *     http://www.apache.org/licenses/LICENSE-2.0
 *
 *  Unless required by applicable law or agreed to in writing, software
 *  distributed under the License is distributed on an "AS IS" BASIS,
 *  WITHOUT WARRANTIES OR CONDITIONS OF ANY KIND, either express or implied.
 *  See the License for the specific language governing permissions and
 *  limitations under the License.
 */

package org.conscrypt;

import java.net.Socket;
import java.security.InvalidAlgorithmParameterException;
import java.security.KeyStore;
import java.security.KeyStoreException;
import java.security.cert.CertPath;
import java.security.cert.CertPathValidator;
import java.security.cert.CertPathValidatorException;
import java.security.cert.Certificate;
import java.security.cert.CertificateException;
import java.security.cert.CertificateParsingException;
import java.security.cert.CertificateFactory;
import java.security.cert.PKIXCertPathChecker;
import java.security.cert.PKIXParameters;
import java.security.cert.TrustAnchor;
import java.security.cert.X509Certificate;
import java.util.Arrays;
import java.util.ArrayList;
import java.util.Collection;
import java.util.Collections;
import java.util.Comparator;
import java.util.Date;
import java.util.Enumeration;
import java.util.HashSet;
import java.util.List;
import java.util.Locale;
import java.util.Set;
import javax.net.ssl.HostnameVerifier;
import javax.net.ssl.HttpsURLConnection;
import javax.net.ssl.SSLEngine;
import javax.net.ssl.SSLParameters;
import javax.net.ssl.SSLSession;
import javax.net.ssl.SSLSocket;
import javax.net.ssl.X509ExtendedTrustManager;

/**
 *
 * TrustManager implementation. The implementation is based on CertPathValidator
 * PKIX and CertificateFactory X509 implementations. This implementations should
 * be provided by some certification provider.
 *
 * @see javax.net.ssl.X509ExtendedTrustManager
 */
public final class TrustManagerImpl extends X509ExtendedTrustManager {

    /**
     * Comparator used for ordering trust anchors during certificate path building.
     */
    private static final TrustAnchorComparator TRUST_ANCHOR_COMPARATOR =
            new TrustAnchorComparator();

    /**
     * The AndroidCAStore if non-null, null otherwise.
     */
    private final KeyStore rootKeyStore;

    /**
     * The CertPinManager, which validates the chain against a host-to-pin mapping
     */
    private CertPinManager pinManager;

    /**
     * The backing store for the AndroidCAStore if non-null. This will
     * be null when the rootKeyStore is null, implying we are not
     * using the AndroidCAStore.
     */
    private final TrustedCertificateStore trustedCertificateStore;

    private final CertPathValidator validator;

    /**
     * An index of TrustAnchor instances that we've seen.
     */
    private final TrustedCertificateIndex trustedCertificateIndex;

    /**
     * An index of intermediate certificates that we've seen. These certificates are NOT implicitly
     * trusted and must still form a valid chain to an anchor.
     */
    private final TrustedCertificateIndex intermediateIndex;

    /**
     * This is lazily initialized in the AndroidCAStore case since it
     * forces us to bring all the CAs into memory. In the
     * non-AndroidCAStore, we initialize this as part of the
     * constructor.
     */
    private final X509Certificate[] acceptedIssuers;

    private final Exception err;
    private final CertificateFactory factory;

    /**
     * Creates X509TrustManager based on a keystore
     *
     * @param keyStore
     */
    public TrustManagerImpl(KeyStore keyStore) {
        this(keyStore, null);
    }

    /**
     * For testing only
     */
    public TrustManagerImpl(KeyStore keyStore, CertPinManager manager) {
        this(keyStore, manager, null);
    }

    /**
     * For testing only.
     */
    public TrustManagerImpl(KeyStore keyStore, CertPinManager manager,
                            TrustedCertificateStore certStore) {
        CertPathValidator validatorLocal = null;
        CertificateFactory factoryLocal = null;
        KeyStore rootKeyStoreLocal = null;
        TrustedCertificateStore trustedCertificateStoreLocal = null;
        TrustedCertificateIndex trustedCertificateIndexLocal = null;
        X509Certificate[] acceptedIssuersLocal = null;
        Exception errLocal = null;
        try {
            validatorLocal = CertPathValidator.getInstance("PKIX");
            factoryLocal = CertificateFactory.getInstance("X509");

            // if we have an AndroidCAStore, we will lazily load CAs
            if ("AndroidCAStore".equals(keyStore.getType())) {
                rootKeyStoreLocal = keyStore;
                trustedCertificateStoreLocal =
                    (certStore != null) ? certStore : new TrustedCertificateStore();
                acceptedIssuersLocal = null;
                trustedCertificateIndexLocal = new TrustedCertificateIndex();
            } else {
                rootKeyStoreLocal = null;
                trustedCertificateStoreLocal = certStore;
                acceptedIssuersLocal = acceptedIssuers(keyStore);
                trustedCertificateIndexLocal
                        = new TrustedCertificateIndex(trustAnchors(acceptedIssuersLocal));
            }

        } catch (Exception e) {
            errLocal = e;
        }

        if (manager != null) {
            this.pinManager = manager;
        } else {
            try {
                pinManager = new CertPinManager(trustedCertificateStoreLocal);
            } catch (PinManagerException e) {
                throw new SecurityException("Could not initialize CertPinManager", e);
            }
        }

        this.rootKeyStore = rootKeyStoreLocal;
        this.trustedCertificateStore = trustedCertificateStoreLocal;
        this.validator = validatorLocal;
        this.factory = factoryLocal;
        this.trustedCertificateIndex = trustedCertificateIndexLocal;
        this.intermediateIndex = new TrustedCertificateIndex();
        this.acceptedIssuers = acceptedIssuersLocal;
        this.err = errLocal;
    }

    private static X509Certificate[] acceptedIssuers(KeyStore ks) {
        try {
            // Note that unlike the PKIXParameters code to create a Set of
            // TrustAnchors from a KeyStore, this version takes from both
            // TrustedCertificateEntry and PrivateKeyEntry, not just
            // TrustedCertificateEntry, which is why TrustManagerImpl
            // cannot just use an PKIXParameters(KeyStore)
            // constructor.

            // TODO remove duplicates if same cert is found in both a
            // PrivateKeyEntry and TrustedCertificateEntry
            List<X509Certificate> trusted = new ArrayList<X509Certificate>();
            for (Enumeration<String> en = ks.aliases(); en.hasMoreElements();) {
                final String alias = en.nextElement();
                final X509Certificate cert = (X509Certificate) ks.getCertificate(alias);
                if (cert != null) {
                    trusted.add(cert);
                }
            }
            return trusted.toArray(new X509Certificate[trusted.size()]);
        } catch (KeyStoreException e) {
            return new X509Certificate[0];
        }
    }

    private static Set<TrustAnchor> trustAnchors(X509Certificate[] certs) {
        Set<TrustAnchor> trustAnchors = new HashSet<TrustAnchor>(certs.length);
        for (X509Certificate cert : certs) {
            trustAnchors.add(new TrustAnchor(cert, null));
        }
        return trustAnchors;
    }

    @Override
    public void checkClientTrusted(X509Certificate[] chain, String authType)
            throws CertificateException {
        checkTrusted(chain, authType, null, null, true /* client auth */);
    }

    /**
     * For backward compatibility with older Android API that used String for the hostname only.
     */
    public List<X509Certificate> checkClientTrusted(X509Certificate[] chain, String authType,
            String hostname) throws CertificateException {
        return checkTrusted(chain, authType, hostname, true);
    }

    private static SSLSession getHandshakeSessionOrThrow(SSLSocket sslSocket)
            throws CertificateException {
        SSLSession session = sslSocket.getHandshakeSession();
        if (session == null) {
            throw new CertificateException("Not in handshake; no session available");
        }
        return session;
    }

    @Override
    public void checkClientTrusted(X509Certificate[] chain, String authType, Socket socket)
            throws CertificateException {
        SSLSession session = null;
        SSLParameters parameters = null;
        if (socket instanceof SSLSocket) {
            SSLSocket sslSocket = (SSLSocket) socket;
            session = getHandshakeSessionOrThrow(sslSocket);
            parameters = sslSocket.getSSLParameters();
        }
        checkTrusted(chain, authType, session, parameters, true /* client auth */);
    }

    @Override
    public void checkClientTrusted(X509Certificate[] chain, String authType, SSLEngine engine)
            throws CertificateException {
        SSLSession session = engine.getHandshakeSession();
        if (session == null) {
            throw new CertificateException("Not in handshake; no session available");
        }
        checkTrusted(chain, authType, session, engine.getSSLParameters(), true /* client auth */);
    }

    @Override
    public void checkServerTrusted(X509Certificate[] chain, String authType)
            throws CertificateException {
        checkTrusted(chain, authType, null, null, false /* client auth */);
    }

    /**
     * For backward compatibility with older Android API that used String for the hostname only.
     */
    public List<X509Certificate> checkServerTrusted(X509Certificate[] chain, String authType,
            String hostname) throws CertificateException {
        return checkTrusted(chain, authType, hostname, false);
    }

    @Override
    public void checkServerTrusted(X509Certificate[] chain, String authType, Socket socket)
            throws CertificateException {
        SSLSession session = null;
        SSLParameters parameters = null;
        if (socket instanceof SSLSocket) {
            SSLSocket sslSocket = (SSLSocket) socket;
            session = getHandshakeSessionOrThrow(sslSocket);
            parameters = sslSocket.getSSLParameters();
        }
        checkTrusted(chain, authType, session, parameters, false /* client auth */);
    }

    @Override
    public void checkServerTrusted(X509Certificate[] chain, String authType, SSLEngine engine)
            throws CertificateException {
        SSLSession session = engine.getHandshakeSession();
        if (session == null) {
            throw new CertificateException("Not in handshake; no session available");
        }
        checkTrusted(chain, authType, session, engine.getSSLParameters(), false /* client auth */);
    }

    public boolean isUserAddedCertificate(X509Certificate cert) {
        if (trustedCertificateStore == null) {
            return false;
        } else {
            return trustedCertificateStore.isUserAddedCertificate(cert);
        }
    }

    /**
     * Validates whether a server is trusted. If session is given and non-null
     * it also checks if chain is pinned appropriately for that peer host. If
     * null, it does not check for pinned certs. The return value is a list of
     * the certificates used for making the trust decision.
     */
    public List<X509Certificate> checkServerTrusted(X509Certificate[] chain, String authType,
            SSLSession session) throws CertificateException {
        return checkTrusted(chain, authType, session, null, false /* client auth */);
    }

    public void handleTrustStorageUpdate() {
        if (acceptedIssuers == null) {
            trustedCertificateIndex.reset();
        } else {
            trustedCertificateIndex.reset(trustAnchors(acceptedIssuers));
        }
    }

<<<<<<< HEAD
    private List<X509Certificate> checkTrusted(X509Certificate[] certs, String authType,
            String host, boolean clientAuth) throws CertificateException {
        if (certs == null || certs.length == 0 || authType == null || authType.length() == 0) {
=======
    private List<X509Certificate> checkTrusted(X509Certificate[] chain, String authType,
            SSLSession session, SSLParameters parameters, boolean clientAuth)
                    throws CertificateException {
        final String hostname = (session != null) ? session.getPeerHost() : null;
        if (session != null && parameters != null) {
            String identificationAlgorithm = parameters.getEndpointIdentificationAlgorithm();
            if (identificationAlgorithm != null
                    && "HTTPS".equals(identificationAlgorithm.toUpperCase(Locale.US))) {
                HostnameVerifier verifier = HttpsURLConnection.getDefaultHostnameVerifier();
                if (!verifier.verify(hostname, session)) {
                    throw new CertificateException("No subjectAltNames on the certificate match");
                }
            }
        }
        return checkTrusted(chain, authType, hostname, clientAuth);
    }

    private List<X509Certificate> checkTrusted(X509Certificate[] chain, String authType,
            String host, boolean clientAuth) throws CertificateException {
        if (chain == null || chain.length == 0 || authType == null || authType.length() == 0) {
>>>>>>> 7666c294
            throw new IllegalArgumentException("null or zero-length parameter");
        }
        if (err != null) {
            throw new CertificateException(err);
        }
        Set<X509Certificate> used = new HashSet<X509Certificate>();
        ArrayList<X509Certificate> untrustedChain = new ArrayList<X509Certificate>();
        ArrayList<TrustAnchor> trustedChain = new ArrayList<TrustAnchor>();
        // Initialize the chain to contain the leaf certificate. This potentially could be a trust
        // anchor. If the leaf is a trust anchor we still continue with path building to build the
        // complete trusted chain for additional validation such as certificate pinning.
        X509Certificate leaf = certs[0];
        TrustAnchor leafAsAnchor = findTrustAnchorBySubjectAndPublicKey(leaf);
        if (leafAsAnchor != null) {
            trustedChain.add(leafAsAnchor);
            used.add(leafAsAnchor.getTrustedCert());
        } else {
            untrustedChain.add(leaf);
        }
        used.add(leaf);
        return checkTrustedRecursive(certs, host, clientAuth, untrustedChain, trustedChain, used);
    }

    /**
     * Recursively build certificate chains until a valid chain is found or all possible paths are
     * exhausted.
     *
     * The chain is built in two sections, the complete trusted path is the the combination of
     * {@code untrustedChain} and {@code trustAnchorChain}. The chain begins at the leaf
     * certificate and ends in the final trusted root certificate.
     *
     * @param certs the bag of certs provided by the peer. No order is assumed.
     * @param host the host being connected to.
     * @param clientAuth if a client is being authorized instead of a server.
     * @param untrustedChain the untrusted section of the chain built so far. Must be mutable.
     * @param trustAnchorChain the trusted section of the chain built so far. Must be mutable.
     * @param used the set certificates used so far in path building. Must be mutable.
     *
     * @return The entire valid chain starting with the leaf certificate. This is the
     * concatenation of untrustedChain and trustAnchorChain.
     *
     * @throws CertificateException If no valid chain could be constructed. Note that there may be
     * multiple reasons why no valid chain exists and there is no guarantee that the most severe is
     * reported in this exception. As such applications MUST NOT use the specifics of this error
     * for trust decisions (e.g. showing the user a click through page based on the specific error).
     */
    private List<X509Certificate> checkTrustedRecursive(X509Certificate[] certs,
            String host, boolean clientAuth, ArrayList<X509Certificate> untrustedChain,
            ArrayList<TrustAnchor> trustAnchorChain,
            Set<X509Certificate> used) throws CertificateException {
        CertificateException lastException = null;
        X509Certificate current;
        if (trustAnchorChain.isEmpty()) {
            current = untrustedChain.get(untrustedChain.size() - 1);
        } else {
            current = trustAnchorChain.get(trustAnchorChain.size() - 1).getTrustedCert();
        }

        // 1. If the current certificate in the chain is self-signed verify the chain as is.
        if (current.getIssuerDN().equals(current.getSubjectDN())) {
            return verifyChain(untrustedChain, trustAnchorChain, host, clientAuth);
        }

        // 2. Try building a chain via any trust anchors that issued the current certificate.
        // Note that we do not stop at the first trust anchor since it is possible that the trust
        // anchor is not self-signed and its issuer may be needed for additional validation such as
        // certificate pinning. In the common case the first trust anchor will be self-signed or
        // its issuer's certificate will be missing.
        Set<TrustAnchor> anchors = findAllTrustAnchorsByIssuerAndSignature(current);
        boolean seenIssuer = false;
        for (TrustAnchor anchor : sortPotentialAnchors(anchors)) {
            X509Certificate anchorCert = anchor.getTrustedCert();
            // Avoid using certificates that have already been used.
            if (used.contains(anchorCert)) {
                continue;
            }
            seenIssuer = true;
            used.add(anchorCert);
            trustAnchorChain.add(anchor);
            try {
                return checkTrustedRecursive(certs, host, clientAuth, untrustedChain,
                        trustAnchorChain, used);
            } catch (CertificateException ex) {
                lastException = ex;
            }
            // Could not form a valid chain via this certificate, remove it from this chain.
            trustAnchorChain.remove(trustAnchorChain.size() - 1);
            used.remove(anchorCert);
        }

        // 3. If we were unable to find additional trusted issuers, verify the current chain.
        // This may happen if the root of trust is not self-signed and the issuer is not
        // present in the trusted set.
        if (!trustAnchorChain.isEmpty()) {
            if (!seenIssuer) {
                return verifyChain(untrustedChain, trustAnchorChain, host, clientAuth);
            }

            // Otherwise all chains based on the current trust anchor were rejected, fail.
            throw lastException;
        }

        // 4. Use the certificates provided by the peer to grow the chain.
        // Ignore the first certificate, as that is the leaf certificate.
        for (int i = 1; i < certs.length; i++) {
            X509Certificate candidateIssuer = certs[i];
            // Avoid using certificates that have already been used.
            if (used.contains(candidateIssuer)) {
                continue;
            }
            if (current.getIssuerDN().equals(candidateIssuer.getSubjectDN())) {
                // Check the strength and validity of the certificate to prune bad certificates
                // early.
                try {
                    candidateIssuer.checkValidity();
                    ChainStrengthAnalyzer.checkCert(candidateIssuer);
                } catch (CertificateException ex) {
                    lastException = new CertificateException("Unacceptable certificate: "
                            + candidateIssuer.getSubjectX500Principal(), ex);
                    continue;
                }
                used.add(candidateIssuer);
                untrustedChain.add(candidateIssuer);
                try {
                    return checkTrustedRecursive(certs, host, clientAuth, untrustedChain,
                            trustAnchorChain, used);
                } catch (CertificateException ex) {
                    lastException = ex;
                }
                // Could not form a valid chain via this certificate, remove it from this chain.
                used.remove(candidateIssuer);
                untrustedChain.remove(untrustedChain.size() - 1);
            }
        }

        // 5. Finally try the cached intermediates to handle server that failed to send them.
        Set<TrustAnchor> intermediateAnchors =
                intermediateIndex.findAllByIssuerAndSignature(current);
        for (TrustAnchor intermediate : sortPotentialAnchors(intermediateAnchors)) {
            X509Certificate intermediateCert = intermediate.getTrustedCert();
            // Avoid using certificates that have already been used.
            if (used.contains(intermediateCert)) {
                continue;
            }
            used.add(intermediateCert);
            untrustedChain.add(intermediateCert);
            try {
                return checkTrustedRecursive(certs, host, clientAuth, untrustedChain,
                        trustAnchorChain, used);
            } catch (CertificateException ex) {
                lastException = ex;
            }
            // Could not form a valid chain via this certificate, remove it from this chain.
            untrustedChain.remove(untrustedChain.size() - 1);
            used.remove(intermediateCert);
        }

        // 6. We were unable to build a valid chain, throw the last error encountered.
        if (lastException != null) {
            throw lastException;
        }

        // 7. If no errors were encountered above then verifyChain was never called because it was
        // not possible to build a valid chain to a trusted certificate.
        CertPath certPath = factory.generateCertPath(untrustedChain);
        throw new CertificateException(new CertPathValidatorException(
                "Trust anchor for certification path not found.", null, certPath, -1));
    }

    private List<X509Certificate> verifyChain(List<X509Certificate> untrustedChain,
            List<TrustAnchor> trustAnchorChain, String host, boolean clientAuth)
            throws CertificateException {
        // build the cert path from the list of certs sans trust anchors
        // TODO: check whether this is slow and should be replaced by a minimalistic CertPath impl
        // since we already have built the path.
        CertPath certPath = factory.generateCertPath(untrustedChain);

        // Check that there are at least some trust anchors
        if (trustAnchorChain.isEmpty()) {
            throw new CertificateException(new CertPathValidatorException(
                    "Trust anchor for certification path not found.", null, certPath, -1));
        }

        List<X509Certificate> wholeChain = new ArrayList<X509Certificate>();
        wholeChain.addAll(untrustedChain);
        for (TrustAnchor anchor : trustAnchorChain) {
            wholeChain.add(anchor.getTrustedCert());
        }

        if (host != null) {
            boolean chainValid = false;
            try {
                chainValid = pinManager.isChainValid(host, wholeChain);
            } catch (PinManagerException e) {
                throw new CertificateException("Failed to check pinning", e);
            }
            if (!chainValid) {
                throw new CertificateException("Pinning failure", new CertPathValidatorException(
                        "Certificate path is not properly pinned.", null, certPath, -1));
            }
        }

        if (untrustedChain.isEmpty()) {
            // The chain consists of only trust anchors, skip the validator
            return wholeChain;
        }

        ChainStrengthAnalyzer.check(untrustedChain);

        // Validate the untrusted part of the chain
        try {
            Set<TrustAnchor> anchorSet = new HashSet<TrustAnchor>();
            // We know that untrusted chains to the first trust anchor, only add that.
            anchorSet.add(trustAnchorChain.get(0));
            PKIXParameters params = new PKIXParameters(anchorSet);
            params.setRevocationEnabled(false);
            params.addCertPathChecker(new ExtendedKeyUsagePKIXCertPathChecker(clientAuth,
                        untrustedChain.get(0)));
            validator.validate(certPath, params);
        } catch (InvalidAlgorithmParameterException e) {
            throw new CertificateException("Chain validation failed", e);
        } catch (CertPathValidatorException e) {
            throw new CertificateException("Chain validation failed", e);
        }
        // Add intermediate CAs to the index to tolerate sites
        // that assume that the browser will have cached these.
        // http://b/3404902
        for (int i = 1; i < untrustedChain.size(); i++) {
            intermediateIndex.index(untrustedChain.get(i));
        }
        return wholeChain;
    }

    /**
     * Sort potential anchors so that the most preferred for use come first.
     *
     * @see CertificatePriorityComparator
     */
    private static Collection<TrustAnchor> sortPotentialAnchors(Set<TrustAnchor> anchors) {
        if (anchors.size() <= 1) {
            return anchors;
        }
        List<TrustAnchor> sortedAnchors = new ArrayList<TrustAnchor>(anchors);
        Collections.sort(sortedAnchors, TRUST_ANCHOR_COMPARATOR);
        return sortedAnchors;
    }


    /**
     * Comparator for sorting {@link TrustAnchor}s using a {@link CertificateComparator}.
     */
    private static class TrustAnchorComparator implements Comparator<TrustAnchor> {
        private static final CertificatePriorityComparator CERT_COMPARATOR =
                new CertificatePriorityComparator();
        @Override
        public int compare(TrustAnchor lhs, TrustAnchor rhs) {
            X509Certificate lhsCert = lhs.getTrustedCert();
            X509Certificate rhsCert = rhs.getTrustedCert();
            return CERT_COMPARATOR.compare(lhsCert, rhsCert);
        }
    }

    /**
     * If an EKU extension is present in the end-entity certificate,
     * it MUST contain an appropriate key usage. For servers, this
     * includes anyExtendedKeyUsage, serverAuth, or the historical
     * Server Gated Cryptography options of nsSGC or msSGC.  For
     * clients, this includes anyExtendedKeyUsage and clientAuth.
     */
    private static class ExtendedKeyUsagePKIXCertPathChecker extends PKIXCertPathChecker {

        private static final String EKU_OID = "2.5.29.37";

        private static final String EKU_anyExtendedKeyUsage = "2.5.29.37.0";
        private static final String EKU_clientAuth = "1.3.6.1.5.5.7.3.2";
        private static final String EKU_serverAuth = "1.3.6.1.5.5.7.3.1";
        private static final String EKU_nsSGC = "2.16.840.1.113730.4.1";
        private static final String EKU_msSGC = "1.3.6.1.4.1.311.10.3.3";

        private static final Set<String> SUPPORTED_EXTENSIONS
                = Collections.unmodifiableSet(new HashSet<String>(Arrays.asList(EKU_OID)));

        private final boolean clientAuth;
        private final X509Certificate leaf;

        private ExtendedKeyUsagePKIXCertPathChecker(boolean clientAuth, X509Certificate leaf) {
            this.clientAuth = clientAuth;
            this.leaf = leaf;
        }

        @Override
        public void init(boolean forward) throws CertPathValidatorException {
        }

        @Override
        public boolean isForwardCheckingSupported() {
            return true;
        }

        @Override
        public Set<String> getSupportedExtensions() {
            return SUPPORTED_EXTENSIONS;
        }

        @Override
        public void check(Certificate c, Collection<String> unresolvedCritExts)
                throws CertPathValidatorException {
            // We only want to validate the EKU on the leaf certificate.
            if (c != leaf) {
                return;
            }
            List<String> ekuOids;
            try {
                ekuOids = leaf.getExtendedKeyUsage();
            } catch (CertificateParsingException e) {
                // A malformed EKU is bad news, consider it fatal.
                throw new CertPathValidatorException(e);
            }
            // We are here to check EKU, but there is none.
            if (ekuOids == null) {
                return;
            }

            boolean goodExtendedKeyUsage = false;
            for (String ekuOid : ekuOids) {
                // anyExtendedKeyUsage for clients and servers
                if (ekuOid.equals(EKU_anyExtendedKeyUsage)) {
                    goodExtendedKeyUsage = true;
                    break;
                }

                // clients
                if (clientAuth) {
                    if (ekuOid.equals(EKU_clientAuth)) {
                        goodExtendedKeyUsage = true;
                        break;
                    }
                    continue;
                }

                // servers
                if (ekuOid.equals(EKU_serverAuth)) {
                    goodExtendedKeyUsage = true;
                    break;
                }
                if (ekuOid.equals(EKU_nsSGC)) {
                    goodExtendedKeyUsage = true;
                    break;
                }
                if (ekuOid.equals(EKU_msSGC)) {
                    goodExtendedKeyUsage = true;
                    break;
                }
            }
            if (goodExtendedKeyUsage) {
                // Mark extendedKeyUsage as resolved if present.
                unresolvedCritExts.remove(EKU_OID);
            } else {
                throw new CertPathValidatorException("End-entity certificate does not have a valid "
                                                     + "extendedKeyUsage.");
            }
        }
    }

    /**
     * Find all possible issuing trust anchors of {@code cert}.
     */
    private Set<TrustAnchor> findAllTrustAnchorsByIssuerAndSignature(X509Certificate cert) {
        Set<TrustAnchor> indexedAnchors =
                trustedCertificateIndex.findAllByIssuerAndSignature(cert);
        if (!indexedAnchors.isEmpty() || trustedCertificateStore == null) {
            return indexedAnchors;
        }
        Set<X509Certificate> storeAnchors = trustedCertificateStore.findAllIssuers(cert);
        if (storeAnchors.isEmpty()) {
            return indexedAnchors;
        }
        Set<TrustAnchor> result = new HashSet<TrustAnchor>(storeAnchors.size());
        for (X509Certificate storeCert : storeAnchors) {
            result.add(trustedCertificateIndex.index(storeCert));
        }
        return result;
    }

    /**
     * Check the trustedCertificateIndex for the cert to see if it is
     * already trusted and failing that check the KeyStore if it is
     * available.
     */
    private TrustAnchor findTrustAnchorBySubjectAndPublicKey(X509Certificate cert) {
        TrustAnchor trustAnchor = trustedCertificateIndex.findBySubjectAndPublicKey(cert);
        if (trustAnchor != null) {
            return trustAnchor;
        }
        if (trustedCertificateStore == null) {
            // not trusted and no TrustedCertificateStore to check
            return null;
        }
        // probe KeyStore for a cert. AndroidCAStore stores its
        // contents hashed by cert subject on the filesystem to make
        // this faster than scanning all key store entries.
        X509Certificate systemCert = trustedCertificateStore.getTrustAnchor(cert);
        if (systemCert != null) {
            // Don't index the system certificate here, that way the only place that adds anchors to
            // the index are findAllTrustAnchorsByIssuerAndSignature.
            // This allows findAllTrustAnchorsByIssuerAndSignature to avoid checking the
            // TrustedCertificateStore if the TrustedCertificateIndex contains any issuers for the
            // certificate because it will have cached all certificates contained in the
            // TrustedCertificateStore.
            return new TrustAnchor(systemCert, null);
        }
        return null;
    }

    @Override
    public X509Certificate[] getAcceptedIssuers() {
        return (acceptedIssuers != null) ? acceptedIssuers.clone() : acceptedIssuers(rootKeyStore);
    }
}<|MERGE_RESOLUTION|>--- conflicted
+++ resolved
@@ -322,12 +322,7 @@
         }
     }
 
-<<<<<<< HEAD
     private List<X509Certificate> checkTrusted(X509Certificate[] certs, String authType,
-            String host, boolean clientAuth) throws CertificateException {
-        if (certs == null || certs.length == 0 || authType == null || authType.length() == 0) {
-=======
-    private List<X509Certificate> checkTrusted(X509Certificate[] chain, String authType,
             SSLSession session, SSLParameters parameters, boolean clientAuth)
                     throws CertificateException {
         final String hostname = (session != null) ? session.getPeerHost() : null;
@@ -341,13 +336,12 @@
                 }
             }
         }
-        return checkTrusted(chain, authType, hostname, clientAuth);
-    }
-
-    private List<X509Certificate> checkTrusted(X509Certificate[] chain, String authType,
+        return checkTrusted(certs, authType, hostname, clientAuth);
+    }
+
+    private List<X509Certificate> checkTrusted(X509Certificate[] certs, String authType,
             String host, boolean clientAuth) throws CertificateException {
-        if (chain == null || chain.length == 0 || authType == null || authType.length() == 0) {
->>>>>>> 7666c294
+        if (certs == null || certs.length == 0 || authType == null || authType.length() == 0) {
             throw new IllegalArgumentException("null or zero-length parameter");
         }
         if (err != null) {
