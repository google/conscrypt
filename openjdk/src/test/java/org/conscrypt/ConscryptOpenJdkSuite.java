--- conflicted
+++ resolved
@@ -81,7 +81,6 @@
 
 @RunWith(Suite.class)
 @Suite.SuiteClasses({
-<<<<<<< HEAD
         // org.conscrypt tests
         AddressUtilsTest.class,
         ApplicationProtocolSelectorAdapterTest.class,
@@ -179,25 +178,8 @@
         TrustManagerFactoryTest.class,
         VeryBasicHttpServerTest.class,
         X509KeyManagerTest.class,
-=======
-  AddressUtilsTest.class,
-  ApplicationProtocolSelectorAdapterTest.class,
-  ClientSessionContextTest.class,
-  ConscryptSocketTest.class,
-  ConscryptTest.class,
-  DuckTypedPSKKeyManagerTest.class,
-  EchInteropTest.class,
-  FileClientSessionCacheTest.class,
-  NativeCryptoTest.class,
-  NativeRefTest.class,
-  NativeSslSessionTest.class,
-  OpenSSLKeyTest.class,
-  OpenSSLX509CertificateTest.class,
-  PlatformTest.class,
-  ServerSessionContextTest.class,
-  SSLUtilsTest.class,
-  TestSessionBuilderTest.class,
->>>>>>> c3a14544
+        // ech tests
+        EchInteropTest.class,
 })
 public class ConscryptOpenJdkSuite {
     @BeforeClass
